{
  "settings": {
    "#": "The public version number of the library.",
    "version": {
      "major": 0,
      "minor": 8,
      "micro": 0,
      "build": 0
    }
  },
  "filegroups": [
    {
      "name": "grpc_base",
      "public_headers": [
        "include/grpc/byte_buffer.h",
        "include/grpc/byte_buffer_reader.h",
        "include/grpc/grpc.h",
        "include/grpc/status.h"
      ],
      "headers": [
        "src/core/channel/census_filter.h",
        "src/core/channel/channel_args.h",
        "src/core/channel/channel_stack.h",
        "src/core/channel/child_channel.h",
        "src/core/channel/client_channel.h",
        "src/core/channel/client_setup.h",
        "src/core/channel/connected_channel.h",
        "src/core/channel/http_client_filter.h",
        "src/core/channel/http_filter.h",
        "src/core/channel/http_server_filter.h",
        "src/core/channel/metadata_buffer.h",
        "src/core/channel/noop_filter.h",
        "src/core/compression/algorithm.h",
        "src/core/compression/message_compress.h",
        "src/core/httpcli/format_request.h",
        "src/core/httpcli/httpcli.h",
        "src/core/httpcli/httpcli_security_context.h",
        "src/core/httpcli/parser.h",
        "src/core/iomgr/alarm.h",
        "src/core/iomgr/alarm_heap.h",
        "src/core/iomgr/alarm_internal.h",
        "src/core/iomgr/endpoint.h",
        "src/core/iomgr/endpoint_pair.h",
        "src/core/iomgr/fd_posix.h",
        "src/core/iomgr/iomgr.h",
        "src/core/iomgr/iomgr_internal.h",
        "src/core/iomgr/iomgr_posix.h",
        "src/core/iomgr/pollset.h",
        "src/core/iomgr/pollset_kick.h",
        "src/core/iomgr/pollset_kick_posix.h",
        "src/core/iomgr/pollset_posix.h",
        "src/core/iomgr/resolve_address.h",
        "src/core/iomgr/sockaddr.h",
        "src/core/iomgr/sockaddr_posix.h",
        "src/core/iomgr/sockaddr_utils.h",
        "src/core/iomgr/sockaddr_win32.h",
        "src/core/iomgr/socket_utils_posix.h",
        "src/core/iomgr/tcp_client.h",
        "src/core/iomgr/tcp_posix.h",
        "src/core/iomgr/tcp_server.h",
        "src/core/iomgr/time_averaged_stats.h",
        "src/core/statistics/census_interface.h",
        "src/core/statistics/census_log.h",
        "src/core/statistics/census_rpc_stats.h",
        "src/core/statistics/census_tracing.h",
        "src/core/statistics/hash_table.h",
        "src/core/statistics/window_stats.h",
        "src/core/surface/call.h",
        "src/core/surface/channel.h",
        "src/core/surface/client.h",
        "src/core/surface/completion_queue.h",
        "src/core/surface/event_string.h",
        "src/core/surface/lame_client.h",
        "src/core/surface/server.h",
        "src/core/surface/surface_trace.h",
        "src/core/transport/chttp2/bin_encoder.h",
        "src/core/transport/chttp2/frame.h",
        "src/core/transport/chttp2/frame_data.h",
        "src/core/transport/chttp2/frame_goaway.h",
        "src/core/transport/chttp2/frame_ping.h",
        "src/core/transport/chttp2/frame_rst_stream.h",
        "src/core/transport/chttp2/frame_settings.h",
        "src/core/transport/chttp2/frame_window_update.h",
        "src/core/transport/chttp2/hpack_parser.h",
        "src/core/transport/chttp2/hpack_table.h",
        "src/core/transport/chttp2/http2_errors.h",
        "src/core/transport/chttp2/huffsyms.h",
        "src/core/transport/chttp2/status_conversion.h",
        "src/core/transport/chttp2/stream_encoder.h",
        "src/core/transport/chttp2/stream_map.h",
        "src/core/transport/chttp2/timeout_encoding.h",
        "src/core/transport/chttp2/varint.h",
        "src/core/transport/chttp2_transport.h",
        "src/core/transport/metadata.h",
        "src/core/transport/stream_op.h",
        "src/core/transport/transport.h",
        "src/core/transport/transport_impl.h"
      ],
      "src": [
        "src/core/channel/call_op_string.c",
        "src/core/channel/census_filter.c",
        "src/core/channel/channel_args.c",
        "src/core/channel/channel_stack.c",
        "src/core/channel/child_channel.c",
        "src/core/channel/client_channel.c",
        "src/core/channel/client_setup.c",
        "src/core/channel/connected_channel.c",
        "src/core/channel/http_client_filter.c",
        "src/core/channel/http_filter.c",
        "src/core/channel/http_server_filter.c",
        "src/core/channel/metadata_buffer.c",
        "src/core/channel/noop_filter.c",
        "src/core/compression/algorithm.c",
        "src/core/compression/message_compress.c",
        "src/core/httpcli/format_request.c",
        "src/core/httpcli/httpcli.c",
        "src/core/httpcli/httpcli_security_context.c",
        "src/core/httpcli/parser.c",
        "src/core/iomgr/alarm.c",
        "src/core/iomgr/alarm_heap.c",
        "src/core/iomgr/endpoint.c",
        "src/core/iomgr/endpoint_pair_posix.c",
        "src/core/iomgr/fd_posix.c",
        "src/core/iomgr/iomgr.c",
        "src/core/iomgr/iomgr_posix.c",
        "src/core/iomgr/pollset_kick_posix.c",
        "src/core/iomgr/pollset_multipoller_with_poll_posix.c",
        "src/core/iomgr/pollset_posix.c",
        "src/core/iomgr/resolve_address_posix.c",
        "src/core/iomgr/sockaddr_utils.c",
        "src/core/iomgr/socket_utils_common_posix.c",
        "src/core/iomgr/socket_utils_linux.c",
        "src/core/iomgr/socket_utils_posix.c",
        "src/core/iomgr/tcp_client_posix.c",
        "src/core/iomgr/tcp_posix.c",
        "src/core/iomgr/tcp_server_posix.c",
        "src/core/iomgr/time_averaged_stats.c",
        "src/core/statistics/census_init.c",
        "src/core/statistics/census_log.c",
        "src/core/statistics/census_rpc_stats.c",
        "src/core/statistics/census_tracing.c",
        "src/core/statistics/hash_table.c",
        "src/core/statistics/window_stats.c",
        "src/core/surface/byte_buffer.c",
        "src/core/surface/byte_buffer_reader.c",
        "src/core/surface/call.c",
        "src/core/surface/channel.c",
        "src/core/surface/channel_create.c",
        "src/core/surface/client.c",
        "src/core/surface/completion_queue.c",
        "src/core/surface/event_string.c",
        "src/core/surface/init.c",
        "src/core/surface/lame_client.c",
        "src/core/surface/secure_channel_create.c",
        "src/core/surface/secure_server_create.c",
        "src/core/surface/server.c",
        "src/core/surface/server_chttp2.c",
        "src/core/surface/server_create.c",
        "src/core/transport/chttp2/alpn.c",
        "src/core/transport/chttp2/bin_encoder.c",
        "src/core/transport/chttp2/frame_data.c",
        "src/core/transport/chttp2/frame_goaway.c",
        "src/core/transport/chttp2/frame_ping.c",
        "src/core/transport/chttp2/frame_rst_stream.c",
        "src/core/transport/chttp2/frame_settings.c",
        "src/core/transport/chttp2/frame_window_update.c",
        "src/core/transport/chttp2/hpack_parser.c",
        "src/core/transport/chttp2/hpack_table.c",
        "src/core/transport/chttp2/huffsyms.c",
        "src/core/transport/chttp2/status_conversion.c",
        "src/core/transport/chttp2/stream_encoder.c",
        "src/core/transport/chttp2/stream_map.c",
        "src/core/transport/chttp2/timeout_encoding.c",
        "src/core/transport/chttp2/varint.c",
        "src/core/transport/chttp2_transport.c",
        "src/core/transport/metadata.c",
        "src/core/transport/stream_op.c",
        "src/core/transport/transport.c",
        "third_party/cJSON/cJSON.c"
      ]
    }
  ],
  "libs": [
    {
      "name": "gpr",
      "build": "all",
      "language": "c",
      "public_headers": [
        "include/grpc/support/alloc.h",
        "include/grpc/support/atm.h",
        "include/grpc/support/atm_gcc_atomic.h",
        "include/grpc/support/atm_gcc_sync.h",
        "include/grpc/support/atm_win32.h",
        "include/grpc/support/cancellable_platform.h",
        "include/grpc/support/cmdline.h",
        "include/grpc/support/histogram.h",
        "include/grpc/support/host_port.h",
        "include/grpc/support/log.h",
        "include/grpc/support/port_platform.h",
        "include/grpc/support/slice.h",
        "include/grpc/support/slice_buffer.h",
        "include/grpc/support/string.h",
        "include/grpc/support/sync.h",
        "include/grpc/support/sync_generic.h",
        "include/grpc/support/sync_posix.h",
        "include/grpc/support/sync_win32.h",
        "include/grpc/support/thd.h",
        "include/grpc/support/thd_posix.h",
        "include/grpc/support/thd_win32.h",
        "include/grpc/support/time.h",
        "include/grpc/support/time_posix.h",
        "include/grpc/support/time_win32.h",
        "include/grpc/support/useful.h"
      ],
      "headers": [
        "src/core/support/cpu.h",
        "src/core/support/murmur_hash.h",
        "src/core/support/thd_internal.h"
      ],
      "src": [
        "src/core/support/alloc.c",
        "src/core/support/cancellable.c",
        "src/core/support/cmdline.c",
        "src/core/support/cpu_linux.c",
        "src/core/support/cpu_posix.c",
        "src/core/support/histogram.c",
        "src/core/support/host_port.c",
        "src/core/support/log.c",
        "src/core/support/log_android.c",
        "src/core/support/log_linux.c",
        "src/core/support/log_posix.c",
        "src/core/support/log_win32.c",
        "src/core/support/murmur_hash.c",
        "src/core/support/slice.c",
        "src/core/support/slice_buffer.c",
        "src/core/support/string.c",
        "src/core/support/string_posix.c",
        "src/core/support/string_win32.c",
        "src/core/support/sync.c",
        "src/core/support/sync_posix.c",
        "src/core/support/sync_win32.c",
        "src/core/support/thd_posix.c",
        "src/core/support/thd_win32.c",
        "src/core/support/time.c",
        "src/core/support/time_posix.c",
        "src/core/support/time_win32.c"
      ],
      "secure": false,
      "vs_project_guid": "{B23D3D1A-9438-4EDA-BEB6-9A0A03D17792}"
    },
    {
      "name": "gpr_test_util",
      "build": "private",
      "language": "c",
      "src": [
        "test/core/util/test_config.c"
      ],
      "vs_project_guid": "{EAB0A629-17A9-44DB-B5FF-E91A721FE037}"
    },
    {
      "name": "grpc",
      "build": "all",
      "language": "c",
      "public_headers": [
        "include/grpc/grpc_security.h"
      ],
      "headers": [
        "src/core/security/auth.h",
        "src/core/security/base64.h",
        "src/core/security/credentials.h",
        "src/core/security/google_root_certs.h",
        "src/core/security/json_token.h",
        "src/core/security/secure_transport_setup.h",
        "src/core/security/security_context.h",
        "src/core/tsi/fake_transport_security.h",
        "src/core/tsi/ssl_transport_security.h",
        "src/core/tsi/transport_security.h",
        "src/core/tsi/transport_security_interface.h"
      ],
      "src": [
        "src/core/security/auth.c",
        "src/core/security/base64.c",
        "src/core/security/credentials.c",
        "src/core/security/factories.c",
        "src/core/security/google_root_certs.c",
        "src/core/security/json_token.c",
        "src/core/security/secure_endpoint.c",
        "src/core/security/secure_transport_setup.c",
        "src/core/security/security_context.c",
        "src/core/security/server_secure_chttp2.c",
        "src/core/tsi/fake_transport_security.c",
        "src/core/tsi/ssl_transport_security.c",
        "src/core/tsi/transport_security.c"
      ],
      "deps": [
        "gpr"
      ],
      "baselib": true,
      "filegroups": [
        "grpc_base"
      ],
      "secure": true,
      "vs_project_guid": "{29D16885-7228-4C31-81ED-5F9187C7F2A9}"
    },
    {
      "name": "grpc_test_util",
      "build": "private",
      "language": "c",
      "src": [
        "test/core/end2end/cq_verifier.c",
        "test/core/end2end/data/prod_roots_certs.c",
        "test/core/end2end/data/server1_cert.c",
        "test/core/end2end/data/server1_key.c",
        "test/core/end2end/data/test_root_cert.c",
        "test/core/iomgr/endpoint_tests.c",
        "test/core/statistics/census_log_tests.c",
        "test/core/transport/transport_end2end_tests.c",
        "test/core/util/grpc_profiler.c",
        "test/core/util/parse_hexstring.c",
        "test/core/util/port_posix.c",
        "test/core/util/slice_splitter.c"
      ],
      "vs_project_guid": "{17BCAFC0-5FDC-4C94-AEB9-95F3E220614B}"
    },
    {
      "name": "grpc_unsecure",
      "build": "all",
      "language": "c",
      "deps": [
        "gpr"
      ],
      "baselib": true,
      "filegroups": [
        "grpc_base"
      ],
      "secure": false,
      "vs_project_guid": "{46CEDFFF-9692-456A-AA24-38B5D6BCF4C5}"
    },
    {
      "name": "grpc++",
      "build": "all",
      "language": "c++",
      "public_headers": [
        "include/grpc++/async_server.h",
        "include/grpc++/async_server_context.h",
        "include/grpc++/channel_arguments.h",
        "include/grpc++/channel_interface.h",
        "include/grpc++/client_context.h",
        "include/grpc++/completion_queue.h",
        "include/grpc++/config.h",
        "include/grpc++/create_channel.h",
        "include/grpc++/credentials.h",
        "include/grpc++/impl/internal_stub.h",
        "include/grpc++/impl/rpc_method.h",
        "include/grpc++/impl/rpc_service_method.h",
        "include/grpc++/server.h",
        "include/grpc++/server_builder.h",
        "include/grpc++/server_context.h",
        "include/grpc++/server_credentials.h",
        "include/grpc++/status.h",
        "include/grpc++/stream.h",
        "include/grpc++/stream_context_interface.h"
      ],
      "headers": [
        "src/cpp/client/channel.h",
        "src/cpp/proto/proto_utils.h",
        "src/cpp/server/server_rpc_handler.h",
        "src/cpp/server/thread_pool.h",
        "src/cpp/stream/stream_context.h",
        "src/cpp/util/time.h"
      ],
      "src": [
        "src/cpp/client/channel.cc",
        "src/cpp/client/channel_arguments.cc",
        "src/cpp/client/client_context.cc",
        "src/cpp/client/create_channel.cc",
        "src/cpp/client/credentials.cc",
        "src/cpp/client/internal_stub.cc",
        "src/cpp/common/rpc_method.cc",
        "src/cpp/proto/proto_utils.cc",
        "src/cpp/server/async_server.cc",
        "src/cpp/server/async_server_context.cc",
        "src/cpp/server/completion_queue.cc",
        "src/cpp/server/server.cc",
        "src/cpp/server/server_builder.cc",
        "src/cpp/server/server_context_impl.cc",
        "src/cpp/server/server_credentials.cc",
        "src/cpp/server/server_rpc_handler.cc",
        "src/cpp/server/thread_pool.cc",
        "src/cpp/stream/stream_context.cc",
        "src/cpp/util/status.cc",
        "src/cpp/util/time.cc"
      ],
      "deps": [
        "grpc"
      ],
      "secure": true,
      "vs_project_guid": "{C187A093-A0FE-489D-A40A-6E33DE0F9FEB}"
    },
    {
      "name": "grpc++_test_util",
      "build": "private",
      "language": "c++",
      "src": [
        "test/cpp/util/echo.proto",
        "test/cpp/util/echo_duplicate.proto",
<<<<<<< HEAD
        "test/cpp/util/create_test_channel.cc",
        "test/cpp/end2end/async_test_server.cc"
      ],
      "c++": true
    },
    {
      "name": "tips_client_lib",
      "build": "private",
      "src": [
        "examples/tips/label.proto",
        "examples/tips/empty.proto",
        "examples/tips/pubsub.proto",
        "examples/tips/client.cc"
      ],
      "deps": [
        "grpc++",
        "grpc",
        "gpr"
      ],
      "c++": true
=======
        "test/cpp/util/messages.proto",
        "test/cpp/end2end/async_test_server.cc",
        "test/cpp/util/create_test_channel.cc"
      ]
>>>>>>> c0b1785a
    }
  ],
  "targets": [
    {
      "name": "alarm_heap_test",
      "build": "test",
      "language": "c",
      "src": [
        "test/core/iomgr/alarm_heap_test.c"
      ],
      "deps": [
        "grpc_test_util",
        "grpc",
        "gpr_test_util",
        "gpr"
      ]
    },
    {
      "name": "alarm_list_test",
      "build": "test",
      "language": "c",
      "src": [
        "test/core/iomgr/alarm_list_test.c"
      ],
      "deps": [
        "grpc_test_util",
        "grpc",
        "gpr_test_util",
        "gpr"
      ]
    },
    {
      "name": "alarm_test",
      "build": "test",
      "language": "c",
      "src": [
        "test/core/iomgr/alarm_test.c"
      ],
      "deps": [
        "grpc_test_util",
        "grpc",
        "gpr_test_util",
        "gpr"
      ]
    },
    {
      "name": "alpn_test",
      "build": "test",
      "language": "c",
      "src": [
        "test/core/transport/chttp2/alpn_test.c"
      ],
      "deps": [
        "grpc_test_util",
        "grpc",
        "gpr_test_util",
        "gpr"
      ]
    },
    {
      "name": "bin_encoder_test",
      "build": "test",
      "language": "c",
      "src": [
        "test/core/transport/chttp2/bin_encoder_test.c"
      ],
      "deps": [
        "grpc_test_util",
        "grpc",
        "gpr_test_util",
        "gpr"
      ]
    },
    {
      "name": "census_hash_table_test",
      "build": "test",
      "language": "c",
      "src": [
        "test/core/statistics/hash_table_test.c"
      ],
      "deps": [
        "grpc_test_util",
        "grpc",
        "gpr_test_util",
        "gpr"
      ]
    },
    {
      "name": "census_statistics_multiple_writers_circular_buffer_test",
      "build": "test",
      "language": "c",
      "src": [
        "test/core/statistics/multiple_writers_circular_buffer_test.c"
      ],
      "deps": [
        "grpc_test_util",
        "grpc",
        "gpr_test_util",
        "gpr"
      ]
    },
    {
      "name": "census_statistics_multiple_writers_test",
      "build": "test",
      "language": "c",
      "src": [
        "test/core/statistics/multiple_writers_test.c"
      ],
      "deps": [
        "grpc_test_util",
        "grpc",
        "gpr_test_util",
        "gpr"
      ]
    },
    {
      "name": "census_statistics_performance_test",
      "build": "test",
      "language": "c",
      "src": [
        "test/core/statistics/performance_test.c"
      ],
      "deps": [
        "grpc_test_util",
        "grpc",
        "gpr_test_util",
        "gpr"
      ]
    },
    {
      "name": "census_statistics_quick_test",
      "build": "test",
      "language": "c",
      "src": [
        "test/core/statistics/quick_test.c"
      ],
      "deps": [
        "grpc_test_util",
        "grpc",
        "gpr_test_util",
        "gpr"
      ]
    },
    {
      "name": "census_statistics_small_log_test",
      "build": "test",
      "language": "c",
      "src": [
        "test/core/statistics/small_log_test.c"
      ],
      "deps": [
        "grpc_test_util",
        "grpc",
        "gpr_test_util",
        "gpr"
      ]
    },
    {
      "name": "census_stats_store_test",
      "build": "executable",
      "language": "c",
      "src": [
        "test/core/statistics/rpc_stats_test.c"
      ],
      "deps": [
        "grpc_test_util",
        "grpc",
        "gpr_test_util",
        "gpr"
      ]
    },
    {
      "name": "census_stub_test",
      "build": "test",
      "language": "c",
      "src": [
        "test/core/statistics/census_stub_test.c"
      ],
      "deps": [
        "grpc_test_util",
        "grpc",
        "gpr_test_util",
        "gpr"
      ]
    },
    {
      "name": "census_trace_store_test",
      "build": "executable",
      "language": "c",
      "src": [
        "test/core/statistics/trace_test.c"
      ],
      "deps": [
        "grpc_test_util",
        "grpc",
        "gpr_test_util",
        "gpr"
      ]
    },
    {
      "name": "census_window_stats_test",
      "build": "test",
      "language": "c",
      "src": [
        "test/core/statistics/window_stats_test.c"
      ],
      "deps": [
        "grpc_test_util",
        "grpc",
        "gpr_test_util",
        "gpr"
      ]
    },
    {
      "name": "chttp2_status_conversion_test",
      "build": "test",
      "language": "c",
      "src": [
        "test/core/transport/chttp2/status_conversion_test.c"
      ],
      "deps": [
        "grpc_test_util",
        "grpc",
        "gpr_test_util",
        "gpr"
      ]
    },
    {
      "name": "chttp2_stream_encoder_test",
      "build": "test",
      "language": "c",
      "src": [
        "test/core/transport/chttp2/stream_encoder_test.c"
      ],
      "deps": [
        "grpc_test_util",
        "grpc",
        "gpr_test_util",
        "gpr"
      ]
    },
    {
      "name": "chttp2_stream_map_test",
      "build": "test",
      "language": "c",
      "src": [
        "test/core/transport/chttp2/stream_map_test.c"
      ],
      "deps": [
        "grpc_test_util",
        "grpc",
        "gpr_test_util",
        "gpr"
      ]
    },
    {
      "name": "chttp2_transport_end2end_test",
      "build": "test",
      "language": "c",
      "src": [
        "test/core/transport/chttp2_transport_end2end_test.c"
      ],
      "deps": [
        "grpc_test_util",
        "grpc",
        "gpr_test_util",
        "gpr"
      ]
    },
    {
      "name": "dualstack_socket_test",
      "build": "test",
      "language": "c",
      "src": [
        "test/core/end2end/dualstack_socket_test.c"
      ],
      "deps": [
        "grpc_test_util",
        "grpc",
        "gpr_test_util",
        "gpr"
      ]
    },
    {
      "name": "echo_client",
      "build": "test",
      "language": "c",
      "src": [
        "test/core/echo/client.c"
      ],
      "deps": [
        "grpc_test_util",
        "grpc",
        "gpr_test_util",
        "gpr"
      ],
      "run": false
    },
    {
      "name": "echo_server",
      "build": "test",
      "language": "c",
      "src": [
        "test/core/echo/server.c"
      ],
      "deps": [
        "grpc_test_util",
        "grpc",
        "gpr_test_util",
        "gpr"
      ],
      "run": false
    },
    {
      "name": "echo_test",
      "build": "test",
      "language": "c",
      "src": [
        "test/core/echo/echo_test.c"
      ],
      "deps": [
        "grpc_test_util",
        "grpc",
        "gpr_test_util",
        "gpr"
      ]
    },
    {
      "name": "fd_posix_test",
      "build": "test",
      "language": "c",
      "src": [
        "test/core/iomgr/fd_posix_test.c"
      ],
      "deps": [
        "grpc_test_util",
        "grpc",
        "gpr_test_util",
        "gpr"
      ]
    },
    {
      "name": "fling_client",
      "build": "test",
      "language": "c",
      "src": [
        "test/core/fling/client.c"
      ],
      "deps": [
        "grpc_test_util",
        "grpc",
        "gpr_test_util",
        "gpr"
      ],
      "run": false
    },
    {
      "name": "fling_server",
      "build": "test",
      "language": "c",
      "src": [
        "test/core/fling/server.c"
      ],
      "deps": [
        "grpc_test_util",
        "grpc",
        "gpr_test_util",
        "gpr"
      ],
      "run": false
    },
    {
      "name": "fling_stream_test",
      "build": "test",
      "language": "c",
      "src": [
        "test/core/fling/fling_stream_test.c"
      ],
      "deps": [
        "grpc_test_util",
        "grpc",
        "gpr_test_util",
        "gpr"
      ]
    },
    {
      "name": "fling_test",
      "build": "test",
      "language": "c",
      "src": [
        "test/core/fling/fling_test.c"
      ],
      "deps": [
        "grpc_test_util",
        "grpc",
        "gpr_test_util",
        "gpr"
      ]
    },
    {
      "name": "gen_hpack_tables",
      "build": "tool",
      "language": "c",
      "src": [
        "src/core/transport/chttp2/gen_hpack_tables.c"
      ],
      "deps": [
        "grpc_test_util",
        "gpr",
        "grpc"
      ]
    },
    {
      "name": "gpr_cancellable_test",
      "build": "test",
      "language": "c",
      "src": [
        "test/core/support/cancellable_test.c"
      ],
      "deps": [
        "gpr_test_util",
        "gpr"
      ]
    },
    {
      "name": "gpr_cmdline_test",
      "build": "test",
      "language": "c",
      "src": [
        "test/core/support/cmdline_test.c"
      ],
      "deps": [
        "gpr_test_util",
        "gpr"
      ]
    },
    {
      "name": "gpr_histogram_test",
      "build": "test",
      "language": "c",
      "src": [
        "test/core/support/histogram_test.c"
      ],
      "deps": [
        "gpr_test_util",
        "gpr"
      ]
    },
    {
      "name": "gpr_host_port_test",
      "build": "test",
      "language": "c",
      "src": [
        "test/core/support/host_port_test.c"
      ],
      "deps": [
        "gpr_test_util",
        "gpr"
      ]
    },
    {
      "name": "gpr_log_test",
      "build": "test",
      "language": "c",
      "src": [
        "test/core/support/log_test.c"
      ],
      "deps": [
        "gpr_test_util",
        "gpr"
      ]
    },
    {
      "name": "gpr_slice_buffer_test",
      "build": "test",
      "language": "c",
      "src": [
        "test/core/support/slice_buffer_test.c"
      ],
      "deps": [
        "gpr_test_util",
        "gpr"
      ]
    },
    {
      "name": "gpr_slice_test",
      "build": "test",
      "language": "c",
      "src": [
        "test/core/support/slice_test.c"
      ],
      "deps": [
        "gpr_test_util",
        "gpr"
      ]
    },
    {
      "name": "gpr_string_test",
      "build": "test",
      "language": "c",
      "src": [
        "test/core/support/string_test.c"
      ],
      "deps": [
        "gpr_test_util",
        "gpr"
      ]
    },
    {
      "name": "gpr_sync_test",
      "build": "test",
      "language": "c",
      "src": [
        "test/core/support/sync_test.c"
      ],
      "deps": [
        "gpr_test_util",
        "gpr"
      ]
    },
    {
      "name": "gpr_thd_test",
      "build": "test",
      "language": "c",
      "src": [
        "test/core/support/thd_test.c"
      ],
      "deps": [
        "gpr_test_util",
        "gpr"
      ]
    },
    {
      "name": "gpr_time_test",
      "build": "test",
      "language": "c",
      "src": [
        "test/core/support/time_test.c"
      ],
      "deps": [
        "gpr_test_util",
        "gpr"
      ]
    },
    {
      "name": "gpr_useful_test",
      "build": "test",
      "language": "c",
      "src": [
        "test/core/support/useful_test.c"
      ],
      "deps": [
        "gpr_test_util",
        "gpr"
      ]
    },
    {
      "name": "grpc_base64_test",
      "build": "test",
      "language": "c",
      "src": [
        "test/core/security/base64_test.c"
      ],
      "deps": [
        "grpc_test_util",
        "grpc",
        "gpr_test_util",
        "gpr"
      ]
    },
    {
      "name": "grpc_byte_buffer_reader_test",
      "build": "test",
      "language": "c",
      "src": [
        "test/core/surface/byte_buffer_reader_test.c"
      ],
      "deps": [
        "grpc_test_util",
        "grpc",
        "gpr_test_util",
        "gpr"
      ]
    },
    {
      "name": "grpc_channel_stack_test",
      "build": "test",
      "language": "c",
      "src": [
        "test/core/channel/channel_stack_test.c"
      ],
      "deps": [
        "grpc_test_util",
        "grpc",
        "gpr_test_util",
        "gpr"
      ]
    },
    {
      "name": "grpc_completion_queue_benchmark",
      "build": "benchmark",
      "language": "c",
      "src": [
        "test/core/surface/completion_queue_benchmark.c"
      ],
      "deps": [
        "grpc_test_util",
        "grpc",
        "gpr_test_util",
        "gpr"
      ]
    },
    {
      "name": "grpc_completion_queue_test",
      "build": "test",
      "language": "c",
      "src": [
        "test/core/surface/completion_queue_test.c"
      ],
      "deps": [
        "grpc_test_util",
        "grpc",
        "gpr_test_util",
        "gpr"
      ]
    },
    {
      "name": "grpc_credentials_test",
      "build": "test",
      "language": "c",
      "src": [
        "test/core/security/credentials_test.c"
      ],
      "deps": [
        "grpc_test_util",
        "grpc",
        "gpr_test_util",
        "gpr"
      ]
    },
    {
      "name": "grpc_fetch_oauth2",
      "build": "tool",
      "language": "c",
      "src": [
        "test/core/security/fetch_oauth2.c"
      ],
      "deps": [
        "grpc_test_util",
        "grpc",
        "gpr_test_util",
        "gpr"
      ]
    },
    {
      "name": "grpc_json_token_test",
      "build": "test",
      "language": "c",
      "src": [
        "test/core/security/json_token_test.c"
      ],
      "deps": [
        "grpc_test_util",
        "grpc",
        "gpr_test_util",
        "gpr"
      ]
    },
    {
      "name": "grpc_stream_op_test",
      "build": "test",
      "language": "c",
      "src": [
        "test/core/transport/stream_op_test.c"
      ],
      "deps": [
        "grpc_test_util",
        "grpc",
        "gpr_test_util",
        "gpr"
      ]
    },
    {
      "name": "hpack_parser_test",
      "build": "test",
      "language": "c",
      "src": [
        "test/core/transport/chttp2/hpack_parser_test.c"
      ],
      "deps": [
        "grpc_test_util",
        "grpc",
        "gpr_test_util",
        "gpr"
      ]
    },
    {
      "name": "hpack_table_test",
      "build": "test",
      "language": "c",
      "src": [
        "test/core/transport/chttp2/hpack_table_test.c"
      ],
      "deps": [
        "grpc_test_util",
        "grpc",
        "gpr_test_util",
        "gpr"
      ]
    },
    {
      "name": "httpcli_format_request_test",
      "build": "test",
      "language": "c",
      "src": [
        "test/core/httpcli/format_request_test.c"
      ],
      "deps": [
        "grpc_test_util",
        "grpc",
        "gpr_test_util",
        "gpr"
      ]
    },
    {
      "name": "httpcli_parser_test",
      "build": "test",
      "language": "c",
      "src": [
        "test/core/httpcli/parser_test.c"
      ],
      "deps": [
        "grpc_test_util",
        "grpc",
        "gpr_test_util",
        "gpr"
      ]
    },
    {
      "name": "httpcli_test",
      "build": "test",
      "language": "c",
      "src": [
        "test/core/httpcli/httpcli_test.c"
      ],
      "deps": [
        "grpc_test_util",
        "grpc",
        "gpr_test_util",
        "gpr"
      ]
    },
    {
      "name": "lame_client_test",
      "build": "test",
      "language": "c",
      "src": [
        "test/core/surface/lame_client_test.c"
      ],
      "deps": [
        "grpc_test_util",
        "grpc",
        "gpr_test_util",
        "gpr"
      ]
    },
    {
      "name": "low_level_ping_pong_benchmark",
      "build": "benchmark",
      "language": "c",
      "src": [
        "test/core/network_benchmarks/low_level_ping_pong.c"
      ],
      "deps": [
        "grpc_test_util",
        "grpc",
        "gpr_test_util",
        "gpr"
      ]
    },
    {
      "name": "message_compress_test",
      "build": "test",
      "language": "c",
      "src": [
        "test/core/compression/message_compress_test.c"
      ],
      "deps": [
        "grpc_test_util",
        "grpc",
        "gpr_test_util",
        "gpr"
      ]
    },
    {
      "name": "metadata_buffer_test",
      "build": "test",
      "language": "c",
      "src": [
        "test/core/channel/metadata_buffer_test.c"
      ],
      "deps": [
        "grpc_test_util",
        "grpc",
        "gpr_test_util",
        "gpr"
      ]
    },
    {
      "name": "murmur_hash_test",
      "build": "test",
      "language": "c",
      "src": [
        "test/core/support/murmur_hash_test.c"
      ],
      "deps": [
        "gpr_test_util",
        "gpr"
      ]
    },
    {
      "name": "no_server_test",
      "build": "test",
      "language": "c",
      "src": [
        "test/core/end2end/no_server_test.c"
      ],
      "deps": [
        "grpc_test_util",
        "grpc",
        "gpr_test_util",
        "gpr"
      ]
    },
    {
      "name": "poll_kick_test",
      "build": "test",
      "language": "c",
      "src": [
        "test/core/iomgr/poll_kick_test.c"
      ],
      "deps": [
        "grpc_test_util",
        "grpc",
        "gpr_test_util",
        "gpr"
      ]
    },
    {
      "name": "resolve_address_test",
      "build": "test",
      "language": "c",
      "src": [
        "test/core/iomgr/resolve_address_test.c"
      ],
      "deps": [
        "grpc_test_util",
        "grpc",
        "gpr_test_util",
        "gpr"
      ]
    },
    {
      "name": "secure_endpoint_test",
      "build": "test",
      "language": "c",
      "src": [
        "test/core/security/secure_endpoint_test.c"
      ],
      "deps": [
        "grpc_test_util",
        "grpc",
        "gpr_test_util",
        "gpr"
      ]
    },
    {
      "name": "sockaddr_utils_test",
      "build": "test",
      "language": "c",
      "src": [
        "test/core/iomgr/sockaddr_utils_test.c"
      ],
      "deps": [
        "grpc_test_util",
        "grpc",
        "gpr_test_util",
        "gpr"
      ]
    },
    {
      "name": "tcp_client_posix_test",
      "build": "test",
      "language": "c",
      "src": [
        "test/core/iomgr/tcp_client_posix_test.c"
      ],
      "deps": [
        "grpc_test_util",
        "grpc",
        "gpr_test_util",
        "gpr"
      ]
    },
    {
      "name": "tcp_posix_test",
      "build": "test",
      "language": "c",
      "src": [
        "test/core/iomgr/tcp_posix_test.c"
      ],
      "deps": [
        "grpc_test_util",
        "grpc",
        "gpr_test_util",
        "gpr"
      ]
    },
    {
      "name": "tcp_server_posix_test",
      "build": "test",
      "language": "c",
      "src": [
        "test/core/iomgr/tcp_server_posix_test.c"
      ],
      "deps": [
        "grpc_test_util",
        "grpc",
        "gpr_test_util",
        "gpr"
      ]
    },
    {
      "name": "time_averaged_stats_test",
      "build": "test",
      "language": "c",
      "src": [
        "test/core/iomgr/time_averaged_stats_test.c"
      ],
      "deps": [
        "grpc_test_util",
        "grpc",
        "gpr_test_util",
        "gpr"
      ]
    },
    {
      "name": "time_test",
      "build": "test",
      "language": "c",
      "src": [
        "test/core/support/time_test.c"
      ],
      "deps": [
        "grpc_test_util",
        "grpc",
        "gpr_test_util",
        "gpr"
      ]
    },
    {
      "name": "timeout_encoding_test",
      "build": "test",
      "language": "c",
      "src": [
        "test/core/transport/chttp2/timeout_encoding_test.c"
      ],
      "deps": [
        "grpc_test_util",
        "grpc",
        "gpr_test_util",
        "gpr"
      ]
    },
    {
      "name": "transport_metadata_test",
      "build": "test",
      "language": "c",
      "src": [
        "test/core/transport/metadata_test.c"
      ],
      "deps": [
        "grpc_test_util",
        "grpc",
        "gpr_test_util",
        "gpr"
      ]
    },
    {
      "name": "channel_arguments_test",
      "build": "test",
      "language": "c++",
      "src": [
        "test/cpp/client/channel_arguments_test.cc"
      ],
      "deps": [
        "grpc++",
        "grpc",
        "gpr"
      ]
    },
    {
      "name": "cpp_plugin",
      "build": "protoc",
      "language": "c++",
      "headers": [
        "src/compiler/cpp_generator.h",
        "src/compiler/cpp_generator_helpers.h"
      ],
      "src": [
        "src/compiler/cpp_generator.cc",
        "src/compiler/cpp_plugin.cc"
      ],
      "deps": [],
      "secure": false
    },
    {
      "name": "credentials_test",
      "build": "test",
      "language": "c++",
      "src": [
        "test/cpp/client/credentials_test.cc"
      ],
      "deps": [
        "grpc++",
        "grpc",
        "gpr"
      ]
    },
    {
      "name": "end2end_test",
      "build": "test",
      "language": "c++",
      "src": [
        "test/cpp/end2end/end2end_test.cc"
      ],
      "deps": [
        "grpc++_test_util",
        "grpc_test_util",
        "grpc++",
        "grpc",
        "gpr_test_util",
        "gpr"
      ]
    },
    {
      "name": "interop_client",
      "build": "test",
      "language": "c++",
      "src": [
        "test/cpp/interop/empty.proto",
        "test/cpp/interop/messages.proto",
        "test/cpp/interop/test.proto",
        "test/cpp/interop/client.cc"
      ],
      "deps": [
        "grpc++_test_util",
        "grpc_test_util",
        "grpc++",
        "grpc",
        "gpr_test_util",
        "gpr"
      ],
      "run": false
    },
    {
      "name": "interop_server",
      "build": "test",
      "language": "c++",
      "src": [
        "test/cpp/interop/empty.proto",
        "test/cpp/interop/messages.proto",
        "test/cpp/interop/test.proto",
        "test/cpp/interop/server.cc"
      ],
      "deps": [
        "grpc++_test_util",
        "grpc_test_util",
        "grpc++",
        "grpc",
        "gpr_test_util",
        "gpr"
      ],
      "run": false
    },
    {
<<<<<<< HEAD
      "name": "tips_client",
      "build": "test",
      "run": false,
      "c++": true,
      "src": [
        "examples/tips/client_main.cc"
      ],
      "deps": [
        "tips_client_lib",
        "grpc++_test_util",
        "grpc_test_util",
        "grpc++",
        "grpc",
        "gpr_test_util",
        "gpr"
      ]
    },
    {
      "name": "tips_client_test",
      "build": "test",
      "c++": true,
      "src": [
        "examples/tips/client_test.cc"
      ],
      "deps": [
        "tips_client_lib",
        "grpc++_test_util",
        "grpc_test_util",
        "grpc++",
        "grpc",
        "gpr_test_util",
        "gpr"
      ]
    },
    {
      "name": "end2end_test",
=======
      "name": "qps_client",
>>>>>>> c0b1785a
      "build": "test",
      "language": "c++",
      "src": [
        "test/cpp/qps/qpstest.proto",
        "test/cpp/qps/client.cc"
      ],
      "deps": [
        "grpc++_test_util",
        "grpc_test_util",
        "grpc++",
        "grpc",
        "gpr_test_util",
        "gpr"
      ]
    },
    {
      "name": "qps_server",
      "build": "test",
      "language": "c++",
      "src": [
        "test/cpp/qps/qpstest.proto",
        "test/cpp/qps/server.cc"
      ],
      "deps": [
        "grpc++_test_util",
        "grpc_test_util",
        "grpc++",
        "grpc",
        "gpr_test_util",
        "gpr"
      ]
    },
    {
      "name": "ruby_plugin",
      "build": "protoc",
      "language": "c++",
      "headers": [
        "src/compiler/cpp_generator.h",
        "src/compiler/cpp_generator_helpers-inl.h",
        "src/compiler/cpp_generator_map-inl.h",
        "src/compiler/cpp_generator_string-inl.h"
      ],
      "src": [
        "src/compiler/ruby_generator.cc",
        "src/compiler/ruby_plugin.cc"
      ],
      "deps": [],
      "secure": false
    },
    {
      "name": "status_test",
      "build": "test",
      "language": "c++",
      "src": [
        "test/cpp/util/status_test.cc"
      ],
      "deps": [
        "grpc_test_util",
        "grpc++",
        "grpc",
        "gpr_test_util",
        "gpr"
      ]
    },
    {
      "name": "sync_client_async_server_test",
      "build": "test",
      "language": "c++",
      "src": [
        "test/cpp/end2end/sync_client_async_server_test.cc"
      ],
      "deps": [
        "grpc++_test_util",
        "grpc_test_util",
        "grpc++",
        "grpc",
        "gpr_test_util",
        "gpr"
      ]
    },
    {
      "name": "thread_pool_test",
      "build": "test",
      "language": "c++",
      "src": [
        "test/cpp/server/thread_pool_test.cc"
      ],
      "deps": [
        "grpc_test_util",
        "grpc++",
        "grpc",
        "gpr_test_util",
        "gpr"
      ]
    }
  ]
}<|MERGE_RESOLUTION|>--- conflicted
+++ resolved
@@ -404,15 +404,15 @@
       "src": [
         "test/cpp/util/echo.proto",
         "test/cpp/util/echo_duplicate.proto",
-<<<<<<< HEAD
-        "test/cpp/util/create_test_channel.cc",
-        "test/cpp/end2end/async_test_server.cc"
-      ],
-      "c++": true
+        "test/cpp/util/messages.proto",
+        "test/cpp/end2end/async_test_server.cc",
+        "test/cpp/util/create_test_channel.cc"
+      ]
     },
     {
       "name": "tips_client_lib",
       "build": "private",
+      "language": "c++",
       "src": [
         "examples/tips/label.proto",
         "examples/tips/empty.proto",
@@ -423,14 +423,7 @@
         "grpc++",
         "grpc",
         "gpr"
-      ],
-      "c++": true
-=======
-        "test/cpp/util/messages.proto",
-        "test/cpp/end2end/async_test_server.cc",
-        "test/cpp/util/create_test_channel.cc"
-      ]
->>>>>>> c0b1785a
+      ]
     }
   ],
   "targets": [
@@ -1517,11 +1510,10 @@
       "run": false
     },
     {
-<<<<<<< HEAD
       "name": "tips_client",
       "build": "test",
       "run": false,
-      "c++": true,
+      "language": "c++",
       "src": [
         "examples/tips/client_main.cc"
       ],
@@ -1538,7 +1530,7 @@
     {
       "name": "tips_client_test",
       "build": "test",
-      "c++": true,
+      "language": "c++",
       "src": [
         "examples/tips/client_test.cc"
       ],
@@ -1553,10 +1545,7 @@
       ]
     },
     {
-      "name": "end2end_test",
-=======
       "name": "qps_client",
->>>>>>> c0b1785a
       "build": "test",
       "language": "c++",
       "src": [
