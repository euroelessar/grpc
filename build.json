{
  "settings": {
    "#": "The public version number of the library.",
    "version": {
      "major": 0,
      "minor": 6,
      "micro": 0,
      "build": 0
    }
  },
  "filegroups": [
    {
      "name": "grpc++_base",
      "public_headers": [
        "include/grpc++/async_generic_service.h",
        "include/grpc++/async_unary_call.h",
        "include/grpc++/byte_buffer.h",
        "include/grpc++/channel_arguments.h",
        "include/grpc++/channel_interface.h",
        "include/grpc++/client_context.h",
        "include/grpc++/completion_queue.h",
        "include/grpc++/config.h",
        "include/grpc++/create_channel.h",
        "include/grpc++/credentials.h",
        "include/grpc++/generic_stub.h",
        "include/grpc++/impl/call.h",
        "include/grpc++/impl/client_unary_call.h",
        "include/grpc++/impl/internal_stub.h",
        "include/grpc++/impl/rpc_method.h",
        "include/grpc++/impl/rpc_service_method.h",
        "include/grpc++/impl/service_type.h",
        "include/grpc++/server.h",
        "include/grpc++/server_builder.h",
        "include/grpc++/server_context.h",
        "include/grpc++/server_credentials.h",
        "include/grpc++/slice.h",
        "include/grpc++/status.h",
        "include/grpc++/status_code_enum.h",
        "include/grpc++/stream.h",
        "include/grpc++/thread_pool_interface.h"
      ],
      "headers": [
        "src/cpp/client/channel.h",
        "src/cpp/proto/proto_utils.h",
        "src/cpp/server/thread_pool.h",
        "src/cpp/util/time.h"
      ],
      "src": [
        "src/cpp/client/channel.cc",
        "src/cpp/client/channel_arguments.cc",
        "src/cpp/client/client_context.cc",
        "src/cpp/client/client_unary_call.cc",
        "src/cpp/client/create_channel.cc",
        "src/cpp/client/credentials.cc",
        "src/cpp/client/generic_stub.cc",
        "src/cpp/client/insecure_credentials.cc",
        "src/cpp/client/internal_stub.cc",
        "src/cpp/common/call.cc",
        "src/cpp/common/completion_queue.cc",
        "src/cpp/common/rpc_method.cc",
        "src/cpp/proto/proto_utils.cc",
        "src/cpp/server/async_generic_service.cc",
        "src/cpp/server/insecure_server_credentials.cc",
        "src/cpp/server/server.cc",
        "src/cpp/server/server_builder.cc",
        "src/cpp/server/server_context.cc",
        "src/cpp/server/server_credentials.cc",
        "src/cpp/server/thread_pool.cc",
        "src/cpp/util/byte_buffer.cc",
        "src/cpp/util/slice.cc",
        "src/cpp/util/status.cc",
        "src/cpp/util/time.cc"
      ]
    },
    {
      "name": "grpc_base",
      "public_headers": [
        "include/grpc/byte_buffer.h",
        "include/grpc/byte_buffer_reader.h",
        "include/grpc/grpc.h",
        "include/grpc/grpc_http.h",
        "include/grpc/status.h"
      ],
      "headers": [
        "src/core/channel/census_filter.h",
        "src/core/channel/channel_args.h",
        "src/core/channel/channel_stack.h",
        "src/core/channel/child_channel.h",
        "src/core/channel/client_channel.h",
        "src/core/channel/client_setup.h",
        "src/core/channel/connected_channel.h",
        "src/core/channel/http_client_filter.h",
        "src/core/channel/http_filter.h",
        "src/core/channel/http_server_filter.h",
        "src/core/channel/metadata_buffer.h",
        "src/core/channel/noop_filter.h",
        "src/core/compression/algorithm.h",
        "src/core/compression/message_compress.h",
        "src/core/debug/trace.h",
        "src/core/iomgr/alarm.h",
        "src/core/iomgr/alarm_heap.h",
        "src/core/iomgr/alarm_internal.h",
        "src/core/iomgr/endpoint.h",
        "src/core/iomgr/endpoint_pair.h",
        "src/core/iomgr/fd_posix.h",
        "src/core/iomgr/iocp_windows.h",
        "src/core/iomgr/iomgr.h",
        "src/core/iomgr/iomgr_internal.h",
        "src/core/iomgr/iomgr_posix.h",
        "src/core/iomgr/pollset.h",
        "src/core/iomgr/pollset_kick.h",
        "src/core/iomgr/pollset_kick_posix.h",
        "src/core/iomgr/pollset_kick_windows.h",
        "src/core/iomgr/pollset_posix.h",
        "src/core/iomgr/pollset_windows.h",
        "src/core/iomgr/resolve_address.h",
        "src/core/iomgr/sockaddr.h",
        "src/core/iomgr/sockaddr_posix.h",
        "src/core/iomgr/sockaddr_utils.h",
        "src/core/iomgr/sockaddr_win32.h",
        "src/core/iomgr/socket_utils_posix.h",
        "src/core/iomgr/socket_windows.h",
        "src/core/iomgr/tcp_client.h",
        "src/core/iomgr/tcp_posix.h",
        "src/core/iomgr/tcp_server.h",
        "src/core/iomgr/tcp_windows.h",
        "src/core/iomgr/time_averaged_stats.h",
        "src/core/iomgr/wakeup_fd_pipe.h",
        "src/core/iomgr/wakeup_fd_posix.h",
        "src/core/json/json.h",
        "src/core/json/json_common.h",
        "src/core/json/json_reader.h",
        "src/core/json/json_writer.h",
        "src/core/statistics/census_interface.h",
        "src/core/statistics/census_log.h",
        "src/core/statistics/census_rpc_stats.h",
        "src/core/statistics/census_tracing.h",
        "src/core/statistics/hash_table.h",
        "src/core/statistics/window_stats.h",
        "src/core/surface/byte_buffer_queue.h",
        "src/core/surface/call.h",
        "src/core/surface/channel.h",
        "src/core/surface/client.h",
        "src/core/surface/completion_queue.h",
        "src/core/surface/event_string.h",
        "src/core/surface/init.h",
        "src/core/surface/server.h",
        "src/core/surface/surface_trace.h",
        "src/core/transport/chttp2/alpn.h",
        "src/core/transport/chttp2/bin_encoder.h",
        "src/core/transport/chttp2/frame.h",
        "src/core/transport/chttp2/frame_data.h",
        "src/core/transport/chttp2/frame_goaway.h",
        "src/core/transport/chttp2/frame_ping.h",
        "src/core/transport/chttp2/frame_rst_stream.h",
        "src/core/transport/chttp2/frame_settings.h",
        "src/core/transport/chttp2/frame_window_update.h",
        "src/core/transport/chttp2/hpack_parser.h",
        "src/core/transport/chttp2/hpack_table.h",
        "src/core/transport/chttp2/http2_errors.h",
        "src/core/transport/chttp2/huffsyms.h",
        "src/core/transport/chttp2/status_conversion.h",
        "src/core/transport/chttp2/stream_encoder.h",
        "src/core/transport/chttp2/stream_map.h",
        "src/core/transport/chttp2/timeout_encoding.h",
        "src/core/transport/chttp2/varint.h",
        "src/core/transport/chttp2_transport.h",
        "src/core/transport/metadata.h",
        "src/core/transport/stream_op.h",
        "src/core/transport/transport.h",
        "src/core/transport/transport_impl.h"
      ],
      "src": [
        "src/core/channel/call_op_string.c",
        "src/core/channel/census_filter.c",
        "src/core/channel/channel_args.c",
        "src/core/channel/channel_stack.c",
        "src/core/channel/child_channel.c",
        "src/core/channel/client_channel.c",
        "src/core/channel/client_setup.c",
        "src/core/channel/connected_channel.c",
        "src/core/channel/http_client_filter.c",
        "src/core/channel/http_filter.c",
        "src/core/channel/http_server_filter.c",
        "src/core/channel/metadata_buffer.c",
        "src/core/channel/noop_filter.c",
        "src/core/compression/algorithm.c",
        "src/core/compression/message_compress.c",
        "src/core/debug/trace.c",
        "src/core/iomgr/alarm.c",
        "src/core/iomgr/alarm_heap.c",
        "src/core/iomgr/endpoint.c",
        "src/core/iomgr/endpoint_pair_posix.c",
        "src/core/iomgr/fd_posix.c",
        "src/core/iomgr/iocp_windows.c",
        "src/core/iomgr/iomgr.c",
        "src/core/iomgr/iomgr_posix.c",
        "src/core/iomgr/iomgr_windows.c",
        "src/core/iomgr/pollset_kick.c",
        "src/core/iomgr/pollset_multipoller_with_epoll.c",
        "src/core/iomgr/pollset_multipoller_with_poll_posix.c",
        "src/core/iomgr/pollset_posix.c",
        "src/core/iomgr/pollset_windows.c",
        "src/core/iomgr/resolve_address_posix.c",
        "src/core/iomgr/resolve_address_windows.c",
        "src/core/iomgr/sockaddr_utils.c",
        "src/core/iomgr/socket_utils_common_posix.c",
        "src/core/iomgr/socket_utils_linux.c",
        "src/core/iomgr/socket_utils_posix.c",
        "src/core/iomgr/socket_windows.c",
        "src/core/iomgr/tcp_client_posix.c",
        "src/core/iomgr/tcp_client_windows.c",
        "src/core/iomgr/tcp_posix.c",
        "src/core/iomgr/tcp_server_posix.c",
        "src/core/iomgr/tcp_server_windows.c",
        "src/core/iomgr/tcp_windows.c",
        "src/core/iomgr/time_averaged_stats.c",
        "src/core/iomgr/wakeup_fd_eventfd.c",
        "src/core/iomgr/wakeup_fd_nospecial.c",
        "src/core/iomgr/wakeup_fd_pipe.c",
        "src/core/iomgr/wakeup_fd_posix.c",
        "src/core/json/json.c",
        "src/core/json/json_reader.c",
        "src/core/json/json_string.c",
        "src/core/json/json_writer.c",
        "src/core/statistics/census_init.c",
        "src/core/statistics/census_log.c",
        "src/core/statistics/census_rpc_stats.c",
        "src/core/statistics/census_tracing.c",
        "src/core/statistics/hash_table.c",
        "src/core/statistics/window_stats.c",
        "src/core/surface/byte_buffer.c",
        "src/core/surface/byte_buffer_queue.c",
        "src/core/surface/byte_buffer_reader.c",
        "src/core/surface/call.c",
        "src/core/surface/call_details.c",
        "src/core/surface/call_log_batch.c",
        "src/core/surface/channel.c",
        "src/core/surface/channel_create.c",
        "src/core/surface/client.c",
        "src/core/surface/completion_queue.c",
        "src/core/surface/event_string.c",
        "src/core/surface/init.c",
        "src/core/surface/lame_client.c",
        "src/core/surface/metadata_array.c",
        "src/core/surface/server.c",
        "src/core/surface/server_chttp2.c",
        "src/core/surface/server_create.c",
        "src/core/surface/surface_trace.c",
        "src/core/transport/chttp2/alpn.c",
        "src/core/transport/chttp2/bin_encoder.c",
        "src/core/transport/chttp2/frame_data.c",
        "src/core/transport/chttp2/frame_goaway.c",
        "src/core/transport/chttp2/frame_ping.c",
        "src/core/transport/chttp2/frame_rst_stream.c",
        "src/core/transport/chttp2/frame_settings.c",
        "src/core/transport/chttp2/frame_window_update.c",
        "src/core/transport/chttp2/hpack_parser.c",
        "src/core/transport/chttp2/hpack_table.c",
        "src/core/transport/chttp2/huffsyms.c",
        "src/core/transport/chttp2/status_conversion.c",
        "src/core/transport/chttp2/stream_encoder.c",
        "src/core/transport/chttp2/stream_map.c",
        "src/core/transport/chttp2/timeout_encoding.c",
        "src/core/transport/chttp2/varint.c",
        "src/core/transport/chttp2_transport.c",
        "src/core/transport/metadata.c",
        "src/core/transport/stream_op.c",
        "src/core/transport/transport.c"
      ]
    }
  ],
  "libs": [
    {
      "name": "gpr",
      "build": "all",
      "language": "c",
      "public_headers": [
        "include/grpc/support/alloc.h",
        "include/grpc/support/atm.h",
        "include/grpc/support/atm_gcc_atomic.h",
        "include/grpc/support/atm_gcc_sync.h",
        "include/grpc/support/atm_win32.h",
        "include/grpc/support/cancellable_platform.h",
        "include/grpc/support/cmdline.h",
        "include/grpc/support/cpu.h",
        "include/grpc/support/histogram.h",
        "include/grpc/support/host_port.h",
        "include/grpc/support/log.h",
        "include/grpc/support/log_win32.h",
        "include/grpc/support/port_platform.h",
        "include/grpc/support/slice.h",
        "include/grpc/support/slice_buffer.h",
        "include/grpc/support/sync.h",
        "include/grpc/support/sync_generic.h",
        "include/grpc/support/sync_posix.h",
        "include/grpc/support/sync_win32.h",
        "include/grpc/support/thd.h",
        "include/grpc/support/time.h",
        "include/grpc/support/useful.h"
      ],
      "headers": [
        "src/core/support/env.h",
        "src/core/support/file.h",
        "src/core/support/murmur_hash.h",
        "src/core/support/string.h",
        "src/core/support/string_win32.h",
        "src/core/support/thd_internal.h"
      ],
      "src": [
        "src/core/support/alloc.c",
        "src/core/support/cancellable.c",
        "src/core/support/cmdline.c",
        "src/core/support/cpu_iphone.c",
        "src/core/support/cpu_linux.c",
        "src/core/support/cpu_posix.c",
        "src/core/support/cpu_windows.c",
        "src/core/support/env_linux.c",
        "src/core/support/env_posix.c",
        "src/core/support/env_win32.c",
        "src/core/support/file.c",
        "src/core/support/file_posix.c",
        "src/core/support/file_win32.c",
        "src/core/support/histogram.c",
        "src/core/support/host_port.c",
        "src/core/support/log.c",
        "src/core/support/log_android.c",
        "src/core/support/log_linux.c",
        "src/core/support/log_posix.c",
        "src/core/support/log_win32.c",
        "src/core/support/murmur_hash.c",
        "src/core/support/slice.c",
        "src/core/support/slice_buffer.c",
        "src/core/support/string.c",
        "src/core/support/string_posix.c",
        "src/core/support/string_win32.c",
        "src/core/support/sync.c",
        "src/core/support/sync_posix.c",
        "src/core/support/sync_win32.c",
        "src/core/support/thd.c",
        "src/core/support/thd_posix.c",
        "src/core/support/thd_win32.c",
        "src/core/support/time.c",
        "src/core/support/time_posix.c",
        "src/core/support/time_win32.c"
      ],
      "secure": "no",
      "vs_project_guid": "{B23D3D1A-9438-4EDA-BEB6-9A0A03D17792}"
    },
    {
      "name": "gpr_test_util",
      "build": "private",
      "language": "c",
      "headers": [
        "test/core/util/test_config.h"
      ],
      "src": [
        "test/core/util/test_config.c"
      ],
      "deps": [
        "gpr"
      ],
      "vs_project_guid": "{EAB0A629-17A9-44DB-B5FF-E91A721FE037}"
    },
    {
      "name": "grpc",
      "build": "all",
      "language": "c",
      "public_headers": [
        "include/grpc/grpc_security.h"
      ],
      "headers": [
        "src/core/httpcli/format_request.h",
        "src/core/httpcli/httpcli.h",
        "src/core/httpcli/httpcli_security_context.h",
        "src/core/httpcli/parser.h",
        "src/core/security/auth.h",
        "src/core/security/base64.h",
        "src/core/security/credentials.h",
        "src/core/security/json_token.h",
        "src/core/security/secure_endpoint.h",
        "src/core/security/secure_transport_setup.h",
        "src/core/security/security_context.h",
        "src/core/tsi/fake_transport_security.h",
        "src/core/tsi/ssl_transport_security.h",
        "src/core/tsi/transport_security.h",
        "src/core/tsi/transport_security_interface.h"
      ],
      "src": [
        "src/core/httpcli/format_request.c",
        "src/core/httpcli/httpcli.c",
        "src/core/httpcli/httpcli_security_context.c",
        "src/core/httpcli/parser.c",
        "src/core/security/auth.c",
        "src/core/security/base64.c",
        "src/core/security/credentials.c",
        "src/core/security/credentials_posix.c",
        "src/core/security/credentials_win32.c",
        "src/core/security/factories.c",
        "src/core/security/google_default_credentials.c",
        "src/core/security/json_token.c",
        "src/core/security/secure_endpoint.c",
        "src/core/security/secure_transport_setup.c",
        "src/core/security/security_context.c",
        "src/core/security/server_secure_chttp2.c",
        "src/core/surface/init_secure.c",
        "src/core/surface/secure_channel_create.c",
        "src/core/tsi/fake_transport_security.c",
        "src/core/tsi/ssl_transport_security.c",
        "src/core/tsi/transport_security.c"
      ],
      "deps": [
        "gpr"
      ],
      "baselib": true,
      "filegroups": [
        "grpc_base"
      ],
      "secure": "yes",
      "vs_project_guid": "{29D16885-7228-4C31-81ED-5F9187C7F2A9}"
    },
    {
      "name": "grpc_test_util",
      "build": "private",
      "language": "c",
      "src": [
        "test/core/end2end/cq_verifier.c",
        "test/core/end2end/data/server1_cert.c",
        "test/core/end2end/data/server1_key.c",
        "test/core/end2end/data/test_root_cert.c",
        "test/core/iomgr/endpoint_tests.c",
        "test/core/statistics/census_log_tests.c",
        "test/core/transport/transport_end2end_tests.c",
        "test/core/util/grpc_profiler.c",
        "test/core/util/parse_hexstring.c",
        "test/core/util/port_posix.c",
        "test/core/util/slice_splitter.c"
      ],
      "deps": [
        "gpr",
        "gpr_test_util",
        "grpc"
      ],
      "vs_project_guid": "{17BCAFC0-5FDC-4C94-AEB9-95F3E220614B}"
    },
    {
      "name": "grpc_unsecure",
      "build": "all",
      "language": "c",
      "src": [
        "src/core/surface/init_unsecure.c"
      ],
      "deps": [
        "gpr"
      ],
      "baselib": true,
      "filegroups": [
        "grpc_base"
      ],
      "secure": "no",
      "vs_project_guid": "{46CEDFFF-9692-456A-AA24-38B5D6BCF4C5}"
    },
    {
      "name": "grpc++",
      "build": "all",
      "language": "c++",
      "src": [
        "src/cpp/client/secure_credentials.cc",
        "src/cpp/server/secure_server_credentials.cc"
      ],
      "deps": [
        "gpr",
        "grpc"
      ],
      "baselib": true,
      "filegroups": [
        "grpc++_base"
      ],
      "secure": "check",
      "vs_project_guid": "{C187A093-A0FE-489D-A40A-6E33DE0F9FEB}"
    },
    {
      "name": "grpc++_test_util",
      "build": "private",
      "language": "c++",
      "src": [
        "test/cpp/util/messages.proto",
        "test/cpp/util/echo.proto",
        "test/cpp/util/echo_duplicate.proto",
        "test/cpp/util/cli_call.cc",
        "test/cpp/util/create_test_channel.cc"
      ]
    },
    {
      "name": "grpc++_unsecure",
      "build": "all",
      "language": "c++",
      "deps": [
        "gpr",
        "grpc_unsecure"
      ],
      "baselib": true,
      "filegroups": [
        "grpc++_base"
      ],
      "secure": "no"
    },
    {
      "name": "grpc_plugin_support",
      "build": "protoc",
      "language": "c++",
      "headers": [
        "src/compiler/config.h",
        "src/compiler/cpp_generator.h",
        "src/compiler/cpp_generator_helpers.h",
        "src/compiler/generator_helpers.h",
        "src/compiler/objective_c_generator.h",
        "src/compiler/objective_c_generator_helpers.h",
        "src/compiler/python_generator.h",
        "src/compiler/ruby_generator.h",
        "src/compiler/ruby_generator_helpers-inl.h",
        "src/compiler/ruby_generator_map-inl.h",
        "src/compiler/ruby_generator_string-inl.h"
      ],
      "src": [
        "src/compiler/cpp_generator.cc",
        "src/compiler/objective_c_generator.cc",
        "src/compiler/python_generator.cc",
        "src/compiler/ruby_generator.cc"
      ],
      "deps": [],
      "secure": "no"
    },
    {
      "name": "pubsub_client_lib",
      "build": "private",
      "language": "c++",
      "src": [
        "examples/pubsub/label.proto",
        "examples/pubsub/empty.proto",
        "examples/pubsub/pubsub.proto",
        "examples/pubsub/publisher.cc",
        "examples/pubsub/subscriber.cc"
      ],
      "deps": [
        "grpc++",
        "grpc",
        "gpr"
      ]
    },
    {
      "name": "qps",
      "build": "private",
      "language": "c++",
      "headers": [
        "test/cpp/qps/driver.h",
<<<<<<< HEAD
        "test/cpp/qps/qps_worker.h",
=======
        "test/cpp/qps/report.h",
>>>>>>> 66f37b47
        "test/cpp/qps/timer.h"
      ],
      "src": [
        "test/cpp/qps/qpstest.proto",
        "test/cpp/qps/client_async.cc",
        "test/cpp/qps/client_sync.cc",
        "test/cpp/qps/driver.cc",
<<<<<<< HEAD
        "test/cpp/qps/qps_worker.cc",
        "test/cpp/qps/server_async.cc",
        "test/cpp/qps/server_sync.cc",
=======
        "test/cpp/qps/report.cc",
>>>>>>> 66f37b47
        "test/cpp/qps/timer.cc"
      ]
    },
    {
      "name": "grpc_csharp_ext",
      "build": "all",
      "language": "csharp",
      "src": [
        "src/csharp/ext/grpc_csharp_ext.c"
      ],
      "deps": [
        "gpr",
        "grpc"
      ],
      "vs_project_guid": "{D64C6D63-4458-4A88-AB38-35678384A7E4}"
    }
  ],
  "targets": [
    {
      "name": "alarm_heap_test",
      "build": "test",
      "language": "c",
      "src": [
        "test/core/iomgr/alarm_heap_test.c"
      ],
      "deps": [
        "grpc_test_util",
        "grpc",
        "gpr_test_util",
        "gpr"
      ]
    },
    {
      "name": "alarm_list_test",
      "build": "test",
      "language": "c",
      "src": [
        "test/core/iomgr/alarm_list_test.c"
      ],
      "deps": [
        "grpc_test_util",
        "grpc",
        "gpr_test_util",
        "gpr"
      ]
    },
    {
      "name": "alarm_test",
      "build": "test",
      "language": "c",
      "src": [
        "test/core/iomgr/alarm_test.c"
      ],
      "deps": [
        "grpc_test_util",
        "grpc",
        "gpr_test_util",
        "gpr"
      ]
    },
    {
      "name": "alpn_test",
      "build": "test",
      "language": "c",
      "src": [
        "test/core/transport/chttp2/alpn_test.c"
      ],
      "deps": [
        "grpc_test_util",
        "grpc",
        "gpr_test_util",
        "gpr"
      ]
    },
    {
      "name": "bin_encoder_test",
      "build": "test",
      "language": "c",
      "src": [
        "test/core/transport/chttp2/bin_encoder_test.c"
      ],
      "deps": [
        "grpc_test_util",
        "grpc",
        "gpr_test_util",
        "gpr"
      ]
    },
    {
      "name": "census_hash_table_test",
      "build": "test",
      "language": "c",
      "src": [
        "test/core/statistics/hash_table_test.c"
      ],
      "deps": [
        "grpc_test_util",
        "grpc",
        "gpr_test_util",
        "gpr"
      ]
    },
    {
      "name": "census_statistics_multiple_writers_circular_buffer_test",
      "flaky": true,
      "build": "test",
      "language": "c",
      "src": [
        "test/core/statistics/multiple_writers_circular_buffer_test.c"
      ],
      "deps": [
        "grpc_test_util",
        "grpc",
        "gpr_test_util",
        "gpr"
      ]
    },
    {
      "name": "census_statistics_multiple_writers_test",
      "build": "test",
      "language": "c",
      "src": [
        "test/core/statistics/multiple_writers_test.c"
      ],
      "deps": [
        "grpc_test_util",
        "grpc",
        "gpr_test_util",
        "gpr"
      ]
    },
    {
      "name": "census_statistics_performance_test",
      "build": "test",
      "language": "c",
      "src": [
        "test/core/statistics/performance_test.c"
      ],
      "deps": [
        "grpc_test_util",
        "grpc",
        "gpr_test_util",
        "gpr"
      ]
    },
    {
      "name": "census_statistics_quick_test",
      "build": "test",
      "language": "c",
      "src": [
        "test/core/statistics/quick_test.c"
      ],
      "deps": [
        "grpc_test_util",
        "grpc",
        "gpr_test_util",
        "gpr"
      ]
    },
    {
      "name": "census_statistics_small_log_test",
      "flaky": true,
      "build": "test",
      "language": "c",
      "src": [
        "test/core/statistics/small_log_test.c"
      ],
      "deps": [
        "grpc_test_util",
        "grpc",
        "gpr_test_util",
        "gpr"
      ]
    },
    {
      "name": "census_stats_store_test",
      "build": "executable",
      "language": "c",
      "src": [
        "test/core/statistics/rpc_stats_test.c"
      ],
      "deps": [
        "grpc_test_util",
        "grpc",
        "gpr_test_util",
        "gpr"
      ]
    },
    {
      "name": "census_stub_test",
      "build": "test",
      "language": "c",
      "src": [
        "test/core/statistics/census_stub_test.c"
      ],
      "deps": [
        "grpc_test_util",
        "grpc",
        "gpr_test_util",
        "gpr"
      ]
    },
    {
      "name": "census_trace_store_test",
      "build": "executable",
      "language": "c",
      "src": [
        "test/core/statistics/trace_test.c"
      ],
      "deps": [
        "grpc_test_util",
        "grpc",
        "gpr_test_util",
        "gpr"
      ]
    },
    {
      "name": "census_window_stats_test",
      "build": "test",
      "language": "c",
      "src": [
        "test/core/statistics/window_stats_test.c"
      ],
      "deps": [
        "grpc_test_util",
        "grpc",
        "gpr_test_util",
        "gpr"
      ]
    },
    {
      "name": "chttp2_status_conversion_test",
      "build": "test",
      "language": "c",
      "src": [
        "test/core/transport/chttp2/status_conversion_test.c"
      ],
      "deps": [
        "grpc_test_util",
        "grpc",
        "gpr_test_util",
        "gpr"
      ]
    },
    {
      "name": "chttp2_stream_encoder_test",
      "build": "test",
      "language": "c",
      "src": [
        "test/core/transport/chttp2/stream_encoder_test.c"
      ],
      "deps": [
        "grpc_test_util",
        "grpc",
        "gpr_test_util",
        "gpr"
      ]
    },
    {
      "name": "chttp2_stream_map_test",
      "build": "test",
      "language": "c",
      "src": [
        "test/core/transport/chttp2/stream_map_test.c"
      ],
      "deps": [
        "grpc_test_util",
        "grpc",
        "gpr_test_util",
        "gpr"
      ]
    },
    {
      "name": "chttp2_transport_end2end_test",
      "build": "test",
      "language": "c",
      "src": [
        "test/core/transport/chttp2_transport_end2end_test.c"
      ],
      "deps": [
        "grpc_test_util",
        "grpc",
        "gpr_test_util",
        "gpr"
      ]
    },
    {
      "name": "dualstack_socket_test",
      "build": "test",
      "language": "c",
      "src": [
        "test/core/end2end/dualstack_socket_test.c"
      ],
      "deps": [
        "grpc_test_util",
        "grpc",
        "gpr_test_util",
        "gpr"
      ]
    },
    {
      "name": "echo_client",
      "build": "test",
      "run": false,
      "language": "c",
      "src": [
        "test/core/echo/client.c"
      ],
      "deps": [
        "grpc_test_util",
        "grpc",
        "gpr_test_util",
        "gpr"
      ]
    },
    {
      "name": "echo_server",
      "build": "test",
      "run": false,
      "language": "c",
      "src": [
        "test/core/echo/server.c"
      ],
      "deps": [
        "grpc_test_util",
        "grpc",
        "gpr_test_util",
        "gpr"
      ]
    },
    {
      "name": "echo_test",
      "build": "test",
      "language": "c",
      "src": [
        "test/core/echo/echo_test.c"
      ],
      "deps": [
        "grpc_test_util",
        "grpc",
        "gpr_test_util",
        "gpr"
      ]
    },
    {
      "name": "fd_posix_test",
      "build": "test",
      "language": "c",
      "src": [
        "test/core/iomgr/fd_posix_test.c"
      ],
      "deps": [
        "grpc_test_util",
        "grpc",
        "gpr_test_util",
        "gpr"
      ]
    },
    {
      "name": "fling_client",
      "build": "test",
      "run": false,
      "language": "c",
      "src": [
        "test/core/fling/client.c"
      ],
      "deps": [
        "grpc_test_util",
        "grpc",
        "gpr_test_util",
        "gpr"
      ]
    },
    {
      "name": "fling_server",
      "build": "test",
      "run": false,
      "language": "c",
      "src": [
        "test/core/fling/server.c"
      ],
      "deps": [
        "grpc_test_util",
        "grpc",
        "gpr_test_util",
        "gpr"
      ]
    },
    {
      "name": "fling_stream_test",
      "build": "test",
      "language": "c",
      "src": [
        "test/core/fling/fling_stream_test.c"
      ],
      "deps": [
        "grpc_test_util",
        "grpc",
        "gpr_test_util",
        "gpr"
      ]
    },
    {
      "name": "fling_test",
      "build": "test",
      "language": "c",
      "src": [
        "test/core/fling/fling_test.c"
      ],
      "deps": [
        "grpc_test_util",
        "grpc",
        "gpr_test_util",
        "gpr"
      ]
    },
    {
      "name": "gen_hpack_tables",
      "build": "tool",
      "language": "c",
      "src": [
        "src/core/transport/chttp2/gen_hpack_tables.c"
      ],
      "deps": [
        "grpc_test_util",
        "gpr",
        "grpc"
      ]
    },
    {
      "name": "gpr_cancellable_test",
      "build": "test",
      "language": "c",
      "src": [
        "test/core/support/cancellable_test.c"
      ],
      "deps": [
        "gpr_test_util",
        "gpr"
      ]
    },
    {
      "name": "gpr_cmdline_test",
      "build": "test",
      "language": "c",
      "src": [
        "test/core/support/cmdline_test.c"
      ],
      "deps": [
        "gpr_test_util",
        "gpr"
      ]
    },
    {
      "name": "gpr_env_test",
      "build": "test",
      "language": "c",
      "src": [
        "test/core/support/env_test.c"
      ],
      "deps": [
        "gpr_test_util",
        "gpr"
      ]
    },
    {
      "name": "gpr_file_test",
      "build": "test",
      "language": "c",
      "src": [
        "test/core/support/file_test.c"
      ],
      "deps": [
        "gpr_test_util",
        "gpr"
      ]
    },
    {
      "name": "gpr_histogram_test",
      "build": "test",
      "language": "c",
      "src": [
        "test/core/support/histogram_test.c"
      ],
      "deps": [
        "gpr_test_util",
        "gpr"
      ]
    },
    {
      "name": "gpr_host_port_test",
      "build": "test",
      "language": "c",
      "src": [
        "test/core/support/host_port_test.c"
      ],
      "deps": [
        "gpr_test_util",
        "gpr"
      ]
    },
    {
      "name": "gpr_log_test",
      "build": "test",
      "language": "c",
      "src": [
        "test/core/support/log_test.c"
      ],
      "deps": [
        "gpr_test_util",
        "gpr"
      ]
    },
    {
      "name": "gpr_slice_buffer_test",
      "build": "test",
      "language": "c",
      "src": [
        "test/core/support/slice_buffer_test.c"
      ],
      "deps": [
        "gpr_test_util",
        "gpr"
      ]
    },
    {
      "name": "gpr_slice_test",
      "build": "test",
      "language": "c",
      "src": [
        "test/core/support/slice_test.c"
      ],
      "deps": [
        "gpr_test_util",
        "gpr"
      ]
    },
    {
      "name": "gpr_string_test",
      "build": "test",
      "language": "c",
      "src": [
        "test/core/support/string_test.c"
      ],
      "deps": [
        "gpr_test_util",
        "gpr"
      ]
    },
    {
      "name": "gpr_sync_test",
      "build": "test",
      "language": "c",
      "src": [
        "test/core/support/sync_test.c"
      ],
      "deps": [
        "gpr_test_util",
        "gpr"
      ]
    },
    {
      "name": "gpr_thd_test",
      "build": "test",
      "language": "c",
      "src": [
        "test/core/support/thd_test.c"
      ],
      "deps": [
        "gpr_test_util",
        "gpr"
      ]
    },
    {
      "name": "gpr_time_test",
      "build": "test",
      "language": "c",
      "src": [
        "test/core/support/time_test.c"
      ],
      "deps": [
        "gpr_test_util",
        "gpr"
      ]
    },
    {
      "name": "gpr_useful_test",
      "build": "test",
      "language": "c",
      "src": [
        "test/core/support/useful_test.c"
      ],
      "deps": [
        "gpr_test_util",
        "gpr"
      ]
    },
    {
      "name": "grpc_base64_test",
      "build": "test",
      "language": "c",
      "src": [
        "test/core/security/base64_test.c"
      ],
      "deps": [
        "grpc_test_util",
        "grpc",
        "gpr_test_util",
        "gpr"
      ]
    },
    {
      "name": "grpc_byte_buffer_reader_test",
      "build": "test",
      "language": "c",
      "src": [
        "test/core/surface/byte_buffer_reader_test.c"
      ],
      "deps": [
        "grpc_test_util",
        "grpc",
        "gpr_test_util",
        "gpr"
      ]
    },
    {
      "name": "grpc_channel_stack_test",
      "build": "test",
      "language": "c",
      "src": [
        "test/core/channel/channel_stack_test.c"
      ],
      "deps": [
        "grpc_test_util",
        "grpc",
        "gpr_test_util",
        "gpr"
      ]
    },
    {
      "name": "grpc_completion_queue_benchmark",
      "build": "benchmark",
      "language": "c",
      "src": [
        "test/core/surface/completion_queue_benchmark.c"
      ],
      "deps": [
        "grpc_test_util",
        "grpc",
        "gpr_test_util",
        "gpr"
      ]
    },
    {
      "name": "grpc_completion_queue_test",
      "build": "test",
      "language": "c",
      "src": [
        "test/core/surface/completion_queue_test.c"
      ],
      "deps": [
        "grpc_test_util",
        "grpc",
        "gpr_test_util",
        "gpr"
      ]
    },
    {
      "name": "grpc_create_jwt",
      "build": "tool",
      "language": "c",
      "src": [
        "test/core/security/create_jwt.c"
      ],
      "deps": [
        "grpc_test_util",
        "grpc",
        "gpr_test_util",
        "gpr"
      ]
    },
    {
      "name": "grpc_credentials_test",
      "build": "test",
      "language": "c",
      "src": [
        "test/core/security/credentials_test.c"
      ],
      "deps": [
        "grpc_test_util",
        "grpc",
        "gpr_test_util",
        "gpr"
      ]
    },
    {
      "name": "grpc_fetch_oauth2",
      "build": "tool",
      "language": "c",
      "src": [
        "test/core/security/fetch_oauth2.c"
      ],
      "deps": [
        "grpc_test_util",
        "grpc",
        "gpr_test_util",
        "gpr"
      ]
    },
    {
      "name": "grpc_json_token_test",
      "build": "test",
      "language": "c",
      "src": [
        "test/core/security/json_token_test.c"
      ],
      "deps": [
        "grpc_test_util",
        "grpc",
        "gpr_test_util",
        "gpr"
      ]
    },
    {
      "name": "grpc_print_google_default_creds_token",
      "build": "tool",
      "language": "c",
      "src": [
        "test/core/security/print_google_default_creds_token.c"
      ],
      "deps": [
        "grpc_test_util",
        "grpc",
        "gpr_test_util",
        "gpr"
      ]
    },
    {
      "name": "grpc_stream_op_test",
      "build": "test",
      "language": "c",
      "src": [
        "test/core/transport/stream_op_test.c"
      ],
      "deps": [
        "grpc_test_util",
        "grpc",
        "gpr_test_util",
        "gpr"
      ]
    },
    {
      "name": "hpack_parser_test",
      "build": "test",
      "language": "c",
      "src": [
        "test/core/transport/chttp2/hpack_parser_test.c"
      ],
      "deps": [
        "grpc_test_util",
        "grpc",
        "gpr_test_util",
        "gpr"
      ]
    },
    {
      "name": "hpack_table_test",
      "build": "test",
      "language": "c",
      "src": [
        "test/core/transport/chttp2/hpack_table_test.c"
      ],
      "deps": [
        "grpc_test_util",
        "grpc",
        "gpr_test_util",
        "gpr"
      ]
    },
    {
      "name": "httpcli_format_request_test",
      "build": "test",
      "language": "c",
      "src": [
        "test/core/httpcli/format_request_test.c"
      ],
      "deps": [
        "grpc_test_util",
        "grpc",
        "gpr_test_util",
        "gpr"
      ]
    },
    {
      "name": "httpcli_parser_test",
      "build": "test",
      "language": "c",
      "src": [
        "test/core/httpcli/parser_test.c"
      ],
      "deps": [
        "grpc_test_util",
        "grpc",
        "gpr_test_util",
        "gpr"
      ]
    },
    {
      "name": "httpcli_test",
      "build": "test",
      "run": false,
      "language": "c",
      "src": [
        "test/core/httpcli/httpcli_test.c"
      ],
      "deps": [
        "grpc_test_util",
        "grpc",
        "gpr_test_util",
        "gpr"
      ]
    },
    {
      "name": "json_rewrite",
      "build": "test",
      "run": false,
      "language": "c",
      "src": [
        "test/core/json/json_rewrite.c"
      ],
      "deps": [
        "grpc",
        "gpr"
      ]
    },
    {
      "name": "json_rewrite_test",
      "build": "test",
      "language": "c",
      "src": [
        "test/core/json/json_rewrite_test.c"
      ],
      "deps": [
        "grpc_test_util",
        "grpc",
        "gpr_test_util",
        "gpr"
      ]
    },
    {
      "name": "json_test",
      "build": "test",
      "language": "c",
      "src": [
        "test/core/json/json_test.c"
      ],
      "deps": [
        "grpc_test_util",
        "grpc",
        "gpr_test_util",
        "gpr"
      ]
    },
    {
      "name": "lame_client_test",
      "build": "test",
      "language": "c",
      "src": [
        "test/core/surface/lame_client_test.c"
      ],
      "deps": [
        "grpc_test_util",
        "grpc",
        "gpr_test_util",
        "gpr"
      ]
    },
    {
      "name": "low_level_ping_pong_benchmark",
      "build": "benchmark",
      "language": "c",
      "src": [
        "test/core/network_benchmarks/low_level_ping_pong.c"
      ],
      "deps": [
        "grpc_test_util",
        "grpc",
        "gpr_test_util",
        "gpr"
      ]
    },
    {
      "name": "message_compress_test",
      "build": "test",
      "language": "c",
      "src": [
        "test/core/compression/message_compress_test.c"
      ],
      "deps": [
        "grpc_test_util",
        "grpc",
        "gpr_test_util",
        "gpr"
      ]
    },
    {
      "name": "metadata_buffer_test",
      "build": "test",
      "language": "c",
      "src": [
        "test/core/channel/metadata_buffer_test.c"
      ],
      "deps": [
        "grpc_test_util",
        "grpc",
        "gpr_test_util",
        "gpr"
      ]
    },
    {
      "name": "multi_init_test",
      "build": "test",
      "language": "c",
      "src": [
        "test/core/surface/multi_init_test.c"
      ],
      "deps": [
        "grpc_test_util",
        "grpc",
        "gpr_test_util",
        "gpr"
      ]
    },
    {
      "name": "murmur_hash_test",
      "build": "test",
      "language": "c",
      "src": [
        "test/core/support/murmur_hash_test.c"
      ],
      "deps": [
        "gpr_test_util",
        "gpr"
      ]
    },
    {
      "name": "no_server_test",
      "build": "test",
      "language": "c",
      "src": [
        "test/core/end2end/no_server_test.c"
      ],
      "deps": [
        "grpc_test_util",
        "grpc",
        "gpr_test_util",
        "gpr"
      ]
    },
    {
      "name": "poll_kick_posix_test",
      "build": "test",
      "language": "c",
      "src": [
        "test/core/iomgr/poll_kick_posix_test.c"
      ],
      "deps": [
        "grpc_test_util",
        "grpc",
        "gpr_test_util",
        "gpr"
      ]
    },
    {
      "name": "resolve_address_test",
      "build": "test",
      "language": "c",
      "src": [
        "test/core/iomgr/resolve_address_test.c"
      ],
      "deps": [
        "grpc_test_util",
        "grpc",
        "gpr_test_util",
        "gpr"
      ]
    },
    {
      "name": "secure_endpoint_test",
      "build": "test",
      "language": "c",
      "src": [
        "test/core/security/secure_endpoint_test.c"
      ],
      "deps": [
        "grpc_test_util",
        "grpc",
        "gpr_test_util",
        "gpr"
      ]
    },
    {
      "name": "sockaddr_utils_test",
      "build": "test",
      "language": "c",
      "src": [
        "test/core/iomgr/sockaddr_utils_test.c"
      ],
      "deps": [
        "grpc_test_util",
        "grpc",
        "gpr_test_util",
        "gpr"
      ]
    },
    {
      "name": "tcp_client_posix_test",
      "build": "test",
      "language": "c",
      "src": [
        "test/core/iomgr/tcp_client_posix_test.c"
      ],
      "deps": [
        "grpc_test_util",
        "grpc",
        "gpr_test_util",
        "gpr"
      ]
    },
    {
      "name": "tcp_posix_test",
      "build": "test",
      "language": "c",
      "src": [
        "test/core/iomgr/tcp_posix_test.c"
      ],
      "deps": [
        "grpc_test_util",
        "grpc",
        "gpr_test_util",
        "gpr"
      ]
    },
    {
      "name": "tcp_server_posix_test",
      "build": "test",
      "language": "c",
      "src": [
        "test/core/iomgr/tcp_server_posix_test.c"
      ],
      "deps": [
        "grpc_test_util",
        "grpc",
        "gpr_test_util",
        "gpr"
      ]
    },
    {
      "name": "time_averaged_stats_test",
      "build": "test",
      "language": "c",
      "src": [
        "test/core/iomgr/time_averaged_stats_test.c"
      ],
      "deps": [
        "grpc_test_util",
        "grpc",
        "gpr_test_util",
        "gpr"
      ]
    },
    {
      "name": "time_test",
      "build": "test",
      "language": "c",
      "src": [
        "test/core/support/time_test.c"
      ],
      "deps": [
        "grpc_test_util",
        "grpc",
        "gpr_test_util",
        "gpr"
      ]
    },
    {
      "name": "timeout_encoding_test",
      "build": "test",
      "language": "c",
      "src": [
        "test/core/transport/chttp2/timeout_encoding_test.c"
      ],
      "deps": [
        "grpc_test_util",
        "grpc",
        "gpr_test_util",
        "gpr"
      ]
    },
    {
      "name": "transport_metadata_test",
      "build": "test",
      "language": "c",
      "src": [
        "test/core/transport/metadata_test.c"
      ],
      "deps": [
        "grpc_test_util",
        "grpc",
        "gpr_test_util",
        "gpr"
      ]
    },
    {
      "name": "transport_security_test",
      "build": "test",
      "language": "c",
      "src": [
        "test/core/tsi/transport_security_test.c"
      ],
      "deps": [
        "grpc_test_util",
        "grpc",
        "gpr_test_util",
        "gpr"
      ]
    },
    {
      "name": "async_end2end_test",
      "build": "test",
      "language": "c++",
      "src": [
        "test/cpp/end2end/async_end2end_test.cc"
      ],
      "deps": [
        "grpc++_test_util",
        "grpc_test_util",
        "grpc++",
        "grpc",
        "gpr_test_util",
        "gpr"
      ]
    },
    {
      "name": "channel_arguments_test",
      "build": "test",
      "language": "c++",
      "src": [
        "test/cpp/client/channel_arguments_test.cc"
      ],
      "deps": [
        "grpc++",
        "grpc",
        "gpr"
      ]
    },
    {
      "name": "cli_call_test",
      "build": "test",
      "language": "c++",
      "src": [
        "test/cpp/util/cli_call_test.cc"
      ],
      "deps": [
        "grpc++_test_util",
        "grpc_test_util",
        "grpc++",
        "grpc",
        "gpr_test_util",
        "gpr"
      ]
    },
    {
      "name": "credentials_test",
      "build": "test",
      "language": "c++",
      "src": [
        "test/cpp/client/credentials_test.cc"
      ],
      "deps": [
        "grpc++",
        "grpc",
        "gpr"
      ]
    },
    {
      "name": "cxx_time_test",
      "build": "test",
      "language": "c++",
      "src": [
        "test/cpp/util/time_test.cc"
      ],
      "deps": [
        "grpc_test_util",
        "grpc++",
        "grpc",
        "gpr_test_util",
        "gpr"
      ]
    },
    {
      "name": "end2end_test",
      "build": "test",
      "language": "c++",
      "src": [
        "test/cpp/end2end/end2end_test.cc"
      ],
      "deps": [
        "grpc++_test_util",
        "grpc_test_util",
        "grpc++",
        "grpc",
        "gpr_test_util",
        "gpr"
      ]
    },
    {
      "name": "generic_end2end_test",
      "build": "test",
      "language": "c++",
      "src": [
        "test/cpp/end2end/generic_end2end_test.cc"
      ],
      "deps": [
        "grpc++_test_util",
        "grpc_test_util",
        "grpc++",
        "grpc",
        "gpr_test_util",
        "gpr"
      ]
    },
    {
      "name": "grpc_cli",
      "build": "test",
      "run": false,
      "language": "c++",
      "src": [
        "test/cpp/util/grpc_cli.cc"
      ],
      "deps": [
        "grpc++_test_util",
        "grpc_test_util",
        "grpc++",
        "grpc",
        "gpr_test_util",
        "gpr"
      ]
    },
    {
      "name": "grpc_cpp_plugin",
      "build": "protoc",
      "language": "c++",
      "src": [
        "src/compiler/cpp_plugin.cc"
      ],
      "deps": [
        "grpc_plugin_support"
      ],
      "secure": "no"
    },
    {
      "name": "grpc_objective_c_plugin",
      "build": "protoc",
      "language": "c++",
      "src": [
        "src/compiler/objective_c_plugin.cc"
      ],
      "deps": [
        "grpc_plugin_support"
      ],
      "secure": "no"
    },
    {
      "name": "grpc_python_plugin",
      "build": "protoc",
      "language": "c++",
      "src": [
        "src/compiler/python_plugin.cc"
      ],
      "deps": [
        "grpc_plugin_support"
      ],
      "secure": "no"
    },
    {
      "name": "grpc_ruby_plugin",
      "build": "protoc",
      "language": "c++",
      "src": [
        "src/compiler/ruby_plugin.cc"
      ],
      "deps": [
        "grpc_plugin_support"
      ],
      "secure": "no"
    },
    {
      "name": "interop_client",
      "build": "test",
      "run": false,
      "language": "c++",
      "src": [
        "test/cpp/interop/empty.proto",
        "test/cpp/interop/messages.proto",
        "test/cpp/interop/test.proto",
        "test/cpp/interop/client.cc"
      ],
      "deps": [
        "grpc++_test_util",
        "grpc_test_util",
        "grpc++",
        "grpc",
        "gpr_test_util",
        "gpr"
      ]
    },
    {
      "name": "interop_server",
      "build": "test",
      "run": false,
      "language": "c++",
      "src": [
        "test/cpp/interop/empty.proto",
        "test/cpp/interop/messages.proto",
        "test/cpp/interop/test.proto",
        "test/cpp/interop/server.cc"
      ],
      "deps": [
        "grpc++_test_util",
        "grpc_test_util",
        "grpc++",
        "grpc",
        "gpr_test_util",
        "gpr"
      ]
    },
    {
      "name": "interop_test",
      "build": "test",
      "language": "c++",
      "src": [
        "test/cpp/interop/interop_test.cc"
      ],
      "deps": [
        "grpc_test_util",
        "grpc",
        "gpr_test_util",
        "gpr"
      ]
    },
    {
      "name": "pubsub_client",
      "build": "test",
      "run": false,
      "language": "c++",
      "src": [
        "examples/pubsub/main.cc"
      ],
      "deps": [
        "pubsub_client_lib",
        "grpc_test_util",
        "grpc++",
        "grpc",
        "gpr_test_util",
        "gpr"
      ]
    },
    {
      "name": "pubsub_publisher_test",
      "build": "test",
      "language": "c++",
      "src": [
        "examples/pubsub/publisher_test.cc"
      ],
      "deps": [
        "pubsub_client_lib",
        "grpc++_test_util",
        "grpc_test_util",
        "grpc++",
        "grpc",
        "gpr_test_util",
        "gpr"
      ]
    },
    {
      "name": "pubsub_subscriber_test",
      "build": "test",
      "language": "c++",
      "src": [
        "examples/pubsub/subscriber_test.cc"
      ],
      "deps": [
        "pubsub_client_lib",
        "grpc++_test_util",
        "grpc_test_util",
        "grpc++",
        "grpc",
        "gpr_test_util",
        "gpr"
      ]
    },
    {
      "name": "qps_driver",
      "build": "test",
      "run": false,
      "language": "c++",
      "src": [
        "test/cpp/qps/qps_driver.cc"
      ],
      "deps": [
        "qps",
        "grpc++_test_util",
        "grpc_test_util",
        "grpc++",
        "grpc",
        "gpr_test_util",
        "gpr"
      ]
    },
    {
      "name": "qps_smoke_test",
      "build": "test",
      "run": false,
      "language": "c++",
      "src": [
        "test/cpp/qps/smoke_test.cc"
      ],
      "deps": [
        "qps",
        "grpc++_test_util",
        "grpc_test_util",
        "grpc++",
        "grpc",
        "gpr_test_util",
        "gpr"
      ]
    },
    {
      "name": "qps_worker",
      "build": "test",
      "run": false,
      "language": "c++",
      "headers": [
        "test/cpp/qps/client.h",
        "test/cpp/qps/server.h"
      ],
      "src": [
        "test/cpp/qps/worker.cc"
      ],
      "deps": [
        "qps",
        "grpc++_test_util",
        "grpc_test_util",
        "grpc++",
        "grpc",
        "gpr_test_util",
        "gpr"
      ]
    },
    {
      "name": "status_test",
      "build": "test",
      "language": "c++",
      "src": [
        "test/cpp/util/status_test.cc"
      ],
      "deps": [
        "grpc_test_util",
        "grpc++",
        "grpc",
        "gpr_test_util",
        "gpr"
      ]
    },
    {
      "name": "thread_pool_test",
      "build": "test",
      "language": "c++",
      "src": [
        "test/cpp/server/thread_pool_test.cc"
      ],
      "deps": [
        "grpc_test_util",
        "grpc++",
        "grpc",
        "gpr_test_util",
        "gpr"
      ]
    }
  ]
}<|MERGE_RESOLUTION|>--- conflicted
+++ resolved
@@ -554,11 +554,8 @@
       "language": "c++",
       "headers": [
         "test/cpp/qps/driver.h",
-<<<<<<< HEAD
         "test/cpp/qps/qps_worker.h",
-=======
         "test/cpp/qps/report.h",
->>>>>>> 66f37b47
         "test/cpp/qps/timer.h"
       ],
       "src": [
@@ -566,13 +563,10 @@
         "test/cpp/qps/client_async.cc",
         "test/cpp/qps/client_sync.cc",
         "test/cpp/qps/driver.cc",
-<<<<<<< HEAD
         "test/cpp/qps/qps_worker.cc",
+        "test/cpp/qps/report.cc",
         "test/cpp/qps/server_async.cc",
         "test/cpp/qps/server_sync.cc",
-=======
-        "test/cpp/qps/report.cc",
->>>>>>> 66f37b47
         "test/cpp/qps/timer.cc"
       ]
     },
