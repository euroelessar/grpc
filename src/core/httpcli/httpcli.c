/*
 *
 * Copyright 2015, Google Inc.
 * All rights reserved.
 *
 * Redistribution and use in source and binary forms, with or without
 * modification, are permitted provided that the following conditions are
 * met:
 *
 *     * Redistributions of source code must retain the above copyright
 * notice, this list of conditions and the following disclaimer.
 *     * Redistributions in binary form must reproduce the above
 * copyright notice, this list of conditions and the following disclaimer
 * in the documentation and/or other materials provided with the
 * distribution.
 *     * Neither the name of Google Inc. nor the names of its
 * contributors may be used to endorse or promote products derived from
 * this software without specific prior written permission.
 *
 * THIS SOFTWARE IS PROVIDED BY THE COPYRIGHT HOLDERS AND CONTRIBUTORS
 * "AS IS" AND ANY EXPRESS OR IMPLIED WARRANTIES, INCLUDING, BUT NOT
 * LIMITED TO, THE IMPLIED WARRANTIES OF MERCHANTABILITY AND FITNESS FOR
 * A PARTICULAR PURPOSE ARE DISCLAIMED. IN NO EVENT SHALL THE COPYRIGHT
 * OWNER OR CONTRIBUTORS BE LIABLE FOR ANY DIRECT, INDIRECT, INCIDENTAL,
 * SPECIAL, EXEMPLARY, OR CONSEQUENTIAL DAMAGES (INCLUDING, BUT NOT
 * LIMITED TO, PROCUREMENT OF SUBSTITUTE GOODS OR SERVICES; LOSS OF USE,
 * DATA, OR PROFITS; OR BUSINESS INTERRUPTION) HOWEVER CAUSED AND ON ANY
 * THEORY OF LIABILITY, WHETHER IN CONTRACT, STRICT LIABILITY, OR TORT
 * (INCLUDING NEGLIGENCE OR OTHERWISE) ARISING IN ANY WAY OUT OF THE USE
 * OF THIS SOFTWARE, EVEN IF ADVISED OF THE POSSIBILITY OF SUCH DAMAGE.
 *
 */

#include "src/core/iomgr/sockaddr.h"
#include "src/core/httpcli/httpcli.h"

#include <string.h>

#include "src/core/iomgr/endpoint.h"
#include "src/core/iomgr/resolve_address.h"
#include "src/core/iomgr/tcp_client.h"
#include "src/core/httpcli/format_request.h"
#include "src/core/httpcli/httpcli_security_connector.h"
#include "src/core/httpcli/parser.h"
#include "src/core/security/secure_transport_setup.h"
#include "src/core/support/string.h"
#include <grpc/support/alloc.h>
#include <grpc/support/log.h>
#include <grpc/support/string_util.h>

typedef struct {
  gpr_slice request_text;
  grpc_httpcli_parser parser;
  grpc_resolved_addresses *addresses;
  size_t next_address;
  grpc_endpoint *ep;
  char *host;
  gpr_timespec deadline;
  int have_read_byte;
  int use_ssl;
  grpc_httpcli_response_cb on_response;
  void *user_data;
  grpc_httpcli_context *context;
  grpc_pollset *pollset;
<<<<<<< HEAD
=======
  grpc_iomgr_object iomgr_obj;
>>>>>>> 3a227ee4
} internal_request;

static grpc_httpcli_get_override g_get_override = NULL;
static grpc_httpcli_post_override g_post_override = NULL;

void grpc_httpcli_context_init(grpc_httpcli_context *context) {
  grpc_pollset_set_init(&context->pollset_set);
}

void grpc_httpcli_context_destroy(grpc_httpcli_context *context) {
  grpc_pollset_set_destroy(&context->pollset_set);
}

static void next_address(internal_request *req);

static void finish(internal_request *req, int success) {
  grpc_pollset_set_del_pollset(&req->context->pollset_set, req->pollset);
  req->on_response(req->user_data, success ? &req->parser.r : NULL);
  grpc_httpcli_parser_destroy(&req->parser);
  if (req->addresses != NULL) {
    grpc_resolved_addresses_destroy(req->addresses);
  }
  if (req->ep != NULL) {
    grpc_endpoint_destroy(req->ep);
  }
  gpr_slice_unref(req->request_text);
  gpr_free(req->host);
  grpc_iomgr_unregister_object(&req->iomgr_obj);
  gpr_free(req);
}

static void on_read(void *user_data, gpr_slice *slices, size_t nslices,
                    grpc_endpoint_cb_status status) {
  internal_request *req = user_data;
  size_t i;

  for (i = 0; i < nslices; i++) {
    if (GPR_SLICE_LENGTH(slices[i])) {
      req->have_read_byte = 1;
      if (!grpc_httpcli_parser_parse(&req->parser, slices[i])) {
        finish(req, 0);
        goto done;
      }
    }
  }

  switch (status) {
    case GRPC_ENDPOINT_CB_OK:
      grpc_endpoint_notify_on_read(req->ep, on_read, req);
      break;
    case GRPC_ENDPOINT_CB_EOF:
    case GRPC_ENDPOINT_CB_ERROR:
    case GRPC_ENDPOINT_CB_SHUTDOWN:
      if (!req->have_read_byte) {
        next_address(req);
      } else {
        finish(req, grpc_httpcli_parser_eof(&req->parser));
      }
      break;
  }

done:
  for (i = 0; i < nslices; i++) {
    gpr_slice_unref(slices[i]);
  }
}

static void on_written(internal_request *req) {
  grpc_endpoint_notify_on_read(req->ep, on_read, req);
}

static void done_write(void *arg, grpc_endpoint_cb_status status) {
  internal_request *req = arg;
  switch (status) {
    case GRPC_ENDPOINT_CB_OK:
      on_written(req);
      break;
    case GRPC_ENDPOINT_CB_EOF:
    case GRPC_ENDPOINT_CB_SHUTDOWN:
    case GRPC_ENDPOINT_CB_ERROR:
      next_address(req);
      break;
  }
}

static void start_write(internal_request *req) {
  gpr_slice_ref(req->request_text);
  switch (
      grpc_endpoint_write(req->ep, &req->request_text, 1, done_write, req)) {
    case GRPC_ENDPOINT_WRITE_DONE:
      on_written(req);
      break;
    case GRPC_ENDPOINT_WRITE_PENDING:
      break;
    case GRPC_ENDPOINT_WRITE_ERROR:
      finish(req, 0);
      break;
  }
}

static void on_secure_transport_setup_done(void *rp,
                                           grpc_security_status status,
                                           grpc_endpoint *secure_endpoint) {
  internal_request *req = rp;
  if (status != GRPC_SECURITY_OK) {
    gpr_log(GPR_ERROR, "Secure transport setup failed with error %d.", status);
    finish(req, 0);
  } else {
    req->ep = secure_endpoint;
    start_write(req);
  }
}

static void on_connected(void *arg, grpc_endpoint *tcp) {
  internal_request *req = arg;

  if (!tcp) {
    next_address(req);
    return;
  }
  req->ep = tcp;
  if (req->use_ssl) {
    grpc_channel_security_connector *sc = NULL;
    const unsigned char *pem_root_certs = NULL;
    size_t pem_root_certs_size = grpc_get_default_ssl_roots(&pem_root_certs);
    if (pem_root_certs == NULL || pem_root_certs_size == 0) {
      gpr_log(GPR_ERROR, "Could not get default pem root certs.");
      finish(req, 0);
      return;
    }
    GPR_ASSERT(grpc_httpcli_ssl_channel_security_connector_create(
                   pem_root_certs, pem_root_certs_size, req->host, &sc) ==
               GRPC_SECURITY_OK);
    grpc_setup_secure_transport(&sc->base, tcp, on_secure_transport_setup_done,
                                req);
    grpc_security_connector_unref(&sc->base);
  } else {
    start_write(req);
  }
}

static void next_address(internal_request *req) {
  grpc_resolved_address *addr;
  if (req->next_address == req->addresses->naddrs) {
    finish(req, 0);
    return;
  }
  addr = &req->addresses->addrs[req->next_address++];
  grpc_tcp_client_connect(on_connected, req, &req->context->pollset_set,
                          (struct sockaddr *)&addr->addr, addr->len,
                          req->deadline);
}

static void on_resolved(void *arg, grpc_resolved_addresses *addresses) {
  internal_request *req = arg;
  if (!addresses) {
    finish(req, 0);
    return;
  }
  req->addresses = addresses;
  req->next_address = 0;
  next_address(req);
}

void grpc_httpcli_get(grpc_httpcli_context *context, grpc_pollset *pollset,
                      const grpc_httpcli_request *request,
                      gpr_timespec deadline,
                      grpc_httpcli_response_cb on_response, void *user_data) {
  internal_request *req;
  char *name;
  if (g_get_override &&
      g_get_override(request, deadline, on_response, user_data)) {
    return;
  }
  req = gpr_malloc(sizeof(internal_request));
  memset(req, 0, sizeof(*req));
  req->request_text = grpc_httpcli_format_get_request(request);
  grpc_httpcli_parser_init(&req->parser);
  req->on_response = on_response;
  req->user_data = user_data;
  req->deadline = deadline;
  req->use_ssl = request->use_ssl;
  req->context = context;
  req->pollset = pollset;
<<<<<<< HEAD
=======
  gpr_asprintf(&name, "HTTP:GET:%s:%s", request->host, request->path);
  grpc_iomgr_register_object(&req->iomgr_obj, name);
  gpr_free(name);
>>>>>>> 3a227ee4
  if (req->use_ssl) {
    req->host = gpr_strdup(request->host);
  }

  grpc_pollset_set_add_pollset(&req->context->pollset_set, req->pollset);
  grpc_resolve_address(request->host, req->use_ssl ? "https" : "http",
                       on_resolved, req);
}

void grpc_httpcli_post(grpc_httpcli_context *context, grpc_pollset *pollset,
                       const grpc_httpcli_request *request,
                       const char *body_bytes, size_t body_size,
                       gpr_timespec deadline,
                       grpc_httpcli_response_cb on_response, void *user_data) {
  internal_request *req;
  char *name;
  if (g_post_override && g_post_override(request, body_bytes, body_size,
                                         deadline, on_response, user_data)) {
    return;
  }
  req = gpr_malloc(sizeof(internal_request));
  memset(req, 0, sizeof(*req));
  req->request_text =
      grpc_httpcli_format_post_request(request, body_bytes, body_size);
  grpc_httpcli_parser_init(&req->parser);
  req->on_response = on_response;
  req->user_data = user_data;
  req->deadline = deadline;
  req->use_ssl = request->use_ssl;
  req->context = context;
  req->pollset = pollset;
<<<<<<< HEAD
=======
  gpr_asprintf(&name, "HTTP:GET:%s:%s", request->host, request->path);
  grpc_iomgr_register_object(&req->iomgr_obj, name);
  gpr_free(name);
>>>>>>> 3a227ee4
  if (req->use_ssl) {
    req->host = gpr_strdup(request->host);
  }

  grpc_pollset_set_add_pollset(&req->context->pollset_set, req->pollset);
  grpc_resolve_address(request->host, req->use_ssl ? "https" : "http",
                       on_resolved, req);
}

void grpc_httpcli_set_override(grpc_httpcli_get_override get,
                               grpc_httpcli_post_override post) {
  g_get_override = get;
  g_post_override = post;
}<|MERGE_RESOLUTION|>--- conflicted
+++ resolved
@@ -62,10 +62,7 @@
   void *user_data;
   grpc_httpcli_context *context;
   grpc_pollset *pollset;
-<<<<<<< HEAD
-=======
   grpc_iomgr_object iomgr_obj;
->>>>>>> 3a227ee4
 } internal_request;
 
 static grpc_httpcli_get_override g_get_override = NULL;
@@ -250,12 +247,9 @@
   req->use_ssl = request->use_ssl;
   req->context = context;
   req->pollset = pollset;
-<<<<<<< HEAD
-=======
   gpr_asprintf(&name, "HTTP:GET:%s:%s", request->host, request->path);
   grpc_iomgr_register_object(&req->iomgr_obj, name);
   gpr_free(name);
->>>>>>> 3a227ee4
   if (req->use_ssl) {
     req->host = gpr_strdup(request->host);
   }
@@ -287,12 +281,9 @@
   req->use_ssl = request->use_ssl;
   req->context = context;
   req->pollset = pollset;
-<<<<<<< HEAD
-=======
   gpr_asprintf(&name, "HTTP:GET:%s:%s", request->host, request->path);
   grpc_iomgr_register_object(&req->iomgr_obj, name);
   gpr_free(name);
->>>>>>> 3a227ee4
   if (req->use_ssl) {
     req->host = gpr_strdup(request->host);
   }
