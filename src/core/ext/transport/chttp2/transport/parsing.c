/*
 *
 * Copyright 2015, Google Inc.
 * All rights reserved.
 *
 * Redistribution and use in source and binary forms, with or without
 * modification, are permitted provided that the following conditions are
 * met:
 *
 *     * Redistributions of source code must retain the above copyright
 * notice, this list of conditions and the following disclaimer.
 *     * Redistributions in binary form must reproduce the above
 * copyright notice, this list of conditions and the following disclaimer
 * in the documentation and/or other materials provided with the
 * distribution.
 *     * Neither the name of Google Inc. nor the names of its
 * contributors may be used to endorse or promote products derived from
 * this software without specific prior written permission.
 *
 * THIS SOFTWARE IS PROVIDED BY THE COPYRIGHT HOLDERS AND CONTRIBUTORS
 * "AS IS" AND ANY EXPRESS OR IMPLIED WARRANTIES, INCLUDING, BUT NOT
 * LIMITED TO, THE IMPLIED WARRANTIES OF MERCHANTABILITY AND FITNESS FOR
 * A PARTICULAR PURPOSE ARE DISCLAIMED. IN NO EVENT SHALL THE COPYRIGHT
 * OWNER OR CONTRIBUTORS BE LIABLE FOR ANY DIRECT, INDIRECT, INCIDENTAL,
 * SPECIAL, EXEMPLARY, OR CONSEQUENTIAL DAMAGES (INCLUDING, BUT NOT
 * LIMITED TO, PROCUREMENT OF SUBSTITUTE GOODS OR SERVICES; LOSS OF USE,
 * DATA, OR PROFITS; OR BUSINESS INTERRUPTION) HOWEVER CAUSED AND ON ANY
 * THEORY OF LIABILITY, WHETHER IN CONTRACT, STRICT LIABILITY, OR TORT
 * (INCLUDING NEGLIGENCE OR OTHERWISE) ARISING IN ANY WAY OUT OF THE USE
 * OF THIS SOFTWARE, EVEN IF ADVISED OF THE POSSIBILITY OF SUCH DAMAGE.
 *
 */

#include "src/core/ext/transport/chttp2/transport/internal.h"

#include <string.h>

#include <grpc/support/alloc.h>
#include <grpc/support/log.h>
#include <grpc/support/string_util.h>

#include "src/core/ext/transport/chttp2/transport/http2_errors.h"
#include "src/core/ext/transport/chttp2/transport/status_conversion.h"
#include "src/core/lib/profiling/timers.h"
#include "src/core/lib/transport/static_metadata.h"
#include "src/core/lib/transport/timeout_encoding.h"

static grpc_error *init_frame_parser(grpc_exec_ctx *exec_ctx,
                                     grpc_chttp2_transport *t);
static grpc_error *init_header_frame_parser(grpc_exec_ctx *exec_ctx,
                                            grpc_chttp2_transport *t,
                                            int is_continuation);
static grpc_error *init_data_frame_parser(grpc_exec_ctx *exec_ctx,
                                          grpc_chttp2_transport *t);
static grpc_error *init_rst_stream_parser(grpc_exec_ctx *exec_ctx,
                                          grpc_chttp2_transport *t);
static grpc_error *init_settings_frame_parser(grpc_exec_ctx *exec_ctx,
                                              grpc_chttp2_transport *t);
static grpc_error *init_window_update_frame_parser(grpc_exec_ctx *exec_ctx,
                                                   grpc_chttp2_transport *t);
static grpc_error *init_ping_parser(grpc_exec_ctx *exec_ctx,
                                    grpc_chttp2_transport *t);
static grpc_error *init_goaway_parser(grpc_exec_ctx *exec_ctx,
                                      grpc_chttp2_transport *t);
static grpc_error *init_skip_frame_parser(grpc_exec_ctx *exec_ctx,
                                          grpc_chttp2_transport *t,
                                          int is_header);

static grpc_error *parse_frame_slice(grpc_exec_ctx *exec_ctx,
                                     grpc_chttp2_transport *t, gpr_slice slice,
                                     int is_last);

grpc_error *grpc_chttp2_perform_read(grpc_exec_ctx *exec_ctx,
                                     grpc_chttp2_transport *t,
                                     gpr_slice slice) {
  uint8_t *beg = GPR_SLICE_START_PTR(slice);
  uint8_t *end = GPR_SLICE_END_PTR(slice);
  uint8_t *cur = beg;
  grpc_error *err;

  if (cur == end) return GRPC_ERROR_NONE;

  switch (t->deframe_state) {
    case GRPC_DTS_CLIENT_PREFIX_0:
    case GRPC_DTS_CLIENT_PREFIX_1:
    case GRPC_DTS_CLIENT_PREFIX_2:
    case GRPC_DTS_CLIENT_PREFIX_3:
    case GRPC_DTS_CLIENT_PREFIX_4:
    case GRPC_DTS_CLIENT_PREFIX_5:
    case GRPC_DTS_CLIENT_PREFIX_6:
    case GRPC_DTS_CLIENT_PREFIX_7:
    case GRPC_DTS_CLIENT_PREFIX_8:
    case GRPC_DTS_CLIENT_PREFIX_9:
    case GRPC_DTS_CLIENT_PREFIX_10:
    case GRPC_DTS_CLIENT_PREFIX_11:
    case GRPC_DTS_CLIENT_PREFIX_12:
    case GRPC_DTS_CLIENT_PREFIX_13:
    case GRPC_DTS_CLIENT_PREFIX_14:
    case GRPC_DTS_CLIENT_PREFIX_15:
    case GRPC_DTS_CLIENT_PREFIX_16:
    case GRPC_DTS_CLIENT_PREFIX_17:
    case GRPC_DTS_CLIENT_PREFIX_18:
    case GRPC_DTS_CLIENT_PREFIX_19:
    case GRPC_DTS_CLIENT_PREFIX_20:
    case GRPC_DTS_CLIENT_PREFIX_21:
    case GRPC_DTS_CLIENT_PREFIX_22:
    case GRPC_DTS_CLIENT_PREFIX_23:
      while (cur != end && t->deframe_state != GRPC_DTS_FH_0) {
        if (*cur != GRPC_CHTTP2_CLIENT_CONNECT_STRING[t->deframe_state]) {
          char *msg;
          gpr_asprintf(
              &msg,
              "Connect string mismatch: expected '%c' (%d) got '%c' (%d) "
              "at byte %d",
              GRPC_CHTTP2_CLIENT_CONNECT_STRING[t->deframe_state],
              (int)(uint8_t)GRPC_CHTTP2_CLIENT_CONNECT_STRING[t->deframe_state],
              *cur, (int)*cur, t->deframe_state);
          err = GRPC_ERROR_CREATE(msg);
          gpr_free(msg);
          return err;
        }
        ++cur;
        ++t->deframe_state;
      }
      if (cur == end) {
        return GRPC_ERROR_NONE;
      }
    /* fallthrough */
    dts_fh_0:
    case GRPC_DTS_FH_0:
      GPR_ASSERT(cur < end);
      t->incoming_frame_size = ((uint32_t)*cur) << 16;
      if (++cur == end) {
        t->deframe_state = GRPC_DTS_FH_1;
        return GRPC_ERROR_NONE;
      }
    /* fallthrough */
    case GRPC_DTS_FH_1:
      GPR_ASSERT(cur < end);
      t->incoming_frame_size |= ((uint32_t)*cur) << 8;
      if (++cur == end) {
        t->deframe_state = GRPC_DTS_FH_2;
        return GRPC_ERROR_NONE;
      }
    /* fallthrough */
    case GRPC_DTS_FH_2:
      GPR_ASSERT(cur < end);
      t->incoming_frame_size |= *cur;
      if (++cur == end) {
        t->deframe_state = GRPC_DTS_FH_3;
        return GRPC_ERROR_NONE;
      }
    /* fallthrough */
    case GRPC_DTS_FH_3:
      GPR_ASSERT(cur < end);
      t->incoming_frame_type = *cur;
      if (++cur == end) {
        t->deframe_state = GRPC_DTS_FH_4;
        return GRPC_ERROR_NONE;
      }
    /* fallthrough */
    case GRPC_DTS_FH_4:
      GPR_ASSERT(cur < end);
      t->incoming_frame_flags = *cur;
      if (++cur == end) {
        t->deframe_state = GRPC_DTS_FH_5;
        return GRPC_ERROR_NONE;
      }
    /* fallthrough */
    case GRPC_DTS_FH_5:
      GPR_ASSERT(cur < end);
      t->incoming_stream_id = (((uint32_t)*cur) & 0x7f) << 24;
      if (++cur == end) {
        t->deframe_state = GRPC_DTS_FH_6;
        return GRPC_ERROR_NONE;
      }
    /* fallthrough */
    case GRPC_DTS_FH_6:
      GPR_ASSERT(cur < end);
      t->incoming_stream_id |= ((uint32_t)*cur) << 16;
      if (++cur == end) {
        t->deframe_state = GRPC_DTS_FH_7;
        return GRPC_ERROR_NONE;
      }
    /* fallthrough */
    case GRPC_DTS_FH_7:
      GPR_ASSERT(cur < end);
      t->incoming_stream_id |= ((uint32_t)*cur) << 8;
      if (++cur == end) {
        t->deframe_state = GRPC_DTS_FH_8;
        return GRPC_ERROR_NONE;
      }
    /* fallthrough */
    case GRPC_DTS_FH_8:
      GPR_ASSERT(cur < end);
      t->incoming_stream_id |= ((uint32_t)*cur);
      t->deframe_state = GRPC_DTS_FRAME;
      err = init_frame_parser(exec_ctx, t);
      if (err != GRPC_ERROR_NONE) {
        return err;
      }
      if (t->incoming_frame_size == 0) {
        err = parse_frame_slice(exec_ctx, t, gpr_empty_slice(), 1);
        if (err != GRPC_ERROR_NONE) {
          return err;
        }
        t->incoming_stream = NULL;
        if (++cur == end) {
          t->deframe_state = GRPC_DTS_FH_0;
          return GRPC_ERROR_NONE;
        }
        goto dts_fh_0; /* loop */
      } else if (t->incoming_frame_size >
                 t->settings[GRPC_ACKED_SETTINGS]
                            [GRPC_CHTTP2_SETTINGS_MAX_FRAME_SIZE]) {
        char *msg;
        gpr_asprintf(&msg, "Frame size %d is larger than max frame size %d",
                     t->incoming_frame_size,
                     t->settings[GRPC_ACKED_SETTINGS]
                                [GRPC_CHTTP2_SETTINGS_MAX_FRAME_SIZE]);
        err = GRPC_ERROR_CREATE(msg);
        gpr_free(msg);
        return err;
      }
      if (++cur == end) {
        return GRPC_ERROR_NONE;
      }
    /* fallthrough */
    case GRPC_DTS_FRAME:
      GPR_ASSERT(cur < end);
      if ((uint32_t)(end - cur) == t->incoming_frame_size) {
        err = parse_frame_slice(exec_ctx, t,
                                gpr_slice_sub_no_ref(slice, (size_t)(cur - beg),
                                                     (size_t)(end - beg)),
                                1);
        if (err != GRPC_ERROR_NONE) {
          return err;
        }
        t->deframe_state = GRPC_DTS_FH_0;
        t->incoming_stream = NULL;
        return GRPC_ERROR_NONE;
      } else if ((uint32_t)(end - cur) > t->incoming_frame_size) {
        size_t cur_offset = (size_t)(cur - beg);
        err = parse_frame_slice(
            exec_ctx, t,
            gpr_slice_sub_no_ref(slice, cur_offset,
                                 cur_offset + t->incoming_frame_size),
            1);
        if (err != GRPC_ERROR_NONE) {
          return err;
        }
        cur += t->incoming_frame_size;
        t->incoming_stream = NULL;
        goto dts_fh_0; /* loop */
      } else {
        err = parse_frame_slice(exec_ctx, t,
                                gpr_slice_sub_no_ref(slice, (size_t)(cur - beg),
                                                     (size_t)(end - beg)),
                                0);
        if (err != GRPC_ERROR_NONE) {
          return err;
        }
        t->incoming_frame_size -= (uint32_t)(end - cur);
        return GRPC_ERROR_NONE;
      }
      GPR_UNREACHABLE_CODE(return 0);
  }

  GPR_UNREACHABLE_CODE(return 0);
}

static grpc_error *init_frame_parser(grpc_exec_ctx *exec_ctx,
                                     grpc_chttp2_transport *t) {
  if (t->is_first_frame &&
      t->incoming_frame_type != GRPC_CHTTP2_FRAME_SETTINGS) {
    char *msg;
    gpr_asprintf(
        &msg, "Expected SETTINGS frame as the first frame, got frame type %d",
        t->incoming_frame_type);
    grpc_error *err = GRPC_ERROR_CREATE(msg);
    gpr_free(msg);
    return err;
  }
  t->is_first_frame = false;
  if (t->expect_continuation_stream_id != 0) {
    if (t->incoming_frame_type != GRPC_CHTTP2_FRAME_CONTINUATION) {
      char *msg;
      gpr_asprintf(&msg, "Expected CONTINUATION frame, got frame type %02x",
                   t->incoming_frame_type);
      grpc_error *err = GRPC_ERROR_CREATE(msg);
      gpr_free(msg);
      return err;
    }
    if (t->expect_continuation_stream_id != t->incoming_stream_id) {
      char *msg;
      gpr_asprintf(
          &msg,
          "Expected CONTINUATION frame for grpc_chttp2_stream %08x, got "
          "grpc_chttp2_stream %08x",
          t->expect_continuation_stream_id, t->incoming_stream_id);
      grpc_error *err = GRPC_ERROR_CREATE(msg);
      gpr_free(msg);
      return err;
    }
    return init_header_frame_parser(exec_ctx, t, 1);
  }
  switch (t->incoming_frame_type) {
    case GRPC_CHTTP2_FRAME_DATA:
      return init_data_frame_parser(exec_ctx, t);
    case GRPC_CHTTP2_FRAME_HEADER:
      return init_header_frame_parser(exec_ctx, t, 0);
    case GRPC_CHTTP2_FRAME_CONTINUATION:
      return GRPC_ERROR_CREATE("Unexpected CONTINUATION frame");
    case GRPC_CHTTP2_FRAME_RST_STREAM:
      return init_rst_stream_parser(exec_ctx, t);
    case GRPC_CHTTP2_FRAME_SETTINGS:
      return init_settings_frame_parser(exec_ctx, t);
    case GRPC_CHTTP2_FRAME_WINDOW_UPDATE:
      return init_window_update_frame_parser(exec_ctx, t);
    case GRPC_CHTTP2_FRAME_PING:
      return init_ping_parser(exec_ctx, t);
    case GRPC_CHTTP2_FRAME_GOAWAY:
      return init_goaway_parser(exec_ctx, t);
    default:
      if (grpc_http_trace) {
        gpr_log(GPR_ERROR, "Unknown frame type %02x", t->incoming_frame_type);
      }
      return init_skip_frame_parser(exec_ctx, t, 0);
  }
}

static grpc_error *skip_parser(grpc_exec_ctx *exec_ctx, void *parser,
                               grpc_chttp2_transport *t, grpc_chttp2_stream *s,
                               gpr_slice slice, int is_last) {
  return GRPC_ERROR_NONE;
}

static void skip_header(grpc_exec_ctx *exec_ctx, void *tp, grpc_mdelem *md) {
  GRPC_MDELEM_UNREF(md);
}

static grpc_error *init_skip_frame_parser(grpc_exec_ctx *exec_ctx,
                                          grpc_chttp2_transport *t,
                                          int is_header) {
  if (is_header) {
    uint8_t is_eoh = t->expect_continuation_stream_id != 0;
    t->parser = grpc_chttp2_header_parser_parse;
    t->parser_data = &t->hpack_parser;
    t->hpack_parser.on_header = skip_header;
    t->hpack_parser.on_header_user_data = NULL;
    t->hpack_parser.is_boundary = is_eoh;
    t->hpack_parser.is_eof = (uint8_t)(is_eoh ? t->header_eof : 0);
  } else {
    t->parser = skip_parser;
  }
  return GRPC_ERROR_NONE;
}

void grpc_chttp2_parsing_become_skip_parser(grpc_exec_ctx *exec_ctx,
                                            grpc_chttp2_transport *t) {
  init_skip_frame_parser(exec_ctx, t,
                         t->parser == grpc_chttp2_header_parser_parse);
}

static grpc_error *update_incoming_window(grpc_exec_ctx *exec_ctx,
                                          grpc_chttp2_transport *t,
                                          grpc_chttp2_stream *s) {
  uint32_t incoming_frame_size = t->incoming_frame_size;
  if (incoming_frame_size > t->incoming_window) {
    char *msg;
    gpr_asprintf(&msg, "frame of size %d overflows incoming window of %" PRId64,
                 t->incoming_frame_size, t->incoming_window);
    grpc_error *err = GRPC_ERROR_CREATE(msg);
    gpr_free(msg);
    return err;
  }

  GRPC_CHTTP2_FLOW_DEBIT_TRANSPORT("parse", t, incoming_window,
                                   incoming_frame_size);

  if (s != NULL) {
    if (incoming_frame_size >
        s->incoming_window_delta +
            t->settings[GRPC_ACKED_SETTINGS]
                       [GRPC_CHTTP2_SETTINGS_INITIAL_WINDOW_SIZE]) {
      char *msg;
      gpr_asprintf(&msg,
                   "frame of size %d overflows incoming window of %" PRId64,
                   t->incoming_frame_size,
                   s->incoming_window_delta +
                       t->settings[GRPC_ACKED_SETTINGS]
                                  [GRPC_CHTTP2_SETTINGS_INITIAL_WINDOW_SIZE]);
      grpc_error *err = GRPC_ERROR_CREATE(msg);
      gpr_free(msg);
      return err;
    }

    GRPC_CHTTP2_FLOW_DEBIT_STREAM("parse", t, s, incoming_window_delta,
                                  incoming_frame_size);
    s->received_bytes += incoming_frame_size;
<<<<<<< HEAD
=======
  } else {
    GRPC_CHTTP2_FLOW_CREDIT_TRANSPORT("parse", t, announce_incoming_window,
                                      incoming_frame_size);
    GRPC_CHTTP2_FLOW_CREDIT_TRANSPORT("parse", t, incoming_window,
                                      incoming_frame_size);
    grpc_chttp2_initiate_write(exec_ctx, t, false, "destroy_stream");
>>>>>>> 7172ea03
  }

  return GRPC_ERROR_NONE;
}

static grpc_error *init_data_frame_parser(grpc_exec_ctx *exec_ctx,
                                          grpc_chttp2_transport *t) {
  grpc_chttp2_stream *s =
      grpc_chttp2_parsing_lookup_stream(t, t->incoming_stream_id);
  grpc_error *err = GRPC_ERROR_NONE;
  err = update_incoming_window(exec_ctx, t, s);
  if (err != GRPC_ERROR_NONE) {
    goto error_handler;
  }
  if (s == NULL) {
    return init_skip_frame_parser(exec_ctx, t, 0);
  }
  s->stats.incoming.framing_bytes += 9;
  if (err == GRPC_ERROR_NONE && s->read_closed) {
    return init_skip_frame_parser(exec_ctx, t, 0);
  }
  if (err == GRPC_ERROR_NONE) {
    err = grpc_chttp2_data_parser_begin_frame(&s->data_parser,
                                              t->incoming_frame_flags, s->id);
  }
error_handler:
  if (err == GRPC_ERROR_NONE) {
    t->incoming_stream = s;
    t->parser = grpc_chttp2_data_parser_parse;
    t->parser_data = &s->data_parser;
    return GRPC_ERROR_NONE;
  } else if (grpc_error_get_int(err, GRPC_ERROR_INT_STREAM_ID, NULL)) {
    /* handle stream errors by closing the stream */
    if (s != NULL) {
      grpc_chttp2_mark_stream_closed(exec_ctx, t, s, true, false, err);
    }
    gpr_slice_buffer_add(
        &t->qbuf, grpc_chttp2_rst_stream_create(t->incoming_stream_id,
                                                GRPC_CHTTP2_PROTOCOL_ERROR,
                                                &s->stats.outgoing));
    return init_skip_frame_parser(exec_ctx, t, 0);
  } else {
    return err;
  }
}

static void free_timeout(void *p) { gpr_free(p); }

static void on_initial_header(grpc_exec_ctx *exec_ctx, void *tp,
                              grpc_mdelem *md) {
  grpc_chttp2_transport *t = tp;
  grpc_chttp2_stream *s = t->incoming_stream;

  GPR_TIMER_BEGIN("on_initial_header", 0);

  GPR_ASSERT(s != NULL);

  GRPC_CHTTP2_IF_TRACING(gpr_log(
      GPR_INFO, "HTTP:%d:HDR:%s: %s: %s", s->id, t->is_client ? "CLI" : "SVR",
      grpc_mdstr_as_c_string(md->key), grpc_mdstr_as_c_string(md->value)));

  if (md->key == GRPC_MDSTR_GRPC_STATUS && md != GRPC_MDELEM_GRPC_STATUS_0) {
    /* TODO(ctiller): check for a status like " 0" */
    s->seen_error = true;
  }

  if (md->key == GRPC_MDSTR_GRPC_TIMEOUT) {
    gpr_timespec *cached_timeout = grpc_mdelem_get_user_data(md, free_timeout);
    if (!cached_timeout) {
      /* not already parsed: parse it now, and store the result away */
      cached_timeout = gpr_malloc(sizeof(gpr_timespec));
      if (!grpc_http2_decode_timeout(grpc_mdstr_as_c_string(md->value),
                                     cached_timeout)) {
        gpr_log(GPR_ERROR, "Ignoring bad timeout value '%s'",
                grpc_mdstr_as_c_string(md->value));
        *cached_timeout = gpr_inf_future(GPR_TIMESPAN);
      }
      grpc_mdelem_set_user_data(md, free_timeout, cached_timeout);
    }
    grpc_chttp2_incoming_metadata_buffer_set_deadline(
        &s->metadata_buffer[0],
        gpr_time_add(gpr_now(GPR_CLOCK_MONOTONIC), *cached_timeout));
    GRPC_MDELEM_UNREF(md);
  } else {
    const size_t new_size = s->metadata_buffer[0].size + GRPC_MDELEM_LENGTH(md);
    const size_t metadata_size_limit =
        t->settings[GRPC_ACKED_SETTINGS]
                   [GRPC_CHTTP2_SETTINGS_MAX_HEADER_LIST_SIZE];
    if (new_size > metadata_size_limit) {
      gpr_log(GPR_DEBUG,
              "received initial metadata size exceeds limit (%" PRIuPTR
              " vs. %" PRIuPTR ")",
              new_size, metadata_size_limit);
      grpc_chttp2_cancel_stream(
          exec_ctx, t, s,
          grpc_error_set_int(
              GRPC_ERROR_CREATE("received initial metadata size exceeds limit"),
              GRPC_ERROR_INT_GRPC_STATUS, GRPC_STATUS_RESOURCE_EXHAUSTED));
      grpc_chttp2_parsing_become_skip_parser(exec_ctx, t);
      s->seen_error = true;
      GRPC_MDELEM_UNREF(md);
    } else {
      grpc_chttp2_incoming_metadata_buffer_add(&s->metadata_buffer[0], md);
    }
  }

  GPR_TIMER_END("on_initial_header", 0);
}

static void on_trailing_header(grpc_exec_ctx *exec_ctx, void *tp,
                               grpc_mdelem *md) {
  grpc_chttp2_transport *t = tp;
  grpc_chttp2_stream *s = t->incoming_stream;

  GPR_TIMER_BEGIN("on_trailing_header", 0);

  GPR_ASSERT(s != NULL);

  GRPC_CHTTP2_IF_TRACING(gpr_log(
      GPR_INFO, "HTTP:%d:TRL:%s: %s: %s", s->id, t->is_client ? "CLI" : "SVR",
      grpc_mdstr_as_c_string(md->key), grpc_mdstr_as_c_string(md->value)));

  if (md->key == GRPC_MDSTR_GRPC_STATUS && md != GRPC_MDELEM_GRPC_STATUS_0) {
    /* TODO(ctiller): check for a status like " 0" */
    s->seen_error = true;
  }

  const size_t new_size = s->metadata_buffer[1].size + GRPC_MDELEM_LENGTH(md);
  const size_t metadata_size_limit =
      t->settings[GRPC_ACKED_SETTINGS]
                 [GRPC_CHTTP2_SETTINGS_MAX_HEADER_LIST_SIZE];
  if (new_size > metadata_size_limit) {
    gpr_log(GPR_DEBUG,
            "received trailing metadata size exceeds limit (%" PRIuPTR
            " vs. %" PRIuPTR ")",
            new_size, metadata_size_limit);
    grpc_chttp2_cancel_stream(
        exec_ctx, t, s,
        grpc_error_set_int(
            GRPC_ERROR_CREATE("received trailing metadata size exceeds limit"),
            GRPC_ERROR_INT_GRPC_STATUS, GRPC_STATUS_RESOURCE_EXHAUSTED));
    grpc_chttp2_parsing_become_skip_parser(exec_ctx, t);
    s->seen_error = true;
    GRPC_MDELEM_UNREF(md);
  } else {
    grpc_chttp2_incoming_metadata_buffer_add(&s->metadata_buffer[1], md);
  }

  GPR_TIMER_END("on_trailing_header", 0);
}

static grpc_error *init_header_frame_parser(grpc_exec_ctx *exec_ctx,
                                            grpc_chttp2_transport *t,
                                            int is_continuation) {
  uint8_t is_eoh =
      (t->incoming_frame_flags & GRPC_CHTTP2_DATA_FLAG_END_HEADERS) != 0;
  grpc_chttp2_stream *s;

  /* TODO(ctiller): when to increment header_frames_received? */

  if (is_eoh) {
    t->expect_continuation_stream_id = 0;
  } else {
    t->expect_continuation_stream_id = t->incoming_stream_id;
  }

  if (!is_continuation) {
    t->header_eof =
        (t->incoming_frame_flags & GRPC_CHTTP2_DATA_FLAG_END_STREAM) != 0;
  }

  /* could be a new grpc_chttp2_stream or an existing grpc_chttp2_stream */
  s = grpc_chttp2_parsing_lookup_stream(t, t->incoming_stream_id);
  if (s == NULL) {
    if (is_continuation) {
      GRPC_CHTTP2_IF_TRACING(
          gpr_log(GPR_ERROR,
                  "grpc_chttp2_stream disbanded before CONTINUATION received"));
      return init_skip_frame_parser(exec_ctx, t, 1);
    }
    if (t->is_client) {
      if ((t->incoming_stream_id & 1) &&
          t->incoming_stream_id < t->next_stream_id) {
        /* this is an old (probably cancelled) grpc_chttp2_stream */
      } else {
        GRPC_CHTTP2_IF_TRACING(gpr_log(
            GPR_ERROR, "ignoring new grpc_chttp2_stream creation on client"));
      }
      return init_skip_frame_parser(exec_ctx, t, 1);
    } else if (t->last_new_stream_id >= t->incoming_stream_id) {
      GRPC_CHTTP2_IF_TRACING(gpr_log(
          GPR_ERROR,
          "ignoring out of order new grpc_chttp2_stream request on server; "
          "last grpc_chttp2_stream "
          "id=%d, new grpc_chttp2_stream id=%d",
          t->last_new_stream_id, t->incoming_stream_id));
      return init_skip_frame_parser(exec_ctx, t, 1);
    } else if ((t->incoming_stream_id & 1) == 0) {
      GRPC_CHTTP2_IF_TRACING(gpr_log(
          GPR_ERROR,
          "ignoring grpc_chttp2_stream with non-client generated index %d",
          t->incoming_stream_id));
      return init_skip_frame_parser(exec_ctx, t, 1);
    }
    t->last_new_stream_id = t->incoming_stream_id;
    s = t->incoming_stream =
        grpc_chttp2_parsing_accept_stream(exec_ctx, t, t->incoming_stream_id);
    if (s == NULL) {
      GRPC_CHTTP2_IF_TRACING(
          gpr_log(GPR_ERROR, "grpc_chttp2_stream not accepted"));
      return init_skip_frame_parser(exec_ctx, t, 1);
    }
  } else {
    t->incoming_stream = s;
  }
  GPR_ASSERT(s != NULL);
  s->stats.incoming.framing_bytes += 9;
  if (s->read_closed) {
    GRPC_CHTTP2_IF_TRACING(gpr_log(
        GPR_ERROR, "skipping already closed grpc_chttp2_stream header"));
    t->incoming_stream = NULL;
    return init_skip_frame_parser(exec_ctx, t, 1);
  }
  t->parser = grpc_chttp2_header_parser_parse;
  t->parser_data = &t->hpack_parser;
  switch (s->header_frames_received) {
    case 0:
      t->hpack_parser.on_header = on_initial_header;
      break;
    case 1:
      t->hpack_parser.on_header = on_trailing_header;
      break;
    case 2:
      gpr_log(GPR_ERROR, "too many header frames received");
      return init_skip_frame_parser(exec_ctx, t, 1);
  }
  t->hpack_parser.on_header_user_data = t;
  t->hpack_parser.is_boundary = is_eoh;
  t->hpack_parser.is_eof = (uint8_t)(is_eoh ? t->header_eof : 0);
  if (!is_continuation &&
      (t->incoming_frame_flags & GRPC_CHTTP2_FLAG_HAS_PRIORITY)) {
    grpc_chttp2_hpack_parser_set_has_priority(&t->hpack_parser);
  }
  return GRPC_ERROR_NONE;
}

static grpc_error *init_window_update_frame_parser(grpc_exec_ctx *exec_ctx,
                                                   grpc_chttp2_transport *t) {
  grpc_error *err = grpc_chttp2_window_update_parser_begin_frame(
      &t->simple.window_update, t->incoming_frame_size,
      t->incoming_frame_flags);
  if (err != GRPC_ERROR_NONE) return err;
  if (t->incoming_stream_id != 0) {
    grpc_chttp2_stream *s = t->incoming_stream =
        grpc_chttp2_parsing_lookup_stream(t, t->incoming_stream_id);
    if (s == NULL) {
      return init_skip_frame_parser(exec_ctx, t, 0);
    }
    s->stats.incoming.framing_bytes += 9;
  }
  t->parser = grpc_chttp2_window_update_parser_parse;
  t->parser_data = &t->simple.window_update;
  return GRPC_ERROR_NONE;
}

static grpc_error *init_ping_parser(grpc_exec_ctx *exec_ctx,
                                    grpc_chttp2_transport *t) {
  grpc_error *err = grpc_chttp2_ping_parser_begin_frame(
      &t->simple.ping, t->incoming_frame_size, t->incoming_frame_flags);
  if (err != GRPC_ERROR_NONE) return err;
  t->parser = grpc_chttp2_ping_parser_parse;
  t->parser_data = &t->simple.ping;
  return GRPC_ERROR_NONE;
}

static grpc_error *init_rst_stream_parser(grpc_exec_ctx *exec_ctx,
                                          grpc_chttp2_transport *t) {
  grpc_error *err = grpc_chttp2_rst_stream_parser_begin_frame(
      &t->simple.rst_stream, t->incoming_frame_size, t->incoming_frame_flags);
  if (err != GRPC_ERROR_NONE) return err;
  grpc_chttp2_stream *s = t->incoming_stream =
      grpc_chttp2_parsing_lookup_stream(t, t->incoming_stream_id);
  if (!t->incoming_stream) {
    return init_skip_frame_parser(exec_ctx, t, 0);
  }
  s->stats.incoming.framing_bytes += 9;
  t->parser = grpc_chttp2_rst_stream_parser_parse;
  t->parser_data = &t->simple.rst_stream;
  return GRPC_ERROR_NONE;
}

static grpc_error *init_goaway_parser(grpc_exec_ctx *exec_ctx,
                                      grpc_chttp2_transport *t) {
  grpc_error *err = grpc_chttp2_goaway_parser_begin_frame(
      &t->goaway_parser, t->incoming_frame_size, t->incoming_frame_flags);
  if (err != GRPC_ERROR_NONE) return err;
  t->parser = grpc_chttp2_goaway_parser_parse;
  t->parser_data = &t->goaway_parser;
  return GRPC_ERROR_NONE;
}

static grpc_error *init_settings_frame_parser(grpc_exec_ctx *exec_ctx,
                                              grpc_chttp2_transport *t) {
  if (t->incoming_stream_id != 0) {
    return GRPC_ERROR_CREATE("Settings frame received for grpc_chttp2_stream");
  }

  grpc_error *err = grpc_chttp2_settings_parser_begin_frame(
      &t->simple.settings, t->incoming_frame_size, t->incoming_frame_flags,
      t->settings[GRPC_PEER_SETTINGS]);
  if (err != GRPC_ERROR_NONE) {
    return err;
  }
  if (t->incoming_frame_flags & GRPC_CHTTP2_FLAG_ACK) {
    memcpy(t->settings[GRPC_ACKED_SETTINGS], t->settings[GRPC_SENT_SETTINGS],
           GRPC_CHTTP2_NUM_SETTINGS * sizeof(uint32_t));
    grpc_chttp2_hptbl_set_max_bytes(
        &t->hpack_parser.table,
        t->settings[GRPC_ACKED_SETTINGS]
                   [GRPC_CHTTP2_SETTINGS_HEADER_TABLE_SIZE]);
    t->sent_local_settings = 0;
  }
  t->parser = grpc_chttp2_settings_parser_parse;
  t->parser_data = &t->simple.settings;
  return GRPC_ERROR_NONE;
}

static grpc_error *parse_frame_slice(grpc_exec_ctx *exec_ctx,
                                     grpc_chttp2_transport *t, gpr_slice slice,
                                     int is_last) {
  grpc_chttp2_stream *s = t->incoming_stream;
  grpc_error *err = t->parser(exec_ctx, t->parser_data, t, s, slice, is_last);
  if (err == GRPC_ERROR_NONE) {
    return err;
  } else if (grpc_error_get_int(err, GRPC_ERROR_INT_STREAM_ID, NULL)) {
    if (grpc_http_trace) {
      const char *msg = grpc_error_string(err);
      gpr_log(GPR_ERROR, "%s", msg);
      grpc_error_free_string(msg);
    }
    grpc_chttp2_parsing_become_skip_parser(exec_ctx, t);
    if (s) {
      s->forced_close_error = err;
      gpr_slice_buffer_add(
          &t->qbuf, grpc_chttp2_rst_stream_create(t->incoming_stream_id,
                                                  GRPC_CHTTP2_PROTOCOL_ERROR,
                                                  &s->stats.outgoing));
    } else {
      GRPC_ERROR_UNREF(err);
    }
  }
  return err;
}<|MERGE_RESOLUTION|>--- conflicted
+++ resolved
@@ -398,15 +398,12 @@
     GRPC_CHTTP2_FLOW_DEBIT_STREAM("parse", t, s, incoming_window_delta,
                                   incoming_frame_size);
     s->received_bytes += incoming_frame_size;
-<<<<<<< HEAD
-=======
   } else {
     GRPC_CHTTP2_FLOW_CREDIT_TRANSPORT("parse", t, announce_incoming_window,
                                       incoming_frame_size);
     GRPC_CHTTP2_FLOW_CREDIT_TRANSPORT("parse", t, incoming_window,
                                       incoming_frame_size);
     grpc_chttp2_initiate_write(exec_ctx, t, false, "destroy_stream");
->>>>>>> 7172ea03
   }
 
   return GRPC_ERROR_NONE;
