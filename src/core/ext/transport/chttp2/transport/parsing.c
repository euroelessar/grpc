--- conflicted
+++ resolved
@@ -380,13 +380,9 @@
       1024);
   GRPC_CHTTP2_FLOW_DEBIT_TRANSPORT("parse", t, incoming_window,
                                    incoming_frame_size);
-<<<<<<< HEAD
-  grpc_chttp2_initiate_write(exec_ctx, t, false, "flow_control");
-=======
   if (t->incoming_window < target_incoming_window / 2) {
     grpc_chttp2_initiate_write(exec_ctx, t, false, "flow_control");
   }
->>>>>>> efbd7c2a
 
   if (s != NULL) {
     if (incoming_frame_size >
