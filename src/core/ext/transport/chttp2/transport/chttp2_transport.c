/*
 *
 * Copyright 2015, Google Inc.
 * All rights reserved.
 *
 * Redistribution and use in source and binary forms, with or without
 * modification, are permitted provided that the following conditions are
 * met:
 *
 *     * Redistributions of source code must retain the above copyright
 * notice, this list of conditions and the following disclaimer.
 *     * Redistributions in binary form must reproduce the above
 * copyright notice, this list of conditions and the following disclaimer
 * in the documentation and/or other materials provided with the
 * distribution.
 *     * Neither the name of Google Inc. nor the names of its
 * contributors may be used to endorse or promote products derived from
 * this software without specific prior written permission.
 *
 * THIS SOFTWARE IS PROVIDED BY THE COPYRIGHT HOLDERS AND CONTRIBUTORS
 * "AS IS" AND ANY EXPRESS OR IMPLIED WARRANTIES, INCLUDING, BUT NOT
 * LIMITED TO, THE IMPLIED WARRANTIES OF MERCHANTABILITY AND FITNESS FOR
 * A PARTICULAR PURPOSE ARE DISCLAIMED. IN NO EVENT SHALL THE COPYRIGHT
 * OWNER OR CONTRIBUTORS BE LIABLE FOR ANY DIRECT, INDIRECT, INCIDENTAL,
 * SPECIAL, EXEMPLARY, OR CONSEQUENTIAL DAMAGES (INCLUDING, BUT NOT
 * LIMITED TO, PROCUREMENT OF SUBSTITUTE GOODS OR SERVICES; LOSS OF USE,
 * DATA, OR PROFITS; OR BUSINESS INTERRUPTION) HOWEVER CAUSED AND ON ANY
 * THEORY OF LIABILITY, WHETHER IN CONTRACT, STRICT LIABILITY, OR TORT
 * (INCLUDING NEGLIGENCE OR OTHERWISE) ARISING IN ANY WAY OUT OF THE USE
 * OF THIS SOFTWARE, EVEN IF ADVISED OF THE POSSIBILITY OF SUCH DAMAGE.
 *
 */

#include "src/core/ext/transport/chttp2/transport/chttp2_transport.h"

#include <limits.h>
#include <math.h>
#include <stdio.h>
#include <string.h>

#include <grpc/slice_buffer.h>
#include <grpc/support/alloc.h>
#include <grpc/support/log.h>
#include <grpc/support/string_util.h>
#include <grpc/support/useful.h>

#include "src/core/ext/transport/chttp2/transport/internal.h"
#include "src/core/ext/transport/chttp2/transport/varint.h"
#include "src/core/lib/channel/channel_args.h"
#include "src/core/lib/http/parser.h"
#include "src/core/lib/iomgr/timer.h"
#include "src/core/lib/iomgr/workqueue.h"
#include "src/core/lib/profiling/timers.h"
#include "src/core/lib/slice/slice_internal.h"
#include "src/core/lib/slice/slice_string_helpers.h"
#include "src/core/lib/support/env.h"
#include "src/core/lib/support/string.h"
#include "src/core/lib/transport/error_utils.h"
#include "src/core/lib/transport/http2_errors.h"
#include "src/core/lib/transport/static_metadata.h"
#include "src/core/lib/transport/status_conversion.h"
#include "src/core/lib/transport/timeout_encoding.h"
#include "src/core/lib/transport/transport.h"
#include "src/core/lib/transport/transport_impl.h"

#define DEFAULT_WINDOW 65535
#define DEFAULT_CONNECTION_WINDOW_TARGET (1024 * 1024)
#define MAX_WINDOW 0x7fffffffu
#define MAX_WRITE_BUFFER_SIZE (64 * 1024 * 1024)
#define DEFAULT_MAX_HEADER_LIST_SIZE (16 * 1024)

#define DEFAULT_CLIENT_KEEPALIVE_TIME_S INT_MAX
#define DEFAULT_CLIENT_KEEPALIVE_TIMEOUT_S 20
#define DEFAULT_KEEPALIVE_PERMIT_WITHOUT_CALLS false

static int g_default_client_keepalive_time_s = DEFAULT_CLIENT_KEEPALIVE_TIME_S;
static int g_default_client_keepalive_timeout_s =
    DEFAULT_CLIENT_KEEPALIVE_TIMEOUT_S;
static bool g_default_keepalive_permit_without_calls =
    DEFAULT_KEEPALIVE_PERMIT_WITHOUT_CALLS;

#define MAX_CLIENT_STREAM_ID 0x7fffffffu
int grpc_http_trace = 0;
int grpc_flowctl_trace = 0;

static const grpc_transport_vtable vtable;

/* forward declarations of various callbacks that we'll build closures around */
static void write_action_begin_locked(grpc_exec_ctx *exec_ctx, void *t,
                                      grpc_error *error);
static void write_action(grpc_exec_ctx *exec_ctx, void *t, grpc_error *error);
static void write_action_end_locked(grpc_exec_ctx *exec_ctx, void *t,
                                    grpc_error *error);

static void read_action_locked(grpc_exec_ctx *exec_ctx, void *t,
                               grpc_error *error);

static void complete_fetch_locked(grpc_exec_ctx *exec_ctx, void *gs,
                                  grpc_error *error);
/** Set a transport level setting, and push it to our peer */
static void push_setting(grpc_exec_ctx *exec_ctx, grpc_chttp2_transport *t,
                         grpc_chttp2_setting_id id, uint32_t value);

static void close_from_api(grpc_exec_ctx *exec_ctx, grpc_chttp2_transport *t,
                           grpc_chttp2_stream *s, grpc_error *error);

/** Start new streams that have been created if we can */
static void maybe_start_some_streams(grpc_exec_ctx *exec_ctx,
                                     grpc_chttp2_transport *t);

static void connectivity_state_set(grpc_exec_ctx *exec_ctx,
                                   grpc_chttp2_transport *t,
                                   grpc_connectivity_state state,
                                   grpc_error *error, const char *reason);

static void incoming_byte_stream_update_flow_control(grpc_exec_ctx *exec_ctx,
                                                     grpc_chttp2_transport *t,
                                                     grpc_chttp2_stream *s,
                                                     size_t max_size_hint,
                                                     size_t have_already);
static void incoming_byte_stream_destroy_locked(grpc_exec_ctx *exec_ctx,
                                                void *byte_stream,
                                                grpc_error *error_ignored);
static void incoming_byte_stream_publish_error(
    grpc_exec_ctx *exec_ctx, grpc_chttp2_incoming_byte_stream *bs,
    grpc_error *error);
static void incoming_byte_stream_unref(grpc_exec_ctx *exec_ctx,
                                       grpc_chttp2_incoming_byte_stream *bs);

static void benign_reclaimer_locked(grpc_exec_ctx *exec_ctx, void *t,
                                    grpc_error *error);
static void destructive_reclaimer_locked(grpc_exec_ctx *exec_ctx, void *t,
                                         grpc_error *error);

static void post_benign_reclaimer(grpc_exec_ctx *exec_ctx,
                                  grpc_chttp2_transport *t);
static void post_destructive_reclaimer(grpc_exec_ctx *exec_ctx,
                                       grpc_chttp2_transport *t);

static void close_transport_locked(grpc_exec_ctx *exec_ctx,
                                   grpc_chttp2_transport *t, grpc_error *error);
static void end_all_the_calls(grpc_exec_ctx *exec_ctx, grpc_chttp2_transport *t,
                              grpc_error *error);

static void start_bdp_ping_locked(grpc_exec_ctx *exec_ctx, void *tp,
                                  grpc_error *error);
static void finish_bdp_ping_locked(grpc_exec_ctx *exec_ctx, void *tp,
                                   grpc_error *error);

static void cancel_pings(grpc_exec_ctx *exec_ctx, grpc_chttp2_transport *t,
                         grpc_error *error);
static void send_ping_locked(grpc_exec_ctx *exec_ctx, grpc_chttp2_transport *t,
                             grpc_chttp2_ping_type ping_type,
                             grpc_closure *on_initiate,
                             grpc_closure *on_complete);
static void retry_initiate_ping_locked(grpc_exec_ctx *exec_ctx, void *tp,
                                       grpc_error *error);

#define DEFAULT_MIN_TIME_BETWEEN_PINGS_MS 0
#define DEFAULT_MAX_PINGS_BETWEEN_DATA 3

/** keepalive-relevant functions */
static void init_keepalive_ping_locked(grpc_exec_ctx *exec_ctx, void *arg,
                                       grpc_error *error);
static void start_keepalive_ping_locked(grpc_exec_ctx *exec_ctx, void *arg,
                                        grpc_error *error);
static void finish_keepalive_ping_locked(grpc_exec_ctx *exec_ctx, void *arg,
                                         grpc_error *error);
static void keepalive_watchdog_fired_locked(grpc_exec_ctx *exec_ctx, void *arg,
                                            grpc_error *error);

static grpc_error *deframe_unprocessed_incoming_frames(
    grpc_exec_ctx *exec_ctx, grpc_chttp2_data_parser *p, grpc_chttp2_stream *s,
    grpc_slice_buffer *slices, grpc_slice *slice_out,
    grpc_byte_stream **stream_out);
static void reset_byte_stream(grpc_exec_ctx *exec_ctx, void *arg,
                              grpc_error *error);

/*******************************************************************************
 * CONSTRUCTION/DESTRUCTION/REFCOUNTING
 */

static void destruct_transport(grpc_exec_ctx *exec_ctx,
                               grpc_chttp2_transport *t) {
  size_t i;

  grpc_endpoint_destroy(exec_ctx, t->ep);

  grpc_slice_buffer_destroy_internal(exec_ctx, &t->qbuf);

  grpc_slice_buffer_destroy_internal(exec_ctx, &t->outbuf);
  grpc_chttp2_hpack_compressor_destroy(exec_ctx, &t->hpack_compressor);

  grpc_slice_buffer_destroy_internal(exec_ctx, &t->read_buffer);
  grpc_chttp2_hpack_parser_destroy(exec_ctx, &t->hpack_parser);
  grpc_chttp2_goaway_parser_destroy(&t->goaway_parser);

  for (i = 0; i < STREAM_LIST_COUNT; i++) {
    GPR_ASSERT(t->lists[i].head == NULL);
    GPR_ASSERT(t->lists[i].tail == NULL);
  }

  GPR_ASSERT(grpc_chttp2_stream_map_size(&t->stream_map) == 0);

  grpc_chttp2_stream_map_destroy(&t->stream_map);
  grpc_connectivity_state_destroy(exec_ctx, &t->channel_callback.state_tracker);

  GRPC_COMBINER_UNREF(exec_ctx, t->combiner, "chttp2_transport");

  cancel_pings(exec_ctx, t,
               GRPC_ERROR_CREATE_FROM_STATIC_STRING("Transport destroyed"));

  while (t->write_cb_pool) {
    grpc_chttp2_write_cb *next = t->write_cb_pool->next;
    gpr_free(t->write_cb_pool);
    t->write_cb_pool = next;
  }

  gpr_free(t->ping_acks);
  gpr_free(t->peer_string);
  gpr_free(t);
}

#ifdef GRPC_CHTTP2_REFCOUNTING_DEBUG
void grpc_chttp2_unref_transport(grpc_exec_ctx *exec_ctx,
                                 grpc_chttp2_transport *t, const char *reason,
                                 const char *file, int line) {
  gpr_log(GPR_DEBUG, "chttp2:unref:%p %" PRIdPTR "->%" PRIdPTR " %s [%s:%d]", t,
          t->refs.count, t->refs.count - 1, reason, file, line);
  if (!gpr_unref(&t->refs)) return;
  destruct_transport(exec_ctx, t);
}

void grpc_chttp2_ref_transport(grpc_chttp2_transport *t, const char *reason,
                               const char *file, int line) {
  gpr_log(GPR_DEBUG, "chttp2:  ref:%p %" PRIdPTR "->%" PRIdPTR " %s [%s:%d]", t,
          t->refs.count, t->refs.count + 1, reason, file, line);
  gpr_ref(&t->refs);
}
#else
void grpc_chttp2_unref_transport(grpc_exec_ctx *exec_ctx,
                                 grpc_chttp2_transport *t) {
  if (!gpr_unref(&t->refs)) return;
  destruct_transport(exec_ctx, t);
}

void grpc_chttp2_ref_transport(grpc_chttp2_transport *t) { gpr_ref(&t->refs); }
#endif

static void init_transport(grpc_exec_ctx *exec_ctx, grpc_chttp2_transport *t,
                           const grpc_channel_args *channel_args,
                           grpc_endpoint *ep, bool is_client) {
  size_t i;
  int j;

  GPR_ASSERT(strlen(GRPC_CHTTP2_CLIENT_CONNECT_STRING) ==
             GRPC_CHTTP2_CLIENT_CONNECT_STRLEN);

  t->base.vtable = &vtable;
  t->ep = ep;
  /* one ref is for destroy */
  gpr_ref_init(&t->refs, 1);
  t->combiner = grpc_combiner_create(grpc_endpoint_get_workqueue(ep));
  t->peer_string = grpc_endpoint_get_peer(ep);
  t->endpoint_reading = 1;
  t->next_stream_id = is_client ? 1 : 2;
  t->is_client = is_client;
  t->outgoing_window = DEFAULT_WINDOW;
  t->incoming_window = DEFAULT_WINDOW;
  t->deframe_state = is_client ? GRPC_DTS_FH_0 : GRPC_DTS_CLIENT_PREFIX_0;
  t->is_first_frame = true;
  grpc_connectivity_state_init(
      &t->channel_callback.state_tracker, GRPC_CHANNEL_READY,
      is_client ? "client_transport" : "server_transport");

  grpc_slice_buffer_init(&t->qbuf);

  grpc_slice_buffer_init(&t->outbuf);
  grpc_chttp2_hpack_compressor_init(&t->hpack_compressor);

  grpc_closure_init(&t->write_action, write_action, t,
                    grpc_schedule_on_exec_ctx);
  grpc_closure_init(&t->read_action_locked, read_action_locked, t,
                    grpc_combiner_scheduler(t->combiner, false));
  grpc_closure_init(&t->benign_reclaimer_locked, benign_reclaimer_locked, t,
                    grpc_combiner_scheduler(t->combiner, false));
  grpc_closure_init(&t->destructive_reclaimer_locked,
                    destructive_reclaimer_locked, t,
                    grpc_combiner_scheduler(t->combiner, false));
  grpc_closure_init(&t->retry_initiate_ping_locked, retry_initiate_ping_locked,
                    t, grpc_combiner_scheduler(t->combiner, false));
  grpc_closure_init(&t->start_bdp_ping_locked, start_bdp_ping_locked, t,
                    grpc_combiner_scheduler(t->combiner, false));
  grpc_closure_init(&t->finish_bdp_ping_locked, finish_bdp_ping_locked, t,
                    grpc_combiner_scheduler(t->combiner, false));
  grpc_closure_init(&t->init_keepalive_ping_locked, init_keepalive_ping_locked,
                    t, grpc_combiner_scheduler(t->combiner, false));
  grpc_closure_init(&t->start_keepalive_ping_locked,
                    start_keepalive_ping_locked, t,
                    grpc_combiner_scheduler(t->combiner, false));
  grpc_closure_init(&t->finish_keepalive_ping_locked,
                    finish_keepalive_ping_locked, t,
                    grpc_combiner_scheduler(t->combiner, false));
  grpc_closure_init(&t->keepalive_watchdog_fired_locked,
                    keepalive_watchdog_fired_locked, t,
                    grpc_combiner_scheduler(t->combiner, false));

  grpc_bdp_estimator_init(&t->bdp_estimator, t->peer_string);
  t->last_pid_update = gpr_now(GPR_CLOCK_MONOTONIC);
  grpc_pid_controller_init(
      &t->pid_controller,
      (grpc_pid_controller_args){.gain_p = 4,
                                 .gain_i = 8,
                                 .gain_d = 0,
                                 .initial_control_value = log2(DEFAULT_WINDOW),
                                 .min_control_value = -1,
                                 .max_control_value = 25,
                                 .integral_range = 10});

  grpc_chttp2_goaway_parser_init(&t->goaway_parser);
  grpc_chttp2_hpack_parser_init(exec_ctx, &t->hpack_parser);

  grpc_slice_buffer_init(&t->read_buffer);

  /* 8 is a random stab in the dark as to a good initial size: it's small enough
     that it shouldn't waste memory for infrequently used connections, yet
     large enough that the exponential growth should happen nicely when it's
     needed.
     TODO(ctiller): tune this */
  grpc_chttp2_stream_map_init(&t->stream_map, 8);

  /* copy in initial settings to all setting sets */
  for (i = 0; i < GRPC_CHTTP2_NUM_SETTINGS; i++) {
    for (j = 0; j < GRPC_NUM_SETTING_SETS; j++) {
      t->settings[j][i] = grpc_chttp2_settings_parameters[i].default_value;
    }
  }
  t->dirtied_local_settings = 1;
  /* Hack: it's common for implementations to assume 65536 bytes initial send
     window -- this should by rights be 0 */
  t->force_send_settings = 1 << GRPC_CHTTP2_SETTINGS_INITIAL_WINDOW_SIZE;
  t->sent_local_settings = 0;
  t->write_buffer_size = DEFAULT_WINDOW;
  t->enable_bdp_probe = true;

  if (is_client) {
    grpc_slice_buffer_add(&t->outbuf, grpc_slice_from_copied_string(
                                          GRPC_CHTTP2_CLIENT_CONNECT_STRING));
    grpc_chttp2_initiate_write(exec_ctx, t, false, "initial_write");
  }

  /* configure http2 the way we like it */
  if (is_client) {
    push_setting(exec_ctx, t, GRPC_CHTTP2_SETTINGS_ENABLE_PUSH, 0);
    push_setting(exec_ctx, t, GRPC_CHTTP2_SETTINGS_MAX_CONCURRENT_STREAMS, 0);
  }
  push_setting(exec_ctx, t, GRPC_CHTTP2_SETTINGS_INITIAL_WINDOW_SIZE,
               DEFAULT_WINDOW);
  push_setting(exec_ctx, t, GRPC_CHTTP2_SETTINGS_MAX_HEADER_LIST_SIZE,
               DEFAULT_MAX_HEADER_LIST_SIZE);

  t->ping_policy = (grpc_chttp2_repeated_ping_policy){
      .max_pings_without_data = DEFAULT_MAX_PINGS_BETWEEN_DATA,
      .min_time_between_pings =
          gpr_time_from_millis(DEFAULT_MIN_TIME_BETWEEN_PINGS_MS, GPR_TIMESPAN),
  };

  /* client-side keepalive setting */
  t->keepalive_time =
      g_default_client_keepalive_time_s == INT_MAX
          ? gpr_inf_future(GPR_TIMESPAN)
          : gpr_time_from_seconds(g_default_client_keepalive_time_s,
                                  GPR_TIMESPAN);
  t->keepalive_timeout =
      g_default_client_keepalive_timeout_s == INT_MAX
          ? gpr_inf_future(GPR_TIMESPAN)
          : gpr_time_from_seconds(g_default_client_keepalive_timeout_s,
                                  GPR_TIMESPAN);
  t->keepalive_permit_without_calls = g_default_keepalive_permit_without_calls;

  if (channel_args) {
    for (i = 0; i < channel_args->num_args; i++) {
      if (0 == strcmp(channel_args->args[i].key,
                      GRPC_ARG_HTTP2_INITIAL_SEQUENCE_NUMBER)) {
        const grpc_integer_options options = {-1, 0, INT_MAX};
        const int value =
            grpc_channel_arg_get_integer(&channel_args->args[i], options);
        if (value >= 0) {
          if ((t->next_stream_id & 1) != (value & 1)) {
            gpr_log(GPR_ERROR, "%s: low bit must be %d on %s",
                    GRPC_ARG_HTTP2_INITIAL_SEQUENCE_NUMBER,
                    t->next_stream_id & 1, is_client ? "client" : "server");
          } else {
            t->next_stream_id = (uint32_t)value;
          }
        }
      } else if (0 == strcmp(channel_args->args[i].key,
                             GRPC_ARG_HTTP2_HPACK_TABLE_SIZE_ENCODER)) {
        const grpc_integer_options options = {-1, 0, INT_MAX};
        const int value =
            grpc_channel_arg_get_integer(&channel_args->args[i], options);
        if (value >= 0) {
          grpc_chttp2_hpack_compressor_set_max_usable_size(&t->hpack_compressor,
                                                           (uint32_t)value);
        }
      } else if (0 == strcmp(channel_args->args[i].key,
                             GRPC_ARG_HTTP2_MAX_PINGS_WITHOUT_DATA)) {
        t->ping_policy.max_pings_without_data = grpc_channel_arg_get_integer(
            &channel_args->args[i],
            (grpc_integer_options){DEFAULT_MAX_PINGS_BETWEEN_DATA, 0, INT_MAX});
      } else if (0 == strcmp(channel_args->args[i].key,
                             GRPC_ARG_HTTP2_MIN_TIME_BETWEEN_PINGS_MS)) {
        t->ping_policy.min_time_between_pings = gpr_time_from_millis(
            grpc_channel_arg_get_integer(
                &channel_args->args[i],
                (grpc_integer_options){DEFAULT_MIN_TIME_BETWEEN_PINGS_MS, 0,
                                       INT_MAX}),
            GPR_TIMESPAN);
      } else if (0 == strcmp(channel_args->args[i].key,
                             GRPC_ARG_HTTP2_WRITE_BUFFER_SIZE)) {
        t->write_buffer_size = (uint32_t)grpc_channel_arg_get_integer(
            &channel_args->args[i],
            (grpc_integer_options){0, 0, MAX_WRITE_BUFFER_SIZE});
      } else if (0 ==
                 strcmp(channel_args->args[i].key, GRPC_ARG_HTTP2_BDP_PROBE)) {
        t->enable_bdp_probe = grpc_channel_arg_get_integer(
            &channel_args->args[i], (grpc_integer_options){1, 0, 1});
      } else if (0 == strcmp(channel_args->args[i].key,
                             GRPC_ARG_CLIENT_KEEPALIVE_TIME_S)) {
        const int value = grpc_channel_arg_get_integer(
            &channel_args->args[i],
            (grpc_integer_options){g_default_client_keepalive_time_s, 1,
                                   INT_MAX});
        t->keepalive_time = value == INT_MAX
                                ? gpr_inf_future(GPR_TIMESPAN)
                                : gpr_time_from_seconds(value, GPR_TIMESPAN);
      } else if (0 == strcmp(channel_args->args[i].key,
                             GRPC_ARG_CLIENT_KEEPALIVE_TIMEOUT_S)) {
        const int value = grpc_channel_arg_get_integer(
            &channel_args->args[i],
            (grpc_integer_options){g_default_client_keepalive_timeout_s, 0,
                                   INT_MAX});
        t->keepalive_timeout = value == INT_MAX
                                   ? gpr_inf_future(GPR_TIMESPAN)
                                   : gpr_time_from_seconds(value, GPR_TIMESPAN);
      } else if (0 == strcmp(channel_args->args[i].key,
                             GRPC_ARG_KEEPALIVE_PERMIT_WITHOUT_CALLS)) {
        t->keepalive_permit_without_calls =
            (uint32_t)grpc_channel_arg_get_integer(
                &channel_args->args[i], (grpc_integer_options){0, 0, 1});
      } else {
        static const struct {
          const char *channel_arg_name;
          grpc_chttp2_setting_id setting_id;
          grpc_integer_options integer_options;
          bool availability[2] /* server, client */;
        } settings_map[] = {{GRPC_ARG_MAX_CONCURRENT_STREAMS,
                             GRPC_CHTTP2_SETTINGS_MAX_CONCURRENT_STREAMS,
                             {-1, 0, INT32_MAX},
                             {true, false}},
                            {GRPC_ARG_HTTP2_HPACK_TABLE_SIZE_DECODER,
                             GRPC_CHTTP2_SETTINGS_HEADER_TABLE_SIZE,
                             {-1, 0, INT32_MAX},
                             {true, true}},
                            {GRPC_ARG_MAX_METADATA_SIZE,
                             GRPC_CHTTP2_SETTINGS_MAX_HEADER_LIST_SIZE,
                             {-1, 0, INT32_MAX},
                             {true, true}},
                            {GRPC_ARG_HTTP2_MAX_FRAME_SIZE,
                             GRPC_CHTTP2_SETTINGS_MAX_FRAME_SIZE,
                             {-1, 16384, 16777215},
                             {true, true}},
                            {GRPC_ARG_HTTP2_STREAM_LOOKAHEAD_BYTES,
                             GRPC_CHTTP2_SETTINGS_INITIAL_WINDOW_SIZE,
                             {-1, 5, INT32_MAX},
                             {true, true}}};
        for (j = 0; j < (int)GPR_ARRAY_SIZE(settings_map); j++) {
          if (0 == strcmp(channel_args->args[i].key,
                          settings_map[j].channel_arg_name)) {
            if (!settings_map[j].availability[is_client]) {
              gpr_log(GPR_DEBUG, "%s is not available on %s",
                      settings_map[j].channel_arg_name,
                      is_client ? "clients" : "servers");
            } else {
              int value = grpc_channel_arg_get_integer(
                  &channel_args->args[i], settings_map[j].integer_options);
              if (value >= 0) {
                push_setting(exec_ctx, t, settings_map[j].setting_id,
                             (uint32_t)value);
              }
            }
            break;
          }
        }
      }
    }
  }

  t->ping_state.pings_before_data_required =
      t->ping_policy.max_pings_without_data;
  t->ping_state.is_delayed_ping_timer_set = false;

  /** Start client-side keepalive pings */
  if (t->is_client) {
    t->keepalive_state = GRPC_CHTTP2_KEEPALIVE_STATE_WAITING;
    GRPC_CHTTP2_REF_TRANSPORT(t, "init keepalive ping");
    grpc_timer_init(
        exec_ctx, &t->keepalive_ping_timer,
        gpr_time_add(gpr_now(GPR_CLOCK_MONOTONIC), t->keepalive_time),
        &t->init_keepalive_ping_locked, gpr_now(GPR_CLOCK_MONOTONIC));
  }

  grpc_chttp2_initiate_write(exec_ctx, t, false, "init");
  post_benign_reclaimer(exec_ctx, t);
}

static void destroy_transport_locked(grpc_exec_ctx *exec_ctx, void *tp,
                                     grpc_error *error) {
  grpc_chttp2_transport *t = tp;
  t->destroying = 1;
  close_transport_locked(
      exec_ctx, t,
      grpc_error_set_int(
          GRPC_ERROR_CREATE_FROM_STATIC_STRING("Transport destroyed"),
          GRPC_ERROR_INT_OCCURRED_DURING_WRITE, t->write_state));
  GRPC_CHTTP2_UNREF_TRANSPORT(exec_ctx, t, "destroy");
}

static void destroy_transport(grpc_exec_ctx *exec_ctx, grpc_transport *gt) {
  grpc_chttp2_transport *t = (grpc_chttp2_transport *)gt;
  grpc_closure_sched(exec_ctx, grpc_closure_create(
                                   destroy_transport_locked, t,
                                   grpc_combiner_scheduler(t->combiner, false)),
                     GRPC_ERROR_NONE);
}

static void close_transport_locked(grpc_exec_ctx *exec_ctx,
                                   grpc_chttp2_transport *t,
                                   grpc_error *error) {
  if (!t->closed) {
    if (!grpc_error_has_clear_grpc_status(error)) {
      error = grpc_error_set_int(error, GRPC_ERROR_INT_GRPC_STATUS,
                                 GRPC_STATUS_UNAVAILABLE);
    }
    if (t->write_state != GRPC_CHTTP2_WRITE_STATE_IDLE) {
      if (t->close_transport_on_writes_finished == NULL) {
        t->close_transport_on_writes_finished =
            GRPC_ERROR_CREATE_FROM_STATIC_STRING(
                "Delayed close due to in-progress write");
      }
      t->close_transport_on_writes_finished =
          grpc_error_add_child(t->close_transport_on_writes_finished, error);
      return;
    }
    t->closed = 1;
    connectivity_state_set(exec_ctx, t, GRPC_CHANNEL_SHUTDOWN,
                           GRPC_ERROR_REF(error), "close_transport");
    grpc_endpoint_shutdown(exec_ctx, t->ep, GRPC_ERROR_REF(error));
    if (t->is_client) {
      switch (t->keepalive_state) {
        case GRPC_CHTTP2_KEEPALIVE_STATE_WAITING: {
          grpc_timer_cancel(exec_ctx, &t->keepalive_ping_timer);
          break;
        }
        case GRPC_CHTTP2_KEEPALIVE_STATE_PINGING: {
          grpc_timer_cancel(exec_ctx, &t->keepalive_ping_timer);
          grpc_timer_cancel(exec_ctx, &t->keepalive_watchdog_timer);
          break;
        }
        case GRPC_CHTTP2_KEEPALIVE_STATE_DYING: {
          break;
        }
      }
    }

    /* flush writable stream list to avoid dangling references */
    grpc_chttp2_stream *s;
    while (grpc_chttp2_list_pop_writable_stream(t, &s)) {
      GRPC_CHTTP2_STREAM_UNREF(exec_ctx, s, "chttp2_writing:close");
    }
    end_all_the_calls(exec_ctx, t, GRPC_ERROR_REF(error));
    cancel_pings(exec_ctx, t, GRPC_ERROR_REF(error));
  }
  GRPC_ERROR_UNREF(error);
}

#ifdef GRPC_STREAM_REFCOUNT_DEBUG
void grpc_chttp2_stream_ref(grpc_chttp2_stream *s, const char *reason) {
  grpc_stream_ref(s->refcount, reason);
}
void grpc_chttp2_stream_unref(grpc_exec_ctx *exec_ctx, grpc_chttp2_stream *s,
                              const char *reason) {
  grpc_stream_unref(exec_ctx, s->refcount, reason);
}
#else
void grpc_chttp2_stream_ref(grpc_chttp2_stream *s) {
  grpc_stream_ref(s->refcount);
}
void grpc_chttp2_stream_unref(grpc_exec_ctx *exec_ctx, grpc_chttp2_stream *s) {
  grpc_stream_unref(exec_ctx, s->refcount);
}
#endif

static int init_stream(grpc_exec_ctx *exec_ctx, grpc_transport *gt,
                       grpc_stream *gs, grpc_stream_refcount *refcount,
                       const void *server_data, gpr_arena *arena) {
  GPR_TIMER_BEGIN("init_stream", 0);
  grpc_chttp2_transport *t = (grpc_chttp2_transport *)gt;
  grpc_chttp2_stream *s = (grpc_chttp2_stream *)gs;

  s->t = t;
  s->refcount = refcount;
  /* We reserve one 'active stream' that's dropped when the stream is
     read-closed. The others are for incoming_byte_streams that are actively
     reading */
  GRPC_CHTTP2_STREAM_REF(s, "chttp2");

  grpc_chttp2_incoming_metadata_buffer_init(&s->metadata_buffer[0], arena);
  grpc_chttp2_incoming_metadata_buffer_init(&s->metadata_buffer[1], arena);
  grpc_chttp2_data_parser_init(&s->data_parser);
  grpc_slice_buffer_init(&s->flow_controlled_buffer);
  s->deadline = gpr_inf_future(GPR_CLOCK_MONOTONIC);
  grpc_closure_init(&s->complete_fetch_locked, complete_fetch_locked, s,
                    grpc_schedule_on_exec_ctx);
  grpc_slice_buffer_init(&s->unprocessed_incoming_frames_buffer);
  grpc_slice_buffer_init(&s->frame_storage);
  s->pending_byte_stream = false;
  grpc_closure_init(&s->reset_byte_stream, reset_byte_stream, s,
                    grpc_combiner_scheduler(t->combiner, false));

  GRPC_CHTTP2_REF_TRANSPORT(t, "stream");

  if (server_data) {
    s->id = (uint32_t)(uintptr_t)server_data;
    *t->accepting_stream = s;
    grpc_chttp2_stream_map_add(&t->stream_map, s->id, s);
    post_destructive_reclaimer(exec_ctx, t);
  }

  GPR_TIMER_END("init_stream", 0);

  return 0;
}

static void destroy_stream_locked(grpc_exec_ctx *exec_ctx, void *sp,
                                  grpc_error *error) {
  grpc_chttp2_stream *s = sp;
  grpc_chttp2_transport *t = s->t;

  GPR_TIMER_BEGIN("destroy_stream", 0);

  GPR_ASSERT((s->write_closed && s->read_closed) || s->id == 0);
  if (s->id != 0) {
    GPR_ASSERT(grpc_chttp2_stream_map_find(&t->stream_map, s->id) == NULL);
  }

  grpc_slice_buffer_destroy_internal(exec_ctx,
                                     &s->unprocessed_incoming_frames_buffer);
  grpc_slice_buffer_destroy_internal(exec_ctx, &s->frame_storage);

  grpc_chttp2_list_remove_stalled_by_transport(t, s);
  grpc_chttp2_list_remove_stalled_by_stream(t, s);

  for (int i = 0; i < STREAM_LIST_COUNT; i++) {
    if (s->included[i]) {
      gpr_log(GPR_ERROR, "%s stream %d still included in list %d",
              t->is_client ? "client" : "server", s->id, i);
      abort();
    }
  }

  GPR_ASSERT(s->send_initial_metadata_finished == NULL);
  GPR_ASSERT(s->fetching_send_message == NULL);
  GPR_ASSERT(s->send_trailing_metadata_finished == NULL);
  GPR_ASSERT(s->recv_initial_metadata_ready == NULL);
  GPR_ASSERT(s->recv_message_ready == NULL);
  GPR_ASSERT(s->recv_trailing_metadata_finished == NULL);
  grpc_chttp2_data_parser_destroy(exec_ctx, &s->data_parser);
  grpc_chttp2_incoming_metadata_buffer_destroy(exec_ctx,
                                               &s->metadata_buffer[0]);
  grpc_chttp2_incoming_metadata_buffer_destroy(exec_ctx,
                                               &s->metadata_buffer[1]);
  grpc_slice_buffer_destroy_internal(exec_ctx, &s->flow_controlled_buffer);
  GRPC_ERROR_UNREF(s->read_closed_error);
  GRPC_ERROR_UNREF(s->write_closed_error);
  GRPC_ERROR_UNREF(s->byte_stream_error);

  if (s->incoming_window_delta > 0) {
    GRPC_CHTTP2_FLOW_DEBIT_STREAM_INCOMING_WINDOW_DELTA(
        "destroy", t, s, s->incoming_window_delta);
  } else if (s->incoming_window_delta < 0) {
    GRPC_CHTTP2_FLOW_CREDIT_STREAM_INCOMING_WINDOW_DELTA(
        "destroy", t, s, -s->incoming_window_delta);
  }

  GRPC_CHTTP2_UNREF_TRANSPORT(exec_ctx, t, "stream");

  GPR_TIMER_END("destroy_stream", 0);

  grpc_closure_sched(exec_ctx, s->destroy_stream_arg, GRPC_ERROR_NONE);
}

static void destroy_stream(grpc_exec_ctx *exec_ctx, grpc_transport *gt,
                           grpc_stream *gs,
                           grpc_closure *then_schedule_closure) {
  GPR_TIMER_BEGIN("destroy_stream", 0);
  grpc_chttp2_transport *t = (grpc_chttp2_transport *)gt;
  grpc_chttp2_stream *s = (grpc_chttp2_stream *)gs;

  s->destroy_stream_arg = then_schedule_closure;
  grpc_closure_sched(
      exec_ctx, grpc_closure_init(&s->destroy_stream, destroy_stream_locked, s,
                                  grpc_combiner_scheduler(t->combiner, false)),
      GRPC_ERROR_NONE);
  GPR_TIMER_END("destroy_stream", 0);
}

grpc_chttp2_stream *grpc_chttp2_parsing_lookup_stream(grpc_chttp2_transport *t,
                                                      uint32_t id) {
  return grpc_chttp2_stream_map_find(&t->stream_map, id);
}

grpc_chttp2_stream *grpc_chttp2_parsing_accept_stream(grpc_exec_ctx *exec_ctx,
                                                      grpc_chttp2_transport *t,
                                                      uint32_t id) {
  if (t->channel_callback.accept_stream == NULL) {
    return NULL;
  }
  grpc_chttp2_stream *accepting;
  GPR_ASSERT(t->accepting_stream == NULL);
  t->accepting_stream = &accepting;
  t->channel_callback.accept_stream(exec_ctx,
                                    t->channel_callback.accept_stream_user_data,
                                    &t->base, (void *)(uintptr_t)id);
  t->accepting_stream = NULL;
  return accepting;
}

/*******************************************************************************
 * OUTPUT PROCESSING
 */

static const char *write_state_name(grpc_chttp2_write_state st) {
  switch (st) {
    case GRPC_CHTTP2_WRITE_STATE_IDLE:
      return "IDLE";
    case GRPC_CHTTP2_WRITE_STATE_WRITING:
      return "WRITING";
    case GRPC_CHTTP2_WRITE_STATE_WRITING_WITH_MORE:
      return "WRITING+MORE";
    case GRPC_CHTTP2_WRITE_STATE_WRITING_WITH_MORE_AND_COVERED_BY_POLLER:
      return "WRITING+MORE+COVERED";
  }
  GPR_UNREACHABLE_CODE(return "UNKNOWN");
}

static void set_write_state(grpc_exec_ctx *exec_ctx, grpc_chttp2_transport *t,
                            grpc_chttp2_write_state st, const char *reason) {
  GRPC_CHTTP2_IF_TRACING(gpr_log(GPR_DEBUG, "W:%p %s state %s -> %s [%s]", t,
                                 t->is_client ? "CLIENT" : "SERVER",
                                 write_state_name(t->write_state),
                                 write_state_name(st), reason));
  t->write_state = st;
  if (st == GRPC_CHTTP2_WRITE_STATE_IDLE) {
    grpc_closure_list_sched(exec_ctx, &t->run_after_write);
    if (t->close_transport_on_writes_finished != NULL) {
      grpc_error *err = t->close_transport_on_writes_finished;
      t->close_transport_on_writes_finished = NULL;
      close_transport_locked(exec_ctx, t, err);
    }
  }
}

void grpc_chttp2_initiate_write(grpc_exec_ctx *exec_ctx,
                                grpc_chttp2_transport *t,
                                bool covered_by_poller, const char *reason) {
  GPR_TIMER_BEGIN("grpc_chttp2_initiate_write", 0);

  switch (t->write_state) {
    case GRPC_CHTTP2_WRITE_STATE_IDLE:
      set_write_state(exec_ctx, t, GRPC_CHTTP2_WRITE_STATE_WRITING, reason);
      GRPC_CHTTP2_REF_TRANSPORT(t, "writing");
      grpc_closure_sched(
          exec_ctx,
          grpc_closure_init(
              &t->write_action_begin_locked, write_action_begin_locked, t,
              grpc_combiner_finally_scheduler(t->combiner, covered_by_poller)),
          GRPC_ERROR_NONE);
      break;
    case GRPC_CHTTP2_WRITE_STATE_WRITING:
      set_write_state(
          exec_ctx, t,
          covered_by_poller
              ? GRPC_CHTTP2_WRITE_STATE_WRITING_WITH_MORE_AND_COVERED_BY_POLLER
              : GRPC_CHTTP2_WRITE_STATE_WRITING_WITH_MORE,
          reason);
      break;
    case GRPC_CHTTP2_WRITE_STATE_WRITING_WITH_MORE:
      if (covered_by_poller) {
        set_write_state(
            exec_ctx, t,
            GRPC_CHTTP2_WRITE_STATE_WRITING_WITH_MORE_AND_COVERED_BY_POLLER,
            reason);
      }
      break;
    case GRPC_CHTTP2_WRITE_STATE_WRITING_WITH_MORE_AND_COVERED_BY_POLLER:
      break;
  }
  GPR_TIMER_END("grpc_chttp2_initiate_write", 0);
}

void grpc_chttp2_become_writable(
    grpc_exec_ctx *exec_ctx, grpc_chttp2_transport *t, grpc_chttp2_stream *s,
    grpc_chttp2_stream_write_type stream_write_type, const char *reason) {
  if (!t->closed && grpc_chttp2_list_add_writable_stream(t, s)) {
    GRPC_CHTTP2_STREAM_REF(s, "chttp2_writing:become");
  }
  switch (stream_write_type) {
    case GRPC_CHTTP2_STREAM_WRITE_PIGGYBACK:
      break;
    case GRPC_CHTTP2_STREAM_WRITE_INITIATE_COVERED:
      grpc_chttp2_initiate_write(exec_ctx, t, true, reason);
      break;
    case GRPC_CHTTP2_STREAM_WRITE_INITIATE_UNCOVERED:
      grpc_chttp2_initiate_write(exec_ctx, t, false, reason);
      break;
  }
}

static void write_action_begin_locked(grpc_exec_ctx *exec_ctx, void *gt,
                                      grpc_error *error_ignored) {
  GPR_TIMER_BEGIN("write_action_begin_locked", 0);
  grpc_chttp2_transport *t = gt;
  GPR_ASSERT(t->write_state != GRPC_CHTTP2_WRITE_STATE_IDLE);
  if (!t->closed && grpc_chttp2_begin_write(exec_ctx, t)) {
    set_write_state(exec_ctx, t, GRPC_CHTTP2_WRITE_STATE_WRITING,
                    "begin writing");
    grpc_closure_sched(exec_ctx, &t->write_action, GRPC_ERROR_NONE);
  } else {
    set_write_state(exec_ctx, t, GRPC_CHTTP2_WRITE_STATE_IDLE,
                    "begin writing nothing");
    GRPC_CHTTP2_UNREF_TRANSPORT(exec_ctx, t, "writing");
  }
  GPR_TIMER_END("write_action_begin_locked", 0);
}

static void write_action(grpc_exec_ctx *exec_ctx, void *gt, grpc_error *error) {
  grpc_chttp2_transport *t = gt;
  GPR_TIMER_BEGIN("write_action", 0);
  grpc_endpoint_write(
      exec_ctx, t->ep, &t->outbuf,
      grpc_closure_init(&t->write_action_end_locked, write_action_end_locked, t,
                        grpc_combiner_scheduler(t->combiner, false)));
  GPR_TIMER_END("write_action", 0);
}

static void write_action_end_locked(grpc_exec_ctx *exec_ctx, void *tp,
                                    grpc_error *error) {
  GPR_TIMER_BEGIN("terminate_writing_with_lock", 0);
  grpc_chttp2_transport *t = tp;

  if (error != GRPC_ERROR_NONE) {
    close_transport_locked(exec_ctx, t, GRPC_ERROR_REF(error));
  }

  if (t->sent_goaway_state == GRPC_CHTTP2_GOAWAY_SEND_SCHEDULED) {
    t->sent_goaway_state = GRPC_CHTTP2_GOAWAY_SENT;
    if (grpc_chttp2_stream_map_size(&t->stream_map) == 0) {
      close_transport_locked(
          exec_ctx, t, GRPC_ERROR_CREATE_FROM_STATIC_STRING("goaway sent"));
    }
  }

  switch (t->write_state) {
    case GRPC_CHTTP2_WRITE_STATE_IDLE:
      GPR_UNREACHABLE_CODE(break);
    case GRPC_CHTTP2_WRITE_STATE_WRITING:
      GPR_TIMER_MARK("state=writing", 0);
      set_write_state(exec_ctx, t, GRPC_CHTTP2_WRITE_STATE_IDLE,
                      "finish writing");
      break;
    case GRPC_CHTTP2_WRITE_STATE_WRITING_WITH_MORE:
      GPR_TIMER_MARK("state=writing_stale_no_poller", 0);
      set_write_state(exec_ctx, t, GRPC_CHTTP2_WRITE_STATE_WRITING,
                      "continue writing [!covered]");
      GRPC_CHTTP2_REF_TRANSPORT(t, "writing");
      grpc_closure_run(
          exec_ctx,
          grpc_closure_init(
              &t->write_action_begin_locked, write_action_begin_locked, t,
              grpc_combiner_finally_scheduler(t->combiner, false)),
          GRPC_ERROR_NONE);
      break;
    case GRPC_CHTTP2_WRITE_STATE_WRITING_WITH_MORE_AND_COVERED_BY_POLLER:
      GPR_TIMER_MARK("state=writing_stale_with_poller", 0);
      set_write_state(exec_ctx, t, GRPC_CHTTP2_WRITE_STATE_WRITING,
                      "continue writing [covered]");
      GRPC_CHTTP2_REF_TRANSPORT(t, "writing");
      grpc_closure_run(
          exec_ctx,
          grpc_closure_init(&t->write_action_begin_locked,
                            write_action_begin_locked, t,
                            grpc_combiner_finally_scheduler(t->combiner, true)),
          GRPC_ERROR_NONE);
      break;
  }

  grpc_chttp2_end_write(exec_ctx, t, GRPC_ERROR_REF(error));

  GRPC_CHTTP2_UNREF_TRANSPORT(exec_ctx, t, "writing");
  GPR_TIMER_END("terminate_writing_with_lock", 0);
}

static void push_setting(grpc_exec_ctx *exec_ctx, grpc_chttp2_transport *t,
                         grpc_chttp2_setting_id id, uint32_t value) {
  const grpc_chttp2_setting_parameters *sp =
      &grpc_chttp2_settings_parameters[id];
  uint32_t use_value = GPR_CLAMP(value, sp->min_value, sp->max_value);
  if (use_value != value) {
    gpr_log(GPR_INFO, "Requested parameter %s clamped from %d to %d", sp->name,
            value, use_value);
  }
  if (use_value != t->settings[GRPC_LOCAL_SETTINGS][id]) {
    t->settings[GRPC_LOCAL_SETTINGS][id] = use_value;
    t->dirtied_local_settings = 1;
    grpc_chttp2_initiate_write(exec_ctx, t, false, "push_setting");
  }
}

void grpc_chttp2_add_incoming_goaway(grpc_exec_ctx *exec_ctx,
                                     grpc_chttp2_transport *t,
                                     uint32_t goaway_error,
                                     grpc_slice goaway_text) {
  // GRPC_CHTTP2_IF_TRACING(
  //     gpr_log(GPR_DEBUG, "got goaway [%d]: %s", goaway_error, msg));
  t->seen_goaway = 1;
  /* lie: use transient failure from the transport to indicate goaway has been
   * received */
  connectivity_state_set(
      exec_ctx, t, GRPC_CHANNEL_TRANSIENT_FAILURE,
      grpc_error_set_str(
          grpc_error_set_int(
              GRPC_ERROR_CREATE_FROM_STATIC_STRING("GOAWAY received"),
              GRPC_ERROR_INT_HTTP2_ERROR, (intptr_t)goaway_error),
          GRPC_ERROR_STR_RAW_BYTES, goaway_text),
      "got_goaway");
}

static void maybe_start_some_streams(grpc_exec_ctx *exec_ctx,
                                     grpc_chttp2_transport *t) {
  grpc_chttp2_stream *s;
  /* start streams where we have free grpc_chttp2_stream ids and free
   * concurrency */
  while (t->next_stream_id <= MAX_CLIENT_STREAM_ID &&
         grpc_chttp2_stream_map_size(&t->stream_map) <
             t->settings[GRPC_PEER_SETTINGS]
                        [GRPC_CHTTP2_SETTINGS_MAX_CONCURRENT_STREAMS] &&
         grpc_chttp2_list_pop_waiting_for_concurrency(t, &s)) {
    /* safe since we can't (legally) be parsing this stream yet */
    GRPC_CHTTP2_IF_TRACING(gpr_log(
        GPR_DEBUG, "HTTP:%s: Allocating new grpc_chttp2_stream %p to id %d",
        t->is_client ? "CLI" : "SVR", s, t->next_stream_id));

    GPR_ASSERT(s->id == 0);
    s->id = t->next_stream_id;
    t->next_stream_id += 2;

    if (t->next_stream_id >= MAX_CLIENT_STREAM_ID) {
      connectivity_state_set(
          exec_ctx, t, GRPC_CHANNEL_TRANSIENT_FAILURE,
          GRPC_ERROR_CREATE_FROM_STATIC_STRING("Stream IDs exhausted"),
          "no_more_stream_ids");
    }

    grpc_chttp2_stream_map_add(&t->stream_map, s->id, s);
    post_destructive_reclaimer(exec_ctx, t);
    grpc_chttp2_become_writable(exec_ctx, t, s,
                                GRPC_CHTTP2_STREAM_WRITE_INITIATE_COVERED,
                                "new_stream");
  }
  /* cancel out streams that will never be started */
  while (t->next_stream_id >= MAX_CLIENT_STREAM_ID &&
         grpc_chttp2_list_pop_waiting_for_concurrency(t, &s)) {
    grpc_chttp2_cancel_stream(
        exec_ctx, t, s,
        grpc_error_set_int(
            GRPC_ERROR_CREATE_FROM_STATIC_STRING("Stream IDs exhausted"),
            GRPC_ERROR_INT_GRPC_STATUS, GRPC_STATUS_UNAVAILABLE));
  }
}

/* Flag that this closure barrier wants stats to be updated before finishing */
#define CLOSURE_BARRIER_STATS_BIT (1 << 0)
/* Flag that this closure barrier may be covering a write in a pollset, and so
   we should not complete this closure until we can prove that the write got
   scheduled */
#define CLOSURE_BARRIER_MAY_COVER_WRITE (1 << 1)
/* First bit of the reference count, stored in the high order bits (with the low
   bits being used for flags defined above) */
#define CLOSURE_BARRIER_FIRST_REF_BIT (1 << 16)

static grpc_closure *add_closure_barrier(grpc_closure *closure) {
  closure->next_data.scratch += CLOSURE_BARRIER_FIRST_REF_BIT;
  return closure;
}

static void null_then_run_closure(grpc_exec_ctx *exec_ctx,
                                  grpc_closure **closure, grpc_error *error) {
  grpc_closure *c = *closure;
  *closure = NULL;
  grpc_closure_run(exec_ctx, c, error);
}

void grpc_chttp2_complete_closure_step(grpc_exec_ctx *exec_ctx,
                                       grpc_chttp2_transport *t,
                                       grpc_chttp2_stream *s,
                                       grpc_closure **pclosure,
                                       grpc_error *error, const char *desc) {
  grpc_closure *closure = *pclosure;
  *pclosure = NULL;
  if (closure == NULL) {
    GRPC_ERROR_UNREF(error);
    return;
  }
  closure->next_data.scratch -= CLOSURE_BARRIER_FIRST_REF_BIT;
  if (grpc_http_trace) {
    const char *errstr = grpc_error_string(error);
    gpr_log(GPR_DEBUG,
            "complete_closure_step: %p refs=%d flags=0x%04x desc=%s err=%s",
            closure,
            (int)(closure->next_data.scratch / CLOSURE_BARRIER_FIRST_REF_BIT),
            (int)(closure->next_data.scratch % CLOSURE_BARRIER_FIRST_REF_BIT),
            desc, errstr);
  }
  if (error != GRPC_ERROR_NONE) {
    if (closure->error_data.error == GRPC_ERROR_NONE) {
      closure->error_data.error = GRPC_ERROR_CREATE_FROM_STATIC_STRING(
          "Error in HTTP transport completing operation");
      closure->error_data.error = grpc_error_set_str(
          closure->error_data.error, GRPC_ERROR_STR_TARGET_ADDRESS,
          grpc_slice_from_copied_string(t->peer_string));
    }
    closure->error_data.error =
        grpc_error_add_child(closure->error_data.error, error);
  }
  if (closure->next_data.scratch < CLOSURE_BARRIER_FIRST_REF_BIT) {
    if (closure->next_data.scratch & CLOSURE_BARRIER_STATS_BIT) {
      grpc_transport_move_stats(&s->stats, s->collecting_stats);
      s->collecting_stats = NULL;
    }
    if ((t->write_state == GRPC_CHTTP2_WRITE_STATE_IDLE) ||
        !(closure->next_data.scratch & CLOSURE_BARRIER_MAY_COVER_WRITE)) {
      grpc_closure_run(exec_ctx, closure, closure->error_data.error);
    } else {
      grpc_closure_list_append(&t->run_after_write, closure,
                               closure->error_data.error);
    }
  }
}

static bool contains_non_ok_status(grpc_metadata_batch *batch) {
  if (batch->idx.named.grpc_status != NULL) {
    return !grpc_mdelem_eq(batch->idx.named.grpc_status->md,
                           GRPC_MDELEM_GRPC_STATUS_0);
  }
  return false;
}

static void maybe_become_writable_due_to_send_msg(grpc_exec_ctx *exec_ctx,
                                                  grpc_chttp2_transport *t,
                                                  grpc_chttp2_stream *s) {
  if (s->id != 0 && (!s->write_buffering ||
                     s->flow_controlled_buffer.length > t->write_buffer_size)) {
    grpc_chttp2_become_writable(exec_ctx, t, s,
                                GRPC_CHTTP2_STREAM_WRITE_INITIATE_COVERED,
                                "op.send_message");
  }
}

static void add_fetched_slice_locked(grpc_exec_ctx *exec_ctx,
                                     grpc_chttp2_transport *t,
                                     grpc_chttp2_stream *s) {
  s->fetched_send_message_length +=
      (uint32_t)GRPC_SLICE_LENGTH(s->fetching_slice);
  grpc_slice_buffer_add(&s->flow_controlled_buffer, s->fetching_slice);
  maybe_become_writable_due_to_send_msg(exec_ctx, t, s);
}

static void continue_fetching_send_locked(grpc_exec_ctx *exec_ctx,
                                          grpc_chttp2_transport *t,
                                          grpc_chttp2_stream *s) {
  for (;;) {
    if (s->fetching_send_message == NULL) {
      /* Stream was cancelled before message fetch completed */
      abort(); /* TODO(ctiller): what cleanup here? */
      return;  /* early out */
    }
    if (s->fetched_send_message_length == s->fetching_send_message->length) {
      int64_t notify_offset = s->next_message_end_offset;
      if (notify_offset <= s->flow_controlled_bytes_written) {
        grpc_chttp2_complete_closure_step(
            exec_ctx, t, s, &s->fetching_send_message_finished, GRPC_ERROR_NONE,
            "fetching_send_message_finished");
      } else {
        grpc_chttp2_write_cb *cb = t->write_cb_pool;
        if (cb == NULL) {
          cb = gpr_malloc(sizeof(*cb));
        } else {
          t->write_cb_pool = cb->next;
        }
        cb->call_at_byte = notify_offset;
        cb->closure = s->fetching_send_message_finished;
        s->fetching_send_message_finished = NULL;
        cb->next = s->on_write_finished_cbs;
        s->on_write_finished_cbs = cb;
      }
      s->fetching_send_message = NULL;
      return; /* early out */
    } else if (grpc_byte_stream_next(exec_ctx, s->fetching_send_message,
<<<<<<< HEAD
                                     UINT32_MAX, &s->complete_fetch_locked)) {
      grpc_byte_stream_pull(exec_ctx, s->fetching_send_message,
                            &s->fetching_slice);
=======
                                     &s->fetching_slice, UINT32_MAX,
                                     &s->complete_fetch_locked)) {
>>>>>>> ca38800d
      add_fetched_slice_locked(exec_ctx, t, s);
    }
  }
}

static void complete_fetch_locked(grpc_exec_ctx *exec_ctx, void *gs,
                                  grpc_error *error) {
  grpc_chttp2_stream *s = gs;
  grpc_chttp2_transport *t = s->t;
  if (error == GRPC_ERROR_NONE) {
    error = grpc_byte_stream_pull(exec_ctx, s->fetching_send_message,
                                  &s->fetching_slice);
    if (error == GRPC_ERROR_NONE) {
      add_fetched_slice_locked(exec_ctx, t, s);
      continue_fetching_send_locked(exec_ctx, t, s);
    }
  }

  if (error != GRPC_ERROR_NONE) {
    /* TODO(ctiller): what to do here */
    abort();
  }
}

static void do_nothing(grpc_exec_ctx *exec_ctx, void *arg, grpc_error *error) {}

static void log_metadata(const grpc_metadata_batch *md_batch, uint32_t id,
                         bool is_client, bool is_initial) {
  for (grpc_linked_mdelem *md = md_batch->list.head; md != md_batch->list.tail;
       md = md->next) {
    char *key = grpc_slice_to_c_string(GRPC_MDKEY(md->md));
    char *value = grpc_slice_to_c_string(GRPC_MDVALUE(md->md));
    gpr_log(GPR_INFO, "HTTP:%d:%s:%s: %s: %s", id, is_initial ? "HDR" : "TRL",
            is_client ? "CLI" : "SVR", key, value);
    gpr_free(key);
    gpr_free(value);
  }
}

static void perform_stream_op_locked(grpc_exec_ctx *exec_ctx, void *stream_op,
                                     grpc_error *error_ignored) {
  GPR_TIMER_BEGIN("perform_stream_op_locked", 0);

  grpc_transport_stream_op_batch *op = stream_op;
  grpc_chttp2_stream *s = op->handler_private.extra_arg;
  grpc_transport_stream_op_batch_payload *op_payload = op->payload;
  grpc_chttp2_transport *t = s->t;

  if (grpc_http_trace) {
    char *str = grpc_transport_stream_op_batch_string(op);
    gpr_log(GPR_DEBUG, "perform_stream_op_locked: %s; on_complete = %p", str,
            op->on_complete);
    gpr_free(str);
    if (op->send_initial_metadata) {
      log_metadata(op_payload->send_initial_metadata.send_initial_metadata,
                   s->id, t->is_client, true);
    }
    if (op->send_trailing_metadata) {
      log_metadata(op_payload->send_trailing_metadata.send_trailing_metadata,
                   s->id, t->is_client, false);
    }
  }

  grpc_closure *on_complete = op->on_complete;
  if (on_complete == NULL) {
    on_complete =
        grpc_closure_create(do_nothing, NULL, grpc_schedule_on_exec_ctx);
  }

  /* use final_data as a barrier until enqueue time; the inital counter is
     dropped at the end of this function */
  on_complete->next_data.scratch = CLOSURE_BARRIER_FIRST_REF_BIT;
  on_complete->error_data.error = GRPC_ERROR_NONE;

  if (op->collect_stats) {
    GPR_ASSERT(s->collecting_stats == NULL);
    s->collecting_stats = op_payload->collect_stats.collect_stats;
    on_complete->next_data.scratch |= CLOSURE_BARRIER_STATS_BIT;
  }

  if (op->cancel_stream) {
    grpc_chttp2_cancel_stream(exec_ctx, t, s,
                              op_payload->cancel_stream.cancel_error);
  }

  if (op->send_initial_metadata) {
    GPR_ASSERT(s->send_initial_metadata_finished == NULL);
    on_complete->next_data.scratch |= CLOSURE_BARRIER_MAY_COVER_WRITE;
    s->send_initial_metadata_finished = add_closure_barrier(on_complete);
    s->send_initial_metadata =
        op_payload->send_initial_metadata.send_initial_metadata;
    const size_t metadata_size =
        grpc_metadata_batch_size(s->send_initial_metadata);
    const size_t metadata_peer_limit =
        t->settings[GRPC_PEER_SETTINGS]
                   [GRPC_CHTTP2_SETTINGS_MAX_HEADER_LIST_SIZE];
    if (t->is_client) {
      s->deadline =
          gpr_time_min(s->deadline, s->send_initial_metadata->deadline);
    }
    if (metadata_size > metadata_peer_limit) {
      grpc_chttp2_cancel_stream(
          exec_ctx, t, s,
          grpc_error_set_int(
              grpc_error_set_int(
                  grpc_error_set_int(GRPC_ERROR_CREATE_FROM_STATIC_STRING(
                                         "to-be-sent initial metadata size "
                                         "exceeds peer limit"),
                                     GRPC_ERROR_INT_SIZE,
                                     (intptr_t)metadata_size),
                  GRPC_ERROR_INT_LIMIT, (intptr_t)metadata_peer_limit),
              GRPC_ERROR_INT_GRPC_STATUS, GRPC_STATUS_RESOURCE_EXHAUSTED));
    } else {
      if (contains_non_ok_status(s->send_initial_metadata)) {
        s->seen_error = true;
      }
      if (!s->write_closed) {
        if (t->is_client) {
          if (!t->closed) {
            GPR_ASSERT(s->id == 0);
            grpc_chttp2_list_add_waiting_for_concurrency(t, s);
            maybe_start_some_streams(exec_ctx, t);
          } else {
            grpc_chttp2_cancel_stream(
                exec_ctx, t, s,
                grpc_error_set_int(
                    GRPC_ERROR_CREATE_FROM_STATIC_STRING("Transport closed"),
                    GRPC_ERROR_INT_GRPC_STATUS, GRPC_STATUS_UNAVAILABLE));
          }
        } else {
          GPR_ASSERT(s->id != 0);
          grpc_chttp2_stream_write_type write_type =
              GRPC_CHTTP2_STREAM_WRITE_INITIATE_COVERED;
          if (op->send_message &&
              (op->payload->send_message.send_message->flags &
               GRPC_WRITE_BUFFER_HINT)) {
            write_type = GRPC_CHTTP2_STREAM_WRITE_PIGGYBACK;
          }
          grpc_chttp2_become_writable(exec_ctx, t, s, write_type,
                                      "op.send_initial_metadata");
        }
      } else {
        s->send_initial_metadata = NULL;
        grpc_chttp2_complete_closure_step(
            exec_ctx, t, s, &s->send_initial_metadata_finished,
            GRPC_ERROR_CREATE_REFERENCING_FROM_STATIC_STRING(
                "Attempt to send initial metadata after stream was closed",
                &s->write_closed_error, 1),
            "send_initial_metadata_finished");
      }
    }
  }

  if (op->send_message) {
    on_complete->next_data.scratch |= CLOSURE_BARRIER_MAY_COVER_WRITE;
    s->fetching_send_message_finished = add_closure_barrier(op->on_complete);
    if (s->write_closed) {
      grpc_chttp2_complete_closure_step(
          exec_ctx, t, s, &s->fetching_send_message_finished,
          GRPC_ERROR_CREATE_REFERENCING_FROM_STATIC_STRING(
              "Attempt to send message after stream was closed",
              &s->write_closed_error, 1),
          "fetching_send_message_finished");
    } else {
      GPR_ASSERT(s->fetching_send_message == NULL);
      uint8_t *frame_hdr =
          grpc_slice_buffer_tiny_add(&s->flow_controlled_buffer, 5);
      uint32_t flags = op_payload->send_message.send_message->flags;
      frame_hdr[0] = (flags & GRPC_WRITE_INTERNAL_COMPRESS) != 0;
      size_t len = op_payload->send_message.send_message->length;
      frame_hdr[1] = (uint8_t)(len >> 24);
      frame_hdr[2] = (uint8_t)(len >> 16);
      frame_hdr[3] = (uint8_t)(len >> 8);
      frame_hdr[4] = (uint8_t)(len);
      s->fetching_send_message = op_payload->send_message.send_message;
      s->fetched_send_message_length = 0;
      s->next_message_end_offset = s->flow_controlled_bytes_written +
                                   (int64_t)s->flow_controlled_buffer.length +
                                   (int64_t)len;
      s->complete_fetch_covered_by_poller = op->covered_by_poller;
      if (flags & GRPC_WRITE_BUFFER_HINT) {
        s->next_message_end_offset -= t->write_buffer_size;
        s->write_buffering = true;
      } else {
        s->write_buffering = false;
      }
      continue_fetching_send_locked(exec_ctx, t, s);
      maybe_become_writable_due_to_send_msg(exec_ctx, t, s);
    }
  }

  if (op->send_trailing_metadata) {
    GPR_ASSERT(s->send_trailing_metadata_finished == NULL);
    on_complete->next_data.scratch |= CLOSURE_BARRIER_MAY_COVER_WRITE;
    s->send_trailing_metadata_finished = add_closure_barrier(on_complete);
    s->send_trailing_metadata =
        op_payload->send_trailing_metadata.send_trailing_metadata;
    s->write_buffering = false;
    const size_t metadata_size =
        grpc_metadata_batch_size(s->send_trailing_metadata);
    const size_t metadata_peer_limit =
        t->settings[GRPC_PEER_SETTINGS]
                   [GRPC_CHTTP2_SETTINGS_MAX_HEADER_LIST_SIZE];
    if (metadata_size > metadata_peer_limit) {
      grpc_chttp2_cancel_stream(
          exec_ctx, t, s,
          grpc_error_set_int(
              grpc_error_set_int(
                  grpc_error_set_int(GRPC_ERROR_CREATE_FROM_STATIC_STRING(
                                         "to-be-sent trailing metadata size "
                                         "exceeds peer limit"),
                                     GRPC_ERROR_INT_SIZE,
                                     (intptr_t)metadata_size),
                  GRPC_ERROR_INT_LIMIT, (intptr_t)metadata_peer_limit),
              GRPC_ERROR_INT_GRPC_STATUS, GRPC_STATUS_RESOURCE_EXHAUSTED));
    } else {
      if (contains_non_ok_status(s->send_trailing_metadata)) {
        s->seen_error = true;
      }
      if (s->write_closed) {
        s->send_trailing_metadata = NULL;
        grpc_chttp2_complete_closure_step(
            exec_ctx, t, s, &s->send_trailing_metadata_finished,
            grpc_metadata_batch_is_empty(
                op->payload->send_trailing_metadata.send_trailing_metadata)
                ? GRPC_ERROR_NONE
                : GRPC_ERROR_CREATE_FROM_STATIC_STRING(
                      "Attempt to send trailing metadata after "
                      "stream was closed"),
            "send_trailing_metadata_finished");
      } else if (s->id != 0) {
        /* TODO(ctiller): check if there's flow control for any outstanding
           bytes before going writable */
        grpc_chttp2_become_writable(exec_ctx, t, s,
                                    GRPC_CHTTP2_STREAM_WRITE_INITIATE_COVERED,
                                    "op.send_trailing_metadata");
      }
    }
  }

  if (op->recv_initial_metadata) {
    GPR_ASSERT(s->recv_initial_metadata_ready == NULL);
    s->recv_initial_metadata_ready =
        op_payload->recv_initial_metadata.recv_initial_metadata_ready;
    s->recv_initial_metadata =
        op_payload->recv_initial_metadata.recv_initial_metadata;
    grpc_chttp2_maybe_complete_recv_initial_metadata(exec_ctx, t, s);
  }

  if (op->recv_message) {
    GPR_ASSERT(s->recv_message_ready == NULL);
<<<<<<< HEAD
    s->recv_message_ready = op->recv_message_ready;
    s->recv_message = op->recv_message;
    if (s->id != 0 && s->frame_storage.length == 0) {
=======
    s->recv_message_ready = op_payload->recv_message.recv_message_ready;
    s->recv_message = op_payload->recv_message.recv_message;
    if (s->id != 0 &&
        (s->incoming_frames.head == NULL || s->incoming_frames.head->is_tail)) {
>>>>>>> ca38800d
      incoming_byte_stream_update_flow_control(exec_ctx, t, s, 5, 0);
    }
    grpc_chttp2_maybe_complete_recv_message(exec_ctx, t, s);
  }

  if (op->recv_trailing_metadata) {
    GPR_ASSERT(s->recv_trailing_metadata_finished == NULL);
    s->recv_trailing_metadata_finished = add_closure_barrier(on_complete);
    s->recv_trailing_metadata =
        op_payload->recv_trailing_metadata.recv_trailing_metadata;
    s->final_metadata_requested = true;
    grpc_chttp2_maybe_complete_recv_trailing_metadata(exec_ctx, t, s);
  }

  grpc_chttp2_complete_closure_step(exec_ctx, t, s, &on_complete,
                                    GRPC_ERROR_NONE, "op->on_complete");

  GPR_TIMER_END("perform_stream_op_locked", 0);
  GRPC_CHTTP2_STREAM_UNREF(exec_ctx, s, "perform_stream_op");
}

static void perform_stream_op(grpc_exec_ctx *exec_ctx, grpc_transport *gt,
                              grpc_stream *gs,
                              grpc_transport_stream_op_batch *op) {
  GPR_TIMER_BEGIN("perform_stream_op", 0);
  grpc_chttp2_transport *t = (grpc_chttp2_transport *)gt;
  grpc_chttp2_stream *s = (grpc_chttp2_stream *)gs;

  if (grpc_http_trace) {
    char *str = grpc_transport_stream_op_batch_string(op);
    gpr_log(GPR_DEBUG, "perform_stream_op[s=%p/%d]: %s", s, s->id, str);
    gpr_free(str);
  }

  op->handler_private.extra_arg = gs;
  GRPC_CHTTP2_STREAM_REF(s, "perform_stream_op");
  grpc_closure_sched(
      exec_ctx,
      grpc_closure_init(
          &op->handler_private.closure, perform_stream_op_locked, op,
          grpc_combiner_scheduler(t->combiner, op->covered_by_poller)),
      GRPC_ERROR_NONE);
  GPR_TIMER_END("perform_stream_op", 0);
}

static void cancel_pings(grpc_exec_ctx *exec_ctx, grpc_chttp2_transport *t,
                         grpc_error *error) {
  /* callback remaining pings: they're not allowed to call into the transpot,
     and maybe they hold resources that need to be freed */
  for (size_t i = 0; i < GRPC_CHTTP2_PING_TYPE_COUNT; i++) {
    grpc_chttp2_ping_queue *pq = &t->ping_queues[i];
    for (size_t j = 0; j < GRPC_CHTTP2_PCL_COUNT; j++) {
      grpc_closure_list_fail_all(&pq->lists[j], GRPC_ERROR_REF(error));
      grpc_closure_list_sched(exec_ctx, &pq->lists[j]);
    }
  }
  GRPC_ERROR_UNREF(error);
}

static void send_ping_locked(grpc_exec_ctx *exec_ctx, grpc_chttp2_transport *t,
                             grpc_chttp2_ping_type ping_type,
                             grpc_closure *on_initiate, grpc_closure *on_ack) {
  grpc_chttp2_ping_queue *pq = &t->ping_queues[ping_type];
  grpc_closure_list_append(&pq->lists[GRPC_CHTTP2_PCL_INITIATE], on_initiate,
                           GRPC_ERROR_NONE);
  if (grpc_closure_list_append(&pq->lists[GRPC_CHTTP2_PCL_NEXT], on_ack,
                               GRPC_ERROR_NONE)) {
    grpc_chttp2_initiate_write(exec_ctx, t, false, "send_ping");
  }
}

static void retry_initiate_ping_locked(grpc_exec_ctx *exec_ctx, void *tp,
                                       grpc_error *error) {
  grpc_chttp2_transport *t = tp;
  t->ping_state.is_delayed_ping_timer_set = false;
  grpc_chttp2_initiate_write(exec_ctx, t, false, "retry_send_ping");
}

void grpc_chttp2_ack_ping(grpc_exec_ctx *exec_ctx, grpc_chttp2_transport *t,
                          uint64_t id) {
  grpc_chttp2_ping_queue *pq =
      &t->ping_queues[id % GRPC_CHTTP2_PING_TYPE_COUNT];
  if (pq->inflight_id != id) {
    char *from = grpc_endpoint_get_peer(t->ep);
    gpr_log(GPR_DEBUG, "Unknown ping response from %s: %" PRIx64, from, id);
    gpr_free(from);
    return;
  }
  grpc_closure_list_sched(exec_ctx, &pq->lists[GRPC_CHTTP2_PCL_INFLIGHT]);
  if (!grpc_closure_list_empty(pq->lists[GRPC_CHTTP2_PCL_NEXT])) {
    grpc_chttp2_initiate_write(exec_ctx, t, false, "continue_pings");
  }
}

static void send_goaway(grpc_exec_ctx *exec_ctx, grpc_chttp2_transport *t,
                        grpc_error *error) {
  t->sent_goaway_state = GRPC_CHTTP2_GOAWAY_SEND_SCHEDULED;
  grpc_http2_error_code http_error;
  grpc_slice slice;
  grpc_error_get_status(error, gpr_inf_future(GPR_CLOCK_MONOTONIC), NULL,
                        &slice, &http_error);
  grpc_chttp2_goaway_append(t->last_new_stream_id, (uint32_t)http_error,
                            grpc_slice_ref_internal(slice), &t->qbuf);
  grpc_chttp2_initiate_write(exec_ctx, t, false, "goaway_sent");
  GRPC_ERROR_UNREF(error);
}

static void perform_transport_op_locked(grpc_exec_ctx *exec_ctx,
                                        void *stream_op,
                                        grpc_error *error_ignored) {
  grpc_transport_op *op = stream_op;
  grpc_chttp2_transport *t = op->handler_private.extra_arg;
  grpc_error *close_transport = op->disconnect_with_error;

  if (op->on_connectivity_state_change != NULL) {
    grpc_connectivity_state_notify_on_state_change(
        exec_ctx, &t->channel_callback.state_tracker, op->connectivity_state,
        op->on_connectivity_state_change);
  }

  if (op->goaway_error) {
    send_goaway(exec_ctx, t, op->goaway_error);
  }

  if (op->set_accept_stream) {
    t->channel_callback.accept_stream = op->set_accept_stream_fn;
    t->channel_callback.accept_stream_user_data =
        op->set_accept_stream_user_data;
  }

  if (op->bind_pollset) {
    grpc_endpoint_add_to_pollset(exec_ctx, t->ep, op->bind_pollset);
  }

  if (op->bind_pollset_set) {
    grpc_endpoint_add_to_pollset_set(exec_ctx, t->ep, op->bind_pollset_set);
  }

  if (op->send_ping) {
    send_ping_locked(exec_ctx, t, GRPC_CHTTP2_PING_ON_NEXT_WRITE, NULL,
                     op->send_ping);
  }

  if (close_transport != GRPC_ERROR_NONE) {
    close_transport_locked(exec_ctx, t, close_transport);
  }

  grpc_closure_run(exec_ctx, op->on_consumed, GRPC_ERROR_NONE);

  GRPC_CHTTP2_UNREF_TRANSPORT(exec_ctx, t, "transport_op");
}

static void perform_transport_op(grpc_exec_ctx *exec_ctx, grpc_transport *gt,
                                 grpc_transport_op *op) {
  grpc_chttp2_transport *t = (grpc_chttp2_transport *)gt;
  char *msg = grpc_transport_op_string(op);
  gpr_free(msg);
  op->handler_private.extra_arg = gt;
  GRPC_CHTTP2_REF_TRANSPORT(t, "transport_op");
  grpc_closure_sched(
      exec_ctx, grpc_closure_init(&op->handler_private.closure,
                                  perform_transport_op_locked, op,
                                  grpc_combiner_scheduler(t->combiner, false)),
      GRPC_ERROR_NONE);
}

/*******************************************************************************
 * INPUT PROCESSING - GENERAL
 */

void grpc_chttp2_maybe_complete_recv_initial_metadata(grpc_exec_ctx *exec_ctx,
                                                      grpc_chttp2_transport *t,
                                                      grpc_chttp2_stream *s) {
  if (s->recv_initial_metadata_ready != NULL &&
      s->published_metadata[0] != GRPC_METADATA_NOT_PUBLISHED) {
    if (s->seen_error) {
      grpc_slice_buffer_reset_and_unref_internal(exec_ctx, &s->frame_storage);
      if (!s->pending_byte_stream) {
        grpc_slice_buffer_reset_and_unref_internal(
            exec_ctx, &s->unprocessed_incoming_frames_buffer);
      }
    }
    grpc_chttp2_incoming_metadata_buffer_publish(
        exec_ctx, &s->metadata_buffer[0], s->recv_initial_metadata);
    null_then_run_closure(exec_ctx, &s->recv_initial_metadata_ready,
                          GRPC_ERROR_NONE);
  }
}

void grpc_chttp2_maybe_complete_recv_message(grpc_exec_ctx *exec_ctx,
                                             grpc_chttp2_transport *t,
                                             grpc_chttp2_stream *s) {
  grpc_error *error = GRPC_ERROR_NONE;
  if (s->recv_message_ready != NULL) {
    *s->recv_message = NULL;
    if (s->final_metadata_requested && s->seen_error) {
      grpc_slice_buffer_reset_and_unref_internal(exec_ctx, &s->frame_storage);
      if (!s->pending_byte_stream) {
        grpc_slice_buffer_reset_and_unref_internal(
            exec_ctx, &s->unprocessed_incoming_frames_buffer);
      }
    }
    if (!s->pending_byte_stream) {
      while (s->unprocessed_incoming_frames_buffer.length > 0 ||
             s->frame_storage.length > 0) {
        if (s->unprocessed_incoming_frames_buffer.length == 0) {
          grpc_slice_buffer_swap(&s->unprocessed_incoming_frames_buffer,
                                 &s->frame_storage);
        }
        /* error handling ok? */
        error = deframe_unprocessed_incoming_frames(
            exec_ctx, &s->data_parser, s,
            &s->unprocessed_incoming_frames_buffer, NULL, s->recv_message);
        if (error != GRPC_ERROR_NONE) {
          s->seen_error = true;
          grpc_slice_buffer_reset_and_unref_internal(exec_ctx,
                                                     &s->frame_storage);
          grpc_slice_buffer_reset_and_unref_internal(
              exec_ctx, &s->unprocessed_incoming_frames_buffer);
          break;
        } else if (*s->recv_message != NULL) {
          break;
        }
      }
    }
    if (error == GRPC_ERROR_NONE && *s->recv_message != NULL) {
      null_then_run_closure(exec_ctx, &s->recv_message_ready, GRPC_ERROR_NONE);
    } else if (s->published_metadata[1] != GRPC_METADATA_NOT_PUBLISHED) {
      *s->recv_message = NULL;
      null_then_run_closure(exec_ctx, &s->recv_message_ready, GRPC_ERROR_NONE);
    }
  }
}

void grpc_chttp2_maybe_complete_recv_trailing_metadata(grpc_exec_ctx *exec_ctx,
                                                       grpc_chttp2_transport *t,
                                                       grpc_chttp2_stream *s) {
  grpc_chttp2_maybe_complete_recv_message(exec_ctx, t, s);
  if (s->recv_trailing_metadata_finished != NULL && s->read_closed &&
      s->write_closed) {
    if (s->seen_error) {
      grpc_slice_buffer_reset_and_unref_internal(exec_ctx, &s->frame_storage);
      if (!s->pending_byte_stream) {
        grpc_slice_buffer_reset_and_unref_internal(
            exec_ctx, &s->unprocessed_incoming_frames_buffer);
      }
    }
    if (s->read_closed && s->frame_storage.length == 0 &&
        (!s->pending_byte_stream || s->seen_error) &&
        s->recv_trailing_metadata_finished != NULL) {
      grpc_chttp2_incoming_metadata_buffer_publish(
          exec_ctx, &s->metadata_buffer[1], s->recv_trailing_metadata);
      grpc_chttp2_complete_closure_step(
          exec_ctx, t, s, &s->recv_trailing_metadata_finished, GRPC_ERROR_NONE,
          "recv_trailing_metadata_finished");
    }
  }
}

static void remove_stream(grpc_exec_ctx *exec_ctx, grpc_chttp2_transport *t,
                          uint32_t id, grpc_error *error) {
  grpc_chttp2_stream *s = grpc_chttp2_stream_map_delete(&t->stream_map, id);
  GPR_ASSERT(s);
  if (t->incoming_stream == s) {
    t->incoming_stream = NULL;
    grpc_chttp2_parsing_become_skip_parser(exec_ctx, t);
  }
  if (s->pending_byte_stream) {
    if (s->on_next != NULL) {
      grpc_chttp2_incoming_byte_stream *bs = s->data_parser.parsing_frame;
      if (error == GRPC_ERROR_NONE) {
        error = GRPC_ERROR_CREATE_FROM_STATIC_STRING("Truncated message");
      }
      incoming_byte_stream_publish_error(exec_ctx, bs, error);
      incoming_byte_stream_unref(exec_ctx, bs);
      s->data_parser.parsing_frame = NULL;
    } else {
      s->byte_stream_error = GRPC_ERROR_REF(error);
    }
  }

  if (grpc_chttp2_stream_map_size(&t->stream_map) == 0) {
    post_benign_reclaimer(exec_ctx, t);
    if (t->sent_goaway_state == GRPC_CHTTP2_GOAWAY_SENT) {
      close_transport_locked(
          exec_ctx, t,
          GRPC_ERROR_CREATE_REFERENCING_FROM_STATIC_STRING(
              "Last stream closed after sending GOAWAY", &error, 1));
    }
  }
  if (grpc_chttp2_list_remove_writable_stream(t, s)) {
    GRPC_CHTTP2_STREAM_UNREF(exec_ctx, s, "chttp2_writing:remove_stream");
  }

  GRPC_ERROR_UNREF(error);

  maybe_start_some_streams(exec_ctx, t);
}

void grpc_chttp2_cancel_stream(grpc_exec_ctx *exec_ctx,
                               grpc_chttp2_transport *t, grpc_chttp2_stream *s,
                               grpc_error *due_to_error) {
  if (!t->is_client && !s->sent_trailing_metadata &&
      grpc_error_has_clear_grpc_status(due_to_error)) {
    close_from_api(exec_ctx, t, s, due_to_error);
    return;
  }

  if (!s->read_closed || !s->write_closed) {
    if (s->id != 0) {
      grpc_http2_error_code http_error;
      grpc_error_get_status(due_to_error, s->deadline, NULL, NULL, &http_error);
      grpc_slice_buffer_add(
          &t->qbuf, grpc_chttp2_rst_stream_create(s->id, (uint32_t)http_error,
                                                  &s->stats.outgoing));
      grpc_chttp2_initiate_write(exec_ctx, t, false, "rst_stream");
    }
  }
  if (due_to_error != GRPC_ERROR_NONE && !s->seen_error) {
    s->seen_error = true;
  }
  grpc_chttp2_mark_stream_closed(exec_ctx, t, s, 1, 1, due_to_error);
}

void grpc_chttp2_fake_status(grpc_exec_ctx *exec_ctx, grpc_chttp2_transport *t,
                             grpc_chttp2_stream *s, grpc_error *error) {
  grpc_status_code status;
  grpc_slice slice;
  grpc_error_get_status(error, s->deadline, &status, &slice, NULL);

  if (status != GRPC_STATUS_OK) {
    s->seen_error = true;
  }
  /* stream_global->recv_trailing_metadata_finished gives us a
     last chance replacement: we've received trailing metadata,
     but something more important has become available to signal
     to the upper layers - drop what we've got, and then publish
     what we want - which is safe because we haven't told anyone
     about the metadata yet */
  if (s->published_metadata[1] == GRPC_METADATA_NOT_PUBLISHED ||
      s->recv_trailing_metadata_finished != NULL) {
    char status_string[GPR_LTOA_MIN_BUFSIZE];
    gpr_ltoa(status, status_string);
    GRPC_LOG_IF_ERROR("add_status",
                      grpc_chttp2_incoming_metadata_buffer_replace_or_add(
                          exec_ctx, &s->metadata_buffer[1],
                          grpc_mdelem_from_slices(
                              exec_ctx, GRPC_MDSTR_GRPC_STATUS,
                              grpc_slice_from_copied_string(status_string))));
    if (!GRPC_SLICE_IS_EMPTY(slice)) {
      GRPC_LOG_IF_ERROR(
          "add_status_message",
          grpc_chttp2_incoming_metadata_buffer_replace_or_add(
              exec_ctx, &s->metadata_buffer[1],
              grpc_mdelem_from_slices(exec_ctx, GRPC_MDSTR_GRPC_MESSAGE,
                                      grpc_slice_ref_internal(slice))));
    }
    s->published_metadata[1] = GRPC_METADATA_SYNTHESIZED_FROM_FAKE;
    grpc_chttp2_maybe_complete_recv_trailing_metadata(exec_ctx, t, s);
  }

  GRPC_ERROR_UNREF(error);
}

static void add_error(grpc_error *error, grpc_error **refs, size_t *nrefs) {
  if (error == GRPC_ERROR_NONE) return;
  for (size_t i = 0; i < *nrefs; i++) {
    if (error == refs[i]) {
      return;
    }
  }
  refs[*nrefs] = error;
  ++*nrefs;
}

static grpc_error *removal_error(grpc_error *extra_error, grpc_chttp2_stream *s,
                                 const char *master_error_msg) {
  grpc_error *refs[3];
  size_t nrefs = 0;
  add_error(s->read_closed_error, refs, &nrefs);
  add_error(s->write_closed_error, refs, &nrefs);
  add_error(extra_error, refs, &nrefs);
  grpc_error *error = GRPC_ERROR_NONE;
  if (nrefs > 0) {
    error = GRPC_ERROR_CREATE_REFERENCING_FROM_STATIC_STRING(master_error_msg,
                                                             refs, nrefs);
  }
  GRPC_ERROR_UNREF(extra_error);
  return error;
}

void grpc_chttp2_fail_pending_writes(grpc_exec_ctx *exec_ctx,
                                     grpc_chttp2_transport *t,
                                     grpc_chttp2_stream *s, grpc_error *error) {
  error =
      removal_error(error, s, "Pending writes failed due to stream closure");
  s->send_initial_metadata = NULL;
  grpc_chttp2_complete_closure_step(
      exec_ctx, t, s, &s->send_initial_metadata_finished, GRPC_ERROR_REF(error),
      "send_initial_metadata_finished");

  s->send_trailing_metadata = NULL;
  grpc_chttp2_complete_closure_step(
      exec_ctx, t, s, &s->send_trailing_metadata_finished,
      GRPC_ERROR_REF(error), "send_trailing_metadata_finished");

  s->fetching_send_message = NULL;
  grpc_chttp2_complete_closure_step(
      exec_ctx, t, s, &s->fetching_send_message_finished, GRPC_ERROR_REF(error),
      "fetching_send_message_finished");
  while (s->on_write_finished_cbs) {
    grpc_chttp2_write_cb *cb = s->on_write_finished_cbs;
    s->on_write_finished_cbs = cb->next;
    grpc_chttp2_complete_closure_step(exec_ctx, t, s, &cb->closure,
                                      GRPC_ERROR_REF(error),
                                      "on_write_finished_cb");
    cb->next = t->write_cb_pool;
    t->write_cb_pool = cb;
  }
  GRPC_ERROR_UNREF(error);
}

void grpc_chttp2_mark_stream_closed(grpc_exec_ctx *exec_ctx,
                                    grpc_chttp2_transport *t,
                                    grpc_chttp2_stream *s, int close_reads,
                                    int close_writes, grpc_error *error) {
  if (s->read_closed && s->write_closed) {
    /* already closed */
    grpc_chttp2_maybe_complete_recv_trailing_metadata(exec_ctx, t, s);
    GRPC_ERROR_UNREF(error);
    return;
  }
  bool closed_read = false;
  bool became_closed = false;
  if (close_reads && !s->read_closed) {
    s->read_closed_error = GRPC_ERROR_REF(error);
    s->read_closed = true;
    closed_read = true;
  }
  if (close_writes && !s->write_closed) {
    s->write_closed_error = GRPC_ERROR_REF(error);
    s->write_closed = true;
    grpc_chttp2_fail_pending_writes(exec_ctx, t, s, GRPC_ERROR_REF(error));
  }
  if (s->read_closed && s->write_closed) {
    became_closed = true;
    grpc_error *overall_error =
        removal_error(GRPC_ERROR_REF(error), s, "Stream removed");
    if (s->id != 0) {
      remove_stream(exec_ctx, t, s->id, GRPC_ERROR_REF(overall_error));
    } else {
      /* Purge streams waiting on concurrency still waiting for id assignment */
      grpc_chttp2_list_remove_waiting_for_concurrency(t, s);
    }
    if (overall_error != GRPC_ERROR_NONE) {
      grpc_chttp2_fake_status(exec_ctx, t, s, overall_error);
    }
  }
  if (closed_read) {
    for (int i = 0; i < 2; i++) {
      if (s->published_metadata[i] == GRPC_METADATA_NOT_PUBLISHED) {
        s->published_metadata[i] = GPRC_METADATA_PUBLISHED_AT_CLOSE;
      }
    }
    grpc_chttp2_maybe_complete_recv_initial_metadata(exec_ctx, t, s);
    grpc_chttp2_maybe_complete_recv_message(exec_ctx, t, s);
  }
  if (became_closed) {
    grpc_chttp2_maybe_complete_recv_trailing_metadata(exec_ctx, t, s);
    GRPC_CHTTP2_STREAM_UNREF(exec_ctx, s, "chttp2");
  }
  GRPC_ERROR_UNREF(error);
}

static void close_from_api(grpc_exec_ctx *exec_ctx, grpc_chttp2_transport *t,
                           grpc_chttp2_stream *s, grpc_error *error) {
  grpc_slice hdr;
  grpc_slice status_hdr;
  grpc_slice http_status_hdr;
  grpc_slice message_pfx;
  uint8_t *p;
  uint32_t len = 0;
  grpc_status_code grpc_status;
  grpc_slice slice;
  grpc_error_get_status(error, s->deadline, &grpc_status, &slice, NULL);

  GPR_ASSERT(grpc_status >= 0 && (int)grpc_status < 100);

  /* Hand roll a header block.
     This is unnecessarily ugly - at some point we should find a more
     elegant solution.
     It's complicated by the fact that our send machinery would be dead by
     the time we got around to sending this, so instead we ignore HPACK
     compression and just write the uncompressed bytes onto the wire. */
  if (!s->sent_initial_metadata) {
    http_status_hdr = grpc_slice_malloc(13);
    p = GRPC_SLICE_START_PTR(http_status_hdr);
    *p++ = 0x00;
    *p++ = 7;
    *p++ = ':';
    *p++ = 's';
    *p++ = 't';
    *p++ = 'a';
    *p++ = 't';
    *p++ = 'u';
    *p++ = 's';
    *p++ = 3;
    *p++ = '2';
    *p++ = '0';
    *p++ = '0';
    GPR_ASSERT(p == GRPC_SLICE_END_PTR(http_status_hdr));
    len += (uint32_t)GRPC_SLICE_LENGTH(http_status_hdr);
  }

  status_hdr = grpc_slice_malloc(15 + (grpc_status >= 10));
  p = GRPC_SLICE_START_PTR(status_hdr);
  *p++ = 0x00; /* literal header, not indexed */
  *p++ = 11;   /* len(grpc-status) */
  *p++ = 'g';
  *p++ = 'r';
  *p++ = 'p';
  *p++ = 'c';
  *p++ = '-';
  *p++ = 's';
  *p++ = 't';
  *p++ = 'a';
  *p++ = 't';
  *p++ = 'u';
  *p++ = 's';
  if (grpc_status < 10) {
    *p++ = 1;
    *p++ = (uint8_t)('0' + grpc_status);
  } else {
    *p++ = 2;
    *p++ = (uint8_t)('0' + (grpc_status / 10));
    *p++ = (uint8_t)('0' + (grpc_status % 10));
  }
  GPR_ASSERT(p == GRPC_SLICE_END_PTR(status_hdr));
  len += (uint32_t)GRPC_SLICE_LENGTH(status_hdr);

  size_t msg_len = GRPC_SLICE_LENGTH(slice);
  GPR_ASSERT(msg_len <= UINT32_MAX);
  uint32_t msg_len_len = GRPC_CHTTP2_VARINT_LENGTH((uint32_t)msg_len, 1);
  message_pfx = grpc_slice_malloc(14 + msg_len_len);
  p = GRPC_SLICE_START_PTR(message_pfx);
  *p++ = 0x00; /* literal header, not indexed */
  *p++ = 12;   /* len(grpc-message) */
  *p++ = 'g';
  *p++ = 'r';
  *p++ = 'p';
  *p++ = 'c';
  *p++ = '-';
  *p++ = 'm';
  *p++ = 'e';
  *p++ = 's';
  *p++ = 's';
  *p++ = 'a';
  *p++ = 'g';
  *p++ = 'e';
  GRPC_CHTTP2_WRITE_VARINT((uint32_t)msg_len, 1, 0, p, (uint32_t)msg_len_len);
  p += msg_len_len;
  GPR_ASSERT(p == GRPC_SLICE_END_PTR(message_pfx));
  len += (uint32_t)GRPC_SLICE_LENGTH(message_pfx);
  len += (uint32_t)msg_len;

  hdr = grpc_slice_malloc(9);
  p = GRPC_SLICE_START_PTR(hdr);
  *p++ = (uint8_t)(len >> 16);
  *p++ = (uint8_t)(len >> 8);
  *p++ = (uint8_t)(len);
  *p++ = GRPC_CHTTP2_FRAME_HEADER;
  *p++ = GRPC_CHTTP2_DATA_FLAG_END_STREAM | GRPC_CHTTP2_DATA_FLAG_END_HEADERS;
  *p++ = (uint8_t)(s->id >> 24);
  *p++ = (uint8_t)(s->id >> 16);
  *p++ = (uint8_t)(s->id >> 8);
  *p++ = (uint8_t)(s->id);
  GPR_ASSERT(p == GRPC_SLICE_END_PTR(hdr));

  grpc_slice_buffer_add(&t->qbuf, hdr);
  if (!s->sent_initial_metadata) {
    grpc_slice_buffer_add(&t->qbuf, http_status_hdr);
  }
  grpc_slice_buffer_add(&t->qbuf, status_hdr);
  grpc_slice_buffer_add(&t->qbuf, message_pfx);
  grpc_slice_buffer_add(&t->qbuf, grpc_slice_ref_internal(slice));
  grpc_slice_buffer_add(
      &t->qbuf, grpc_chttp2_rst_stream_create(s->id, GRPC_HTTP2_NO_ERROR,
                                              &s->stats.outgoing));

  grpc_chttp2_mark_stream_closed(exec_ctx, t, s, 1, 1, error);
  grpc_chttp2_initiate_write(exec_ctx, t, false, "close_from_api");
}

typedef struct {
  grpc_exec_ctx *exec_ctx;
  grpc_error *error;
  grpc_chttp2_transport *t;
} cancel_stream_cb_args;

static void cancel_stream_cb(void *user_data, uint32_t key, void *stream) {
  cancel_stream_cb_args *args = user_data;
  grpc_chttp2_stream *s = stream;
  grpc_chttp2_cancel_stream(args->exec_ctx, args->t, s,
                            GRPC_ERROR_REF(args->error));
}

static void end_all_the_calls(grpc_exec_ctx *exec_ctx, grpc_chttp2_transport *t,
                              grpc_error *error) {
  cancel_stream_cb_args args = {exec_ctx, error, t};
  grpc_chttp2_stream_map_for_each(&t->stream_map, cancel_stream_cb, &args);
  GRPC_ERROR_UNREF(error);
}

/*******************************************************************************
 * INPUT PROCESSING - PARSING
 */

static void update_bdp(grpc_exec_ctx *exec_ctx, grpc_chttp2_transport *t,
                       double bdp_dbl) {
  uint32_t bdp;
  if (bdp_dbl <= 0) {
    bdp = 0;
  } else if (bdp_dbl > UINT32_MAX) {
    bdp = UINT32_MAX;
  } else {
    bdp = (uint32_t)(bdp_dbl);
  }
  int64_t delta =
      (int64_t)bdp -
      (int64_t)t->settings[GRPC_LOCAL_SETTINGS]
                          [GRPC_CHTTP2_SETTINGS_INITIAL_WINDOW_SIZE];
  if (delta == 0 || (bdp != 0 && delta > -1024 && delta < 1024)) {
    return;
  }
  if (grpc_bdp_estimator_trace) {
    gpr_log(GPR_DEBUG, "%s: update initial window size to %d", t->peer_string,
            (int)bdp);
  }
  push_setting(exec_ctx, t, GRPC_CHTTP2_SETTINGS_INITIAL_WINDOW_SIZE, bdp);
}

static grpc_error *try_http_parsing(grpc_exec_ctx *exec_ctx,
                                    grpc_chttp2_transport *t) {
  grpc_http_parser parser;
  size_t i = 0;
  grpc_error *error = GRPC_ERROR_NONE;
  grpc_http_response response;
  memset(&response, 0, sizeof(response));

  grpc_http_parser_init(&parser, GRPC_HTTP_RESPONSE, &response);

  grpc_error *parse_error = GRPC_ERROR_NONE;
  for (; i < t->read_buffer.count && parse_error == GRPC_ERROR_NONE; i++) {
    parse_error =
        grpc_http_parser_parse(&parser, t->read_buffer.slices[i], NULL);
  }
  if (parse_error == GRPC_ERROR_NONE &&
      (parse_error = grpc_http_parser_eof(&parser)) == GRPC_ERROR_NONE) {
    error = grpc_error_set_int(
        grpc_error_set_int(GRPC_ERROR_CREATE_FROM_STATIC_STRING(
                               "Trying to connect an http1.x server"),
                           GRPC_ERROR_INT_HTTP_STATUS, response.status),
        GRPC_ERROR_INT_GRPC_STATUS, GRPC_STATUS_UNAVAILABLE);
  }
  GRPC_ERROR_UNREF(parse_error);

  grpc_http_parser_destroy(&parser);
  grpc_http_response_destroy(&response);
  return error;
}

static void read_action_locked(grpc_exec_ctx *exec_ctx, void *tp,
                               grpc_error *error) {
  GPR_TIMER_BEGIN("reading_action_locked", 0);

  grpc_chttp2_transport *t = tp;
  bool need_bdp_ping = false;

  GRPC_ERROR_REF(error);

  grpc_error *err = error;
  if (err != GRPC_ERROR_NONE) {
    err = grpc_error_set_int(GRPC_ERROR_CREATE_REFERENCING_FROM_STATIC_STRING(
                                 "Endpoint read failed", &err, 1),
                             GRPC_ERROR_INT_OCCURRED_DURING_WRITE,
                             t->write_state);
  }
  GPR_SWAP(grpc_error *, err, error);
  GRPC_ERROR_UNREF(err);
  if (!t->closed) {
    GPR_TIMER_BEGIN("reading_action.parse", 0);
    size_t i = 0;
    grpc_error *errors[3] = {GRPC_ERROR_REF(error), GRPC_ERROR_NONE,
                             GRPC_ERROR_NONE};
    for (; i < t->read_buffer.count && errors[1] == GRPC_ERROR_NONE; i++) {
      if (grpc_bdp_estimator_add_incoming_bytes(
              &t->bdp_estimator,
              (int64_t)GRPC_SLICE_LENGTH(t->read_buffer.slices[i]))) {
        need_bdp_ping = true;
      }
      errors[1] =
          grpc_chttp2_perform_read(exec_ctx, t, t->read_buffer.slices[i]);
    }
    if (errors[1] != GRPC_ERROR_NONE) {
      errors[2] = try_http_parsing(exec_ctx, t);
      GRPC_ERROR_UNREF(error);
      error = GRPC_ERROR_CREATE_REFERENCING_FROM_STATIC_STRING(
          "Failed parsing HTTP/2", errors, GPR_ARRAY_SIZE(errors));
    }
    for (i = 0; i < GPR_ARRAY_SIZE(errors); i++) {
      GRPC_ERROR_UNREF(errors[i]);
    }
    GPR_TIMER_END("reading_action.parse", 0);

    GPR_TIMER_BEGIN("post_parse_locked", 0);
    if (t->initial_window_update != 0) {
      if (t->initial_window_update > 0) {
        grpc_chttp2_stream *s;
        while (grpc_chttp2_list_pop_stalled_by_stream(t, &s)) {
          grpc_chttp2_become_writable(
              exec_ctx, t, s, GRPC_CHTTP2_STREAM_WRITE_INITIATE_UNCOVERED,
              "unstalled");
        }
      }
      t->initial_window_update = 0;
    }
    GPR_TIMER_END("post_parse_locked", 0);
  }

  GPR_TIMER_BEGIN("post_reading_action_locked", 0);
  bool keep_reading = false;
  if (error == GRPC_ERROR_NONE && t->closed) {
    error = GRPC_ERROR_CREATE_FROM_STATIC_STRING("Transport closed");
  }
  if (error != GRPC_ERROR_NONE) {
    close_transport_locked(exec_ctx, t, GRPC_ERROR_REF(error));
    t->endpoint_reading = 0;
  } else if (!t->closed) {
    keep_reading = true;
    GRPC_CHTTP2_REF_TRANSPORT(t, "keep_reading");
  }
  grpc_slice_buffer_reset_and_unref_internal(exec_ctx, &t->read_buffer);

  if (keep_reading) {
    grpc_endpoint_read(exec_ctx, t->ep, &t->read_buffer,
                       &t->read_action_locked);

    if (t->enable_bdp_probe) {
      if (need_bdp_ping) {
        GRPC_CHTTP2_REF_TRANSPORT(t, "bdp_ping");
        grpc_bdp_estimator_schedule_ping(&t->bdp_estimator);
        send_ping_locked(exec_ctx, t,
                         GRPC_CHTTP2_PING_BEFORE_TRANSPORT_WINDOW_UPDATE,
                         &t->start_bdp_ping_locked, &t->finish_bdp_ping_locked);
      }

      int64_t estimate = -1;
      if (grpc_bdp_estimator_get_estimate(&t->bdp_estimator, &estimate)) {
        double target = 1 + log2((double)estimate);
        double memory_pressure = grpc_resource_quota_get_memory_pressure(
            grpc_resource_user_quota(grpc_endpoint_get_resource_user(t->ep)));
        if (memory_pressure > 0.8) {
          target *= 1 - GPR_MIN(1, (memory_pressure - 0.8) / 0.1);
        }
        double bdp_error =
            target - grpc_pid_controller_last(&t->pid_controller);
        gpr_timespec now = gpr_now(GPR_CLOCK_MONOTONIC);
        gpr_timespec dt_timespec = gpr_time_sub(now, t->last_pid_update);
        double dt = (double)dt_timespec.tv_sec + dt_timespec.tv_nsec * 1e-9;
        if (dt > 0.1) {
          dt = 0.1;
        }
        double log2_bdp_guess =
            grpc_pid_controller_update(&t->pid_controller, bdp_error, dt);
        update_bdp(exec_ctx, t, pow(2, log2_bdp_guess));
        t->last_pid_update = now;
      }
    }
    GRPC_CHTTP2_UNREF_TRANSPORT(exec_ctx, t, "keep_reading");
  } else {
    GRPC_CHTTP2_UNREF_TRANSPORT(exec_ctx, t, "reading_action");
  }

  GPR_TIMER_END("post_reading_action_locked", 0);

  GRPC_ERROR_UNREF(error);

  GPR_TIMER_END("reading_action_locked", 0);
}

static void start_bdp_ping_locked(grpc_exec_ctx *exec_ctx, void *tp,
                                  grpc_error *error) {
  grpc_chttp2_transport *t = tp;
  if (grpc_http_trace) {
    gpr_log(GPR_DEBUG, "%s: Start BDP ping", t->peer_string);
  }
  grpc_bdp_estimator_start_ping(&t->bdp_estimator);
}

static void finish_bdp_ping_locked(grpc_exec_ctx *exec_ctx, void *tp,
                                   grpc_error *error) {
  grpc_chttp2_transport *t = tp;
  if (grpc_http_trace) {
    gpr_log(GPR_DEBUG, "%s: Complete BDP ping", t->peer_string);
  }
  grpc_bdp_estimator_complete_ping(&t->bdp_estimator);

  GRPC_CHTTP2_UNREF_TRANSPORT(exec_ctx, t, "bdp_ping");
}

void grpc_chttp2_config_default_keepalive_args(grpc_channel_args *args) {
  size_t i;
  if (args) {
    for (i = 0; i < args->num_args; i++) {
      if (0 == strcmp(args->args[i].key, GRPC_ARG_CLIENT_KEEPALIVE_TIME_S)) {
        g_default_client_keepalive_time_s = grpc_channel_arg_get_integer(
            &args->args[i], (grpc_integer_options){
                                g_default_client_keepalive_time_s, 1, INT_MAX});
      } else if (0 == strcmp(args->args[i].key,
                             GRPC_ARG_CLIENT_KEEPALIVE_TIMEOUT_S)) {
        g_default_client_keepalive_timeout_s = grpc_channel_arg_get_integer(
            &args->args[i],
            (grpc_integer_options){g_default_client_keepalive_timeout_s, 0,
                                   INT_MAX});
      } else if (0 == strcmp(args->args[i].key,
                             GRPC_ARG_KEEPALIVE_PERMIT_WITHOUT_CALLS)) {
        g_default_keepalive_permit_without_calls =
            (uint32_t)grpc_channel_arg_get_integer(
                &args->args[i],
                (grpc_integer_options){g_default_keepalive_permit_without_calls,
                                       0, 1});
      }
    }
  }
}

static void init_keepalive_ping_locked(grpc_exec_ctx *exec_ctx, void *arg,
                                       grpc_error *error) {
  grpc_chttp2_transport *t = arg;
  GPR_ASSERT(t->keepalive_state == GRPC_CHTTP2_KEEPALIVE_STATE_WAITING);
  if (error == GRPC_ERROR_NONE && !(t->destroying || t->closed)) {
    if (t->keepalive_permit_without_calls || t->stream_map.count > 0) {
      t->keepalive_state = GRPC_CHTTP2_KEEPALIVE_STATE_PINGING;
      GRPC_CHTTP2_REF_TRANSPORT(t, "keepalive ping end");
      send_ping_locked(exec_ctx, t, GRPC_CHTTP2_PING_ON_NEXT_WRITE,
                       &t->start_keepalive_ping_locked,
                       &t->finish_keepalive_ping_locked);
    } else {
      GRPC_CHTTP2_REF_TRANSPORT(t, "init keepalive ping");
      grpc_timer_init(
          exec_ctx, &t->keepalive_ping_timer,
          gpr_time_add(gpr_now(GPR_CLOCK_MONOTONIC), t->keepalive_time),
          &t->init_keepalive_ping_locked, gpr_now(GPR_CLOCK_MONOTONIC));
    }
  }
  GRPC_CHTTP2_UNREF_TRANSPORT(exec_ctx, t, "init keepalive ping");
}

static void start_keepalive_ping_locked(grpc_exec_ctx *exec_ctx, void *arg,
                                        grpc_error *error) {
  grpc_chttp2_transport *t = arg;
  GRPC_CHTTP2_REF_TRANSPORT(t, "keepalive watchdog");
  grpc_timer_init(
      exec_ctx, &t->keepalive_watchdog_timer,
      gpr_time_add(gpr_now(GPR_CLOCK_MONOTONIC), t->keepalive_timeout),
      &t->keepalive_watchdog_fired_locked, gpr_now(GPR_CLOCK_MONOTONIC));
}

static void finish_keepalive_ping_locked(grpc_exec_ctx *exec_ctx, void *arg,
                                         grpc_error *error) {
  grpc_chttp2_transport *t = arg;
  if (t->keepalive_state == GRPC_CHTTP2_KEEPALIVE_STATE_PINGING) {
    if (error == GRPC_ERROR_NONE) {
      t->keepalive_state = GRPC_CHTTP2_KEEPALIVE_STATE_WAITING;
      grpc_timer_cancel(exec_ctx, &t->keepalive_watchdog_timer);
      GRPC_CHTTP2_REF_TRANSPORT(t, "init keepalive ping");
      grpc_timer_init(
          exec_ctx, &t->keepalive_ping_timer,
          gpr_time_add(gpr_now(GPR_CLOCK_MONOTONIC), t->keepalive_time),
          &t->init_keepalive_ping_locked, gpr_now(GPR_CLOCK_MONOTONIC));
    }
  }
  GRPC_CHTTP2_UNREF_TRANSPORT(exec_ctx, t, "keepalive ping end");
}

static void keepalive_watchdog_fired_locked(grpc_exec_ctx *exec_ctx, void *arg,
                                            grpc_error *error) {
  grpc_chttp2_transport *t = arg;
  if (t->keepalive_state == GRPC_CHTTP2_KEEPALIVE_STATE_PINGING) {
    if (error == GRPC_ERROR_NONE) {
      t->keepalive_state = GRPC_CHTTP2_KEEPALIVE_STATE_DYING;
      close_transport_locked(exec_ctx, t, GRPC_ERROR_CREATE_FROM_STATIC_STRING(
                                              "keepalive watchdog timeout"));
    }
  } else {
    /** The watchdog timer should have been cancelled by
        finish_keepalive_ping_locked. */
    if (error != GRPC_ERROR_CANCELLED) {
      gpr_log(GPR_ERROR, "keepalive_ping_end state error: %d (expect: %d)",
              t->keepalive_state, GRPC_CHTTP2_KEEPALIVE_STATE_PINGING);
    }
  }
  GRPC_CHTTP2_UNREF_TRANSPORT(exec_ctx, t, "keepalive watchdog");
}

/*******************************************************************************
 * CALLBACK LOOP
 */

static void connectivity_state_set(grpc_exec_ctx *exec_ctx,
                                   grpc_chttp2_transport *t,
                                   grpc_connectivity_state state,
                                   grpc_error *error, const char *reason) {
  GRPC_CHTTP2_IF_TRACING(
      gpr_log(GPR_DEBUG, "set connectivity_state=%d", state));
  grpc_connectivity_state_set(exec_ctx, &t->channel_callback.state_tracker,
                              state, error, reason);
}

/*******************************************************************************
 * POLLSET STUFF
 */

static void set_pollset(grpc_exec_ctx *exec_ctx, grpc_transport *gt,
                        grpc_stream *gs, grpc_pollset *pollset) {
  grpc_chttp2_transport *t = (grpc_chttp2_transport *)gt;
  grpc_endpoint_add_to_pollset(exec_ctx, t->ep, pollset);
}

static void set_pollset_set(grpc_exec_ctx *exec_ctx, grpc_transport *gt,
                            grpc_stream *gs, grpc_pollset_set *pollset_set) {
  grpc_chttp2_transport *t = (grpc_chttp2_transport *)gt;
  grpc_endpoint_add_to_pollset_set(exec_ctx, t->ep, pollset_set);
}

/*******************************************************************************
 * BYTE STREAM
 */

static void reset_byte_stream(grpc_exec_ctx *exec_ctx, void *arg,
                              grpc_error *error) {
  grpc_chttp2_stream *s = (grpc_chttp2_stream *)arg;

  s->pending_byte_stream = false;
  if (error == GRPC_ERROR_NONE) {
    grpc_chttp2_maybe_complete_recv_message(exec_ctx, s->t, s);
    grpc_chttp2_maybe_complete_recv_trailing_metadata(exec_ctx, s->t, s);
  } else {
    GPR_ASSERT(error != GRPC_ERROR_NONE);
    grpc_closure_sched(exec_ctx, s->on_next, GRPC_ERROR_REF(error));
    s->on_next = NULL;
    GRPC_ERROR_UNREF(s->byte_stream_error);
    grpc_chttp2_cancel_stream(exec_ctx, s->t, s, GRPC_ERROR_REF(error));
    s->byte_stream_error = error;
  }
}

static grpc_error *deframe_unprocessed_incoming_frames(
    grpc_exec_ctx *exec_ctx, grpc_chttp2_data_parser *p, grpc_chttp2_stream *s,
    grpc_slice_buffer *slices, grpc_slice *slice_out,
    grpc_byte_stream **stream_out) {
  grpc_error *error = GRPC_ERROR_NONE;
  grpc_chttp2_transport *t = s->t;

  while (slices->count > 0) {
    uint8_t *beg = NULL;
    uint8_t *end = NULL;
    uint8_t *cur = NULL;

    grpc_slice slice = grpc_slice_buffer_take_first(slices);

    beg = GRPC_SLICE_START_PTR(slice);
    end = GRPC_SLICE_END_PTR(slice);
    cur = beg;
    uint32_t message_flags;
    char *msg;

    if (cur == end) {
      grpc_slice_unref_internal(exec_ctx, slice);
      continue;
    }

    switch (p->state) {
      case GRPC_CHTTP2_DATA_ERROR:
        p->state = GRPC_CHTTP2_DATA_ERROR;
        grpc_slice_unref_internal(exec_ctx, slice);
        return GRPC_ERROR_REF(p->error);
      case GRPC_CHTTP2_DATA_FH_0:
        p->frame_type = *cur;
        switch (p->frame_type) {
          case 0:
            p->is_frame_compressed = 0; /* GPR_FALSE */
            break;
          case 1:
            p->is_frame_compressed = 1; /* GPR_TRUE */
            break;
          default:
            gpr_asprintf(&msg, "Bad GRPC frame type 0x%02x", p->frame_type);
            p->error = GRPC_ERROR_CREATE_FROM_COPIED_STRING(msg);
            p->error = grpc_error_set_int(p->error, GRPC_ERROR_INT_STREAM_ID,
                                          (intptr_t)s->id);
            gpr_free(msg);
            msg = grpc_dump_slice(slice, GPR_DUMP_HEX | GPR_DUMP_ASCII);
            p->error = grpc_error_set_str(p->error, GRPC_ERROR_STR_RAW_BYTES,
                                          grpc_slice_from_copied_string(msg));
            gpr_free(msg);
            p->error =
                grpc_error_set_int(p->error, GRPC_ERROR_INT_OFFSET, cur - beg);
            p->state = GRPC_CHTTP2_DATA_ERROR;
            grpc_slice_unref_internal(exec_ctx, slice);
            return GRPC_ERROR_REF(p->error);
        }
        if (++cur == end) {
          p->state = GRPC_CHTTP2_DATA_FH_1;
          grpc_slice_unref_internal(exec_ctx, slice);
          continue;
        }
      /* fallthrough */
      case GRPC_CHTTP2_DATA_FH_1:
        p->frame_size = ((uint32_t)*cur) << 24;
        if (++cur == end) {
          p->state = GRPC_CHTTP2_DATA_FH_2;
          grpc_slice_unref_internal(exec_ctx, slice);
          continue;
        }
      /* fallthrough */
      case GRPC_CHTTP2_DATA_FH_2:
        p->frame_size |= ((uint32_t)*cur) << 16;
        if (++cur == end) {
          p->state = GRPC_CHTTP2_DATA_FH_3;
          grpc_slice_unref_internal(exec_ctx, slice);
          continue;
        }
      /* fallthrough */
      case GRPC_CHTTP2_DATA_FH_3:
        p->frame_size |= ((uint32_t)*cur) << 8;
        if (++cur == end) {
          p->state = GRPC_CHTTP2_DATA_FH_4;
          grpc_slice_unref_internal(exec_ctx, slice);
          continue;
        }
      /* fallthrough */
      case GRPC_CHTTP2_DATA_FH_4:
        GPR_ASSERT(stream_out != NULL);
        GPR_ASSERT(p->parsing_frame == NULL);
        p->frame_size |= ((uint32_t)*cur);
        p->state = GRPC_CHTTP2_DATA_FRAME;
        ++cur;
        message_flags = 0;
        if (p->is_frame_compressed) {
          message_flags |= GRPC_WRITE_INTERNAL_COMPRESS;
        }
        p->parsing_frame = grpc_chttp2_incoming_byte_stream_create(
            exec_ctx, t, s, p->frame_size, message_flags);
        *stream_out = &p->parsing_frame->base;
        if (p->parsing_frame->remaining_bytes == 0) {
          grpc_chttp2_incoming_byte_stream_finished(exec_ctx, p->parsing_frame,
                                                    GRPC_ERROR_NONE, 1);
          p->parsing_frame = NULL;
          p->state = GRPC_CHTTP2_DATA_FH_0;
        } else {
          s->pending_byte_stream = true;
        }

        if (cur != end) {
          grpc_slice_buffer_undo_take_first(
              &s->unprocessed_incoming_frames_buffer,
              grpc_slice_sub(slice, (size_t)(cur - beg), (size_t)(end - beg)));
        }
        grpc_slice_unref(slice);
        return GRPC_ERROR_NONE;
      case GRPC_CHTTP2_DATA_FRAME: {
        GPR_ASSERT(p->parsing_frame != NULL);
        GPR_ASSERT(slice_out != NULL);
        if (cur == end) {
          grpc_slice_unref_internal(exec_ctx, slice);
          continue;
        }
        uint32_t remaining = (uint32_t)(end - cur);
        if (remaining == p->frame_size) {
          if (GRPC_ERROR_NONE != (error = grpc_chttp2_incoming_byte_stream_push(
                                      exec_ctx, p->parsing_frame,
                                      grpc_slice_sub(slice, (size_t)(cur - beg),
                                                     (size_t)(end - beg)),
                                      slice_out))) {
            grpc_slice_unref_internal(exec_ctx, slice);
            return error;
          }
          grpc_chttp2_incoming_byte_stream_finished(exec_ctx, p->parsing_frame,
                                                    GRPC_ERROR_NONE, 1);
          p->parsing_frame = NULL;
          p->state = GRPC_CHTTP2_DATA_FH_0;
          grpc_closure_sched(exec_ctx, &s->reset_byte_stream, GRPC_ERROR_NONE);
          grpc_slice_unref_internal(exec_ctx, slice);
          return GRPC_ERROR_NONE;
        } else if (remaining < p->frame_size) {
          if (GRPC_ERROR_NONE != (error = grpc_chttp2_incoming_byte_stream_push(
                                      exec_ctx, p->parsing_frame,
                                      grpc_slice_sub(slice, (size_t)(cur - beg),
                                                     (size_t)(end - beg)),
                                      slice_out))) {
            return error;
          }
          p->frame_size -= remaining;
          grpc_slice_unref_internal(exec_ctx, slice);
          return GRPC_ERROR_NONE;
        } else {
          GPR_ASSERT(remaining > p->frame_size);
          if (GRPC_ERROR_NONE !=
              (grpc_chttp2_incoming_byte_stream_push(
                  exec_ctx, p->parsing_frame,
                  grpc_slice_sub(slice, (size_t)(cur - beg),
                                 (size_t)(cur + p->frame_size - beg)),
                  slice_out))) {
            grpc_slice_unref_internal(exec_ctx, slice);
            return error;
          }
          grpc_chttp2_incoming_byte_stream_finished(exec_ctx, p->parsing_frame,
                                                    GRPC_ERROR_NONE, 1);
          p->parsing_frame = NULL;
          p->state = GRPC_CHTTP2_DATA_FH_0;
          cur += p->frame_size;
          grpc_slice_buffer_undo_take_first(
              &s->unprocessed_incoming_frames_buffer,
              grpc_slice_sub(slice, (size_t)(cur - beg), (size_t)(end - beg)));
          grpc_closure_sched(exec_ctx, &s->reset_byte_stream, GRPC_ERROR_NONE);
          grpc_slice_unref(slice);
          return GRPC_ERROR_NONE;
        }
      }
    }
  }

  return GRPC_ERROR_NONE;
}

static void incoming_byte_stream_unref(grpc_exec_ctx *exec_ctx,
                                       grpc_chttp2_incoming_byte_stream *bs) {
  if (gpr_unref(&bs->refs)) {
    grpc_slice_buffer_destroy_internal(exec_ctx, &bs->slices);
    gpr_mu_destroy(&bs->slice_mu);
    gpr_free(bs);
  }
}

static void incoming_byte_stream_update_flow_control(grpc_exec_ctx *exec_ctx,
                                                     grpc_chttp2_transport *t,
                                                     grpc_chttp2_stream *s,
                                                     size_t max_size_hint,
                                                     size_t have_already) {
  uint32_t max_recv_bytes;
  uint32_t initial_window_size =
      t->settings[GRPC_SENT_SETTINGS][GRPC_CHTTP2_SETTINGS_INITIAL_WINDOW_SIZE];

  /* clamp max recv hint to an allowable size */
  if (max_size_hint >= UINT32_MAX - initial_window_size) {
    max_recv_bytes = UINT32_MAX - initial_window_size;
  } else {
    max_recv_bytes = (uint32_t)max_size_hint;
  }

  /* account for bytes already received but unknown to higher layers */
  if (max_recv_bytes >= have_already) {
    max_recv_bytes -= (uint32_t)have_already;
  } else {
    max_recv_bytes = 0;
  }

  /* add some small lookahead to keep pipelines flowing */
  GPR_ASSERT(max_recv_bytes <= UINT32_MAX - initial_window_size);
  if (s->incoming_window_delta < max_recv_bytes && !s->read_closed) {
    uint32_t add_max_recv_bytes =
        (uint32_t)(max_recv_bytes - s->incoming_window_delta);
    grpc_chttp2_stream_write_type write_type =
        GRPC_CHTTP2_STREAM_WRITE_INITIATE_UNCOVERED;
    if (s->incoming_window_delta + initial_window_size <
        (int64_t)have_already) {
      write_type = GRPC_CHTTP2_STREAM_WRITE_INITIATE_COVERED;
    }
    GRPC_CHTTP2_FLOW_CREDIT_STREAM_INCOMING_WINDOW_DELTA("op", t, s,
                                                         add_max_recv_bytes);
    GRPC_CHTTP2_FLOW_CREDIT_STREAM("op", t, s, announce_window,
                                   add_max_recv_bytes);
    if ((int64_t)s->incoming_window_delta + (int64_t)initial_window_size -
            (int64_t)s->announce_window >
        (int64_t)initial_window_size / 2) {
      write_type = GRPC_CHTTP2_STREAM_WRITE_PIGGYBACK;
    }
    grpc_chttp2_become_writable(exec_ctx, t, s, write_type,
                                "read_incoming_stream");
  }
}

static void incoming_byte_stream_next_locked(grpc_exec_ctx *exec_ctx,
                                             void *argp,
                                             grpc_error *error_ignored) {
  grpc_chttp2_incoming_byte_stream *bs = argp;
  grpc_chttp2_transport *t = bs->transport;
  grpc_chttp2_stream *s = bs->stream;

  size_t cur_length = s->frame_storage.length;
  incoming_byte_stream_update_flow_control(
      exec_ctx, t, s, bs->next_action.max_size_hint, cur_length);

  GPR_ASSERT(s->unprocessed_incoming_frames_buffer.length == 0);
  if (s->frame_storage.length > 0) {
    grpc_slice_buffer_swap(&s->frame_storage,
                           &s->unprocessed_incoming_frames_buffer);
    grpc_closure_sched(exec_ctx, bs->next_action.on_complete, GRPC_ERROR_NONE);
  } else if (s->byte_stream_error != GRPC_ERROR_NONE) {
    grpc_closure_sched(exec_ctx, bs->next_action.on_complete,
                       GRPC_ERROR_REF(s->byte_stream_error));
    if (s->data_parser.parsing_frame != NULL) {
      incoming_byte_stream_unref(exec_ctx, s->data_parser.parsing_frame);
      s->data_parser.parsing_frame = NULL;
    }
  } else if (s->read_closed) {
    if (bs->remaining_bytes != 0) {
      s->byte_stream_error =
          GRPC_ERROR_CREATE_FROM_STATIC_STRING("Truncated message");
      grpc_closure_sched(exec_ctx, bs->next_action.on_complete,
                         GRPC_ERROR_REF(s->byte_stream_error));
      if (s->data_parser.parsing_frame != NULL) {
        incoming_byte_stream_unref(exec_ctx, s->data_parser.parsing_frame);
        s->data_parser.parsing_frame = NULL;
      }
    } else {
      /* Should never reach here. */
      GPR_ASSERT(false);
    }
  } else {
    s->on_next = bs->next_action.on_complete;
  }
  incoming_byte_stream_unref(exec_ctx, bs);
}

static int incoming_byte_stream_next(grpc_exec_ctx *exec_ctx,
                                     grpc_byte_stream *byte_stream,
                                     size_t max_size_hint,
                                     grpc_closure *on_complete) {
  GPR_TIMER_BEGIN("incoming_byte_stream_next", 0);
  grpc_chttp2_incoming_byte_stream *bs =
      (grpc_chttp2_incoming_byte_stream *)byte_stream;
  grpc_chttp2_stream *s = bs->stream;
  if (s->unprocessed_incoming_frames_buffer.length > 0) {
    return 1;
  } else {
    gpr_ref(&bs->refs);
    bs->next_action.max_size_hint = max_size_hint;
    bs->next_action.on_complete = on_complete;
    grpc_closure_sched(
        exec_ctx,
        grpc_closure_init(
            &bs->next_action.closure, incoming_byte_stream_next_locked, bs,
            grpc_combiner_scheduler(bs->transport->combiner, false)),
        GRPC_ERROR_NONE);
    GPR_TIMER_END("incoming_byte_stream_next", 0);
    return 0;
  }
}

static grpc_error *incoming_byte_stream_pull(grpc_exec_ctx *exec_ctx,
                                             grpc_byte_stream *byte_stream,
                                             grpc_slice *slice) {
  GPR_TIMER_BEGIN("incoming_byte_stream_pull", 0);
  grpc_chttp2_incoming_byte_stream *bs =
      (grpc_chttp2_incoming_byte_stream *)byte_stream;
  grpc_chttp2_stream *s = bs->stream;

  if (s->unprocessed_incoming_frames_buffer.length > 0) {
    grpc_error *error = deframe_unprocessed_incoming_frames(
        exec_ctx, &s->data_parser, s, &s->unprocessed_incoming_frames_buffer,
        slice, NULL);
    if (error != GRPC_ERROR_NONE) {
      return error;
    }
  } else {
    grpc_error *error =
        GRPC_ERROR_CREATE_FROM_STATIC_STRING("Truncated message");
    grpc_closure_sched(exec_ctx, &s->reset_byte_stream, GRPC_ERROR_REF(error));
    return error;
  }
  GPR_TIMER_END("incoming_byte_stream_pull", 0);
  return GRPC_ERROR_NONE;
}

static void incoming_byte_stream_destroy(grpc_exec_ctx *exec_ctx,
                                         grpc_byte_stream *byte_stream);

static void incoming_byte_stream_destroy_locked(grpc_exec_ctx *exec_ctx,
                                                void *byte_stream,
                                                grpc_error *error_ignored) {
  grpc_chttp2_incoming_byte_stream *bs = byte_stream;
  GPR_ASSERT(bs->base.destroy == incoming_byte_stream_destroy);
  incoming_byte_stream_unref(exec_ctx, bs);
}

static void incoming_byte_stream_destroy(grpc_exec_ctx *exec_ctx,
                                         grpc_byte_stream *byte_stream) {
  GPR_TIMER_BEGIN("incoming_byte_stream_destroy", 0);
  grpc_chttp2_incoming_byte_stream *bs =
      (grpc_chttp2_incoming_byte_stream *)byte_stream;
  grpc_closure_sched(
      exec_ctx,
      grpc_closure_init(
          &bs->destroy_action, incoming_byte_stream_destroy_locked, bs,
          grpc_combiner_scheduler(bs->transport->combiner, false)),
      GRPC_ERROR_NONE);
  GPR_TIMER_END("incoming_byte_stream_destroy", 0);
}

static void incoming_byte_stream_publish_error(
    grpc_exec_ctx *exec_ctx, grpc_chttp2_incoming_byte_stream *bs,
    grpc_error *error) {
  grpc_chttp2_stream *s = bs->stream;

  GPR_ASSERT(error != GRPC_ERROR_NONE);
  grpc_closure_sched(exec_ctx, s->on_next, GRPC_ERROR_REF(error));
  s->on_next = NULL;
  GRPC_ERROR_UNREF(s->byte_stream_error);
  grpc_chttp2_cancel_stream(exec_ctx, bs->transport, bs->stream,
                            GRPC_ERROR_REF(error));
  s->byte_stream_error = GRPC_ERROR_REF(error);
}

grpc_error *grpc_chttp2_incoming_byte_stream_push(
    grpc_exec_ctx *exec_ctx, grpc_chttp2_incoming_byte_stream *bs,
    grpc_slice slice, grpc_slice *slice_out) {
  grpc_chttp2_stream *s = bs->stream;

  if (bs->remaining_bytes < GRPC_SLICE_LENGTH(slice)) {
    grpc_error *error =
        GRPC_ERROR_CREATE_FROM_STATIC_STRING("Too many bytes in stream");

    grpc_closure_sched(exec_ctx, &s->reset_byte_stream, GRPC_ERROR_REF(error));
    grpc_slice_unref_internal(exec_ctx, slice);
    return error;
  } else {
    bs->remaining_bytes -= (uint32_t)GRPC_SLICE_LENGTH(slice);
    if (slice_out != NULL) {
      *slice_out = slice;
    }
    return GRPC_ERROR_NONE;
  }
}

grpc_error *grpc_chttp2_incoming_byte_stream_finished(
    grpc_exec_ctx *exec_ctx, grpc_chttp2_incoming_byte_stream *bs,
    grpc_error *error, int reset_on_error) {
  grpc_chttp2_stream *s = bs->stream;

  if (error == GRPC_ERROR_NONE) {
    gpr_mu_lock(&bs->slice_mu);
    if (bs->remaining_bytes != 0) {
      error = GRPC_ERROR_CREATE_FROM_STATIC_STRING("Truncated message");
    }
    gpr_mu_unlock(&bs->slice_mu);
  }
  if (error != GRPC_ERROR_NONE && reset_on_error) {
    grpc_closure_sched(exec_ctx, &s->reset_byte_stream, GRPC_ERROR_REF(error));
  }
  GRPC_ERROR_UNREF(error);
  incoming_byte_stream_unref(exec_ctx, bs);
  return error;
}

grpc_chttp2_incoming_byte_stream *grpc_chttp2_incoming_byte_stream_create(
    grpc_exec_ctx *exec_ctx, grpc_chttp2_transport *t, grpc_chttp2_stream *s,
    uint32_t frame_size, uint32_t flags) {
  grpc_chttp2_incoming_byte_stream *incoming_byte_stream =
      gpr_malloc(sizeof(*incoming_byte_stream));
  incoming_byte_stream->base.length = frame_size;
  incoming_byte_stream->remaining_bytes = frame_size;
  incoming_byte_stream->base.flags = flags;
  incoming_byte_stream->base.next = incoming_byte_stream_next;
  incoming_byte_stream->base.pull = incoming_byte_stream_pull;
  incoming_byte_stream->base.destroy = incoming_byte_stream_destroy;
  gpr_mu_init(&incoming_byte_stream->slice_mu);
  gpr_ref_init(&incoming_byte_stream->refs, 2);
  incoming_byte_stream->next_message = NULL;
  incoming_byte_stream->transport = t;
  incoming_byte_stream->stream = s;
  grpc_slice_buffer_init(&incoming_byte_stream->slices);
  incoming_byte_stream->is_tail = 1;
  s->byte_stream_error = GRPC_ERROR_NONE;
  incoming_byte_stream->push_closed = false;
  return incoming_byte_stream;
}

/*******************************************************************************
 * RESOURCE QUOTAS
 */

static void post_benign_reclaimer(grpc_exec_ctx *exec_ctx,
                                  grpc_chttp2_transport *t) {
  if (!t->benign_reclaimer_registered) {
    t->benign_reclaimer_registered = true;
    GRPC_CHTTP2_REF_TRANSPORT(t, "benign_reclaimer");
    grpc_resource_user_post_reclaimer(exec_ctx,
                                      grpc_endpoint_get_resource_user(t->ep),
                                      false, &t->benign_reclaimer_locked);
  }
}

static void post_destructive_reclaimer(grpc_exec_ctx *exec_ctx,
                                       grpc_chttp2_transport *t) {
  if (!t->destructive_reclaimer_registered) {
    t->destructive_reclaimer_registered = true;
    GRPC_CHTTP2_REF_TRANSPORT(t, "destructive_reclaimer");
    grpc_resource_user_post_reclaimer(exec_ctx,
                                      grpc_endpoint_get_resource_user(t->ep),
                                      true, &t->destructive_reclaimer_locked);
  }
}

static void benign_reclaimer_locked(grpc_exec_ctx *exec_ctx, void *arg,
                                    grpc_error *error) {
  grpc_chttp2_transport *t = arg;
  if (error == GRPC_ERROR_NONE &&
      grpc_chttp2_stream_map_size(&t->stream_map) == 0) {
    /* Channel with no active streams: send a goaway to try and make it
     * disconnect cleanly */
    if (grpc_resource_quota_trace) {
      gpr_log(GPR_DEBUG, "HTTP2: %s - send goaway to free memory",
              t->peer_string);
    }
    send_goaway(exec_ctx, t,
                grpc_error_set_int(
                    GRPC_ERROR_CREATE_FROM_STATIC_STRING("Buffers full"),
                    GRPC_ERROR_INT_HTTP2_ERROR, GRPC_HTTP2_ENHANCE_YOUR_CALM));
  } else if (error == GRPC_ERROR_NONE && grpc_resource_quota_trace) {
    gpr_log(GPR_DEBUG,
            "HTTP2: %s - skip benign reclamation, there are still %" PRIdPTR
            " streams",
            t->peer_string, grpc_chttp2_stream_map_size(&t->stream_map));
  }
  t->benign_reclaimer_registered = false;
  if (error != GRPC_ERROR_CANCELLED) {
    grpc_resource_user_finish_reclamation(
        exec_ctx, grpc_endpoint_get_resource_user(t->ep));
  }
  GRPC_CHTTP2_UNREF_TRANSPORT(exec_ctx, t, "benign_reclaimer");
}

static void destructive_reclaimer_locked(grpc_exec_ctx *exec_ctx, void *arg,
                                         grpc_error *error) {
  grpc_chttp2_transport *t = arg;
  size_t n = grpc_chttp2_stream_map_size(&t->stream_map);
  t->destructive_reclaimer_registered = false;
  if (error == GRPC_ERROR_NONE && n > 0) {
    grpc_chttp2_stream *s = grpc_chttp2_stream_map_rand(&t->stream_map);
    if (grpc_resource_quota_trace) {
      gpr_log(GPR_DEBUG, "HTTP2: %s - abandon stream id %d", t->peer_string,
              s->id);
    }
    grpc_chttp2_cancel_stream(
        exec_ctx, t, s,
        grpc_error_set_int(GRPC_ERROR_CREATE_FROM_STATIC_STRING("Buffers full"),
                           GRPC_ERROR_INT_HTTP2_ERROR,
                           GRPC_HTTP2_ENHANCE_YOUR_CALM));
    if (n > 1) {
      /* Since we cancel one stream per destructive reclamation, if
         there are more streams left, we can immediately post a new
         reclaimer in case the resource quota needs to free more
         memory */
      post_destructive_reclaimer(exec_ctx, t);
    }
  }
  if (error != GRPC_ERROR_CANCELLED) {
    grpc_resource_user_finish_reclamation(
        exec_ctx, grpc_endpoint_get_resource_user(t->ep));
  }
  GRPC_CHTTP2_UNREF_TRANSPORT(exec_ctx, t, "destructive_reclaimer");
}

/*******************************************************************************
 * TRACING
 */

static char *format_flowctl_context_var(const char *context, const char *var,
                                        int64_t val, uint32_t id) {
  char *name;
  if (context == NULL) {
    name = gpr_strdup(var);
  } else if (0 == strcmp(context, "t")) {
    GPR_ASSERT(id == 0);
    gpr_asprintf(&name, "TRANSPORT:%s", var);
  } else if (0 == strcmp(context, "s")) {
    GPR_ASSERT(id != 0);
    gpr_asprintf(&name, "STREAM[%d]:%s", id, var);
  } else {
    gpr_asprintf(&name, "BAD_CONTEXT[%s][%d]:%s", context, id, var);
  }
  char *name_fld = gpr_leftpad(name, ' ', 64);
  char *value;
  gpr_asprintf(&value, "%" PRId64, val);
  char *value_fld = gpr_leftpad(value, ' ', 8);
  char *result;
  gpr_asprintf(&result, "%s %s", name_fld, value_fld);
  gpr_free(name);
  gpr_free(name_fld);
  gpr_free(value);
  gpr_free(value_fld);
  return result;
}

void grpc_chttp2_flowctl_trace(const char *file, int line, const char *phase,
                               grpc_chttp2_flowctl_op op, const char *context1,
                               const char *var1, const char *context2,
                               const char *var2, int is_client,
                               uint32_t stream_id, int64_t val1, int64_t val2) {
  char *tmp_phase;
  char *label1 = format_flowctl_context_var(context1, var1, val1, stream_id);
  char *label2 = format_flowctl_context_var(context2, var2, val2, stream_id);
  char *clisvr = is_client ? "client" : "server";
  char *prefix;

  tmp_phase = gpr_leftpad(phase, ' ', 8);
  gpr_asprintf(&prefix, "FLOW %s: %s ", tmp_phase, clisvr);
  gpr_free(tmp_phase);

  switch (op) {
    case GRPC_CHTTP2_FLOWCTL_MOVE:
      if (val2 != 0) {
        gpr_log(file, line, GPR_LOG_SEVERITY_DEBUG,
                "%sMOVE   %s <- %s giving %" PRId64, prefix, label1, label2,
                val1 + val2);
      }
      break;
    case GRPC_CHTTP2_FLOWCTL_CREDIT:
      GPR_ASSERT(val2 >= 0);
      if (val2 != 0) {
        gpr_log(file, line, GPR_LOG_SEVERITY_DEBUG,
                "%sCREDIT %s by %s giving %" PRId64, prefix, label1, label2,
                val1 + val2);
      }
      break;
    case GRPC_CHTTP2_FLOWCTL_DEBIT:
      GPR_ASSERT(val2 >= 0);
      if (val2 != 0) {
        gpr_log(file, line, GPR_LOG_SEVERITY_DEBUG,
                "%sDEBIT  %s by %s giving %" PRId64, prefix, label1, label2,
                val1 - val2);
      }
      break;
  }

  gpr_free(label1);
  gpr_free(label2);
  gpr_free(prefix);
}

/*******************************************************************************
 * INTEGRATION GLUE
 */

static char *chttp2_get_peer(grpc_exec_ctx *exec_ctx, grpc_transport *t) {
  return gpr_strdup(((grpc_chttp2_transport *)t)->peer_string);
}

/*******************************************************************************
 * MONITORING
 */
static grpc_endpoint *chttp2_get_endpoint(grpc_exec_ctx *exec_ctx,
                                          grpc_transport *t) {
  return ((grpc_chttp2_transport *)t)->ep;
}

static const grpc_transport_vtable vtable = {sizeof(grpc_chttp2_stream),
                                             "chttp2",
                                             init_stream,
                                             set_pollset,
                                             set_pollset_set,
                                             perform_stream_op,
                                             perform_transport_op,
                                             destroy_stream,
                                             destroy_transport,
                                             chttp2_get_peer,
                                             chttp2_get_endpoint};

grpc_transport *grpc_create_chttp2_transport(
    grpc_exec_ctx *exec_ctx, const grpc_channel_args *channel_args,
    grpc_endpoint *ep, int is_client) {
  grpc_chttp2_transport *t = gpr_zalloc(sizeof(grpc_chttp2_transport));
  init_transport(exec_ctx, t, channel_args, ep, is_client != 0);
  return &t->base;
}

void grpc_chttp2_transport_start_reading(grpc_exec_ctx *exec_ctx,
                                         grpc_transport *transport,
                                         grpc_slice_buffer *read_buffer) {
  grpc_chttp2_transport *t = (grpc_chttp2_transport *)transport;
  GRPC_CHTTP2_REF_TRANSPORT(
      t, "reading_action"); /* matches unref inside reading_action */
  if (read_buffer != NULL) {
    grpc_slice_buffer_move_into(read_buffer, &t->read_buffer);
    gpr_free(read_buffer);
  }
  grpc_closure_sched(exec_ctx, &t->read_action_locked, GRPC_ERROR_NONE);
}<|MERGE_RESOLUTION|>--- conflicted
+++ resolved
@@ -1117,14 +1117,9 @@
       s->fetching_send_message = NULL;
       return; /* early out */
     } else if (grpc_byte_stream_next(exec_ctx, s->fetching_send_message,
-<<<<<<< HEAD
                                      UINT32_MAX, &s->complete_fetch_locked)) {
       grpc_byte_stream_pull(exec_ctx, s->fetching_send_message,
                             &s->fetching_slice);
-=======
-                                     &s->fetching_slice, UINT32_MAX,
-                                     &s->complete_fetch_locked)) {
->>>>>>> ca38800d
       add_fetched_slice_locked(exec_ctx, t, s);
     }
   }
@@ -1376,16 +1371,9 @@
 
   if (op->recv_message) {
     GPR_ASSERT(s->recv_message_ready == NULL);
-<<<<<<< HEAD
-    s->recv_message_ready = op->recv_message_ready;
-    s->recv_message = op->recv_message;
-    if (s->id != 0 && s->frame_storage.length == 0) {
-=======
     s->recv_message_ready = op_payload->recv_message.recv_message_ready;
     s->recv_message = op_payload->recv_message.recv_message;
-    if (s->id != 0 &&
-        (s->incoming_frames.head == NULL || s->incoming_frames.head->is_tail)) {
->>>>>>> ca38800d
+    if (s->id != 0 && s->frame_storage.length == 0) {
       incoming_byte_stream_update_flow_control(exec_ctx, t, s, 5, 0);
     }
     grpc_chttp2_maybe_complete_recv_message(exec_ctx, t, s);
