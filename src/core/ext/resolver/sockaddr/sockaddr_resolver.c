--- conflicted
+++ resolved
@@ -163,13 +163,8 @@
 
 static grpc_resolver *sockaddr_create(
     grpc_resolver_args *args, const char *default_lb_policy_name,
-<<<<<<< HEAD
     int parse(grpc_uri *uri, grpc_resolved_address *dst)) {
-  int errors_found = 0; /* GPR_FALSE */
-=======
-    int parse(grpc_uri *uri, struct sockaddr_storage *dst, size_t *len)) {
   bool errors_found = false;
->>>>>>> 942c2648
   sockaddr_resolver *r;
   gpr_slice path_slice;
   gpr_slice_buffer path_parts;
@@ -215,15 +210,8 @@
     grpc_uri ith_uri = *args->uri;
     char *part_str = gpr_dump_slice(path_parts.slices[i], GPR_DUMP_ASCII);
     ith_uri.path = part_str;
-<<<<<<< HEAD
-    if (!parse(&ith_uri, &r->addresses->addrs[i])) {
-      errors_found = 1; /* GPR_TRUE */
-=======
-    if (!parse(&ith_uri, (struct sockaddr_storage *)(&r->addresses->addresses[i]
-                                                          .address.addr),
-               &r->addresses->addresses[i].address.len)) {
-      errors_found = true;
->>>>>>> 942c2648
+    if (!parse(&ith_uri, &r->addresses->addresses[i].address)) {
+      errors_found = true; /* GPR_TRUE */
     }
     gpr_free(part_str);
     r->addresses->addresses[i].is_balancer = lb_enabled;
