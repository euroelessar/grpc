--- conflicted
+++ resolved
@@ -38,13 +38,8 @@
  *
  * If \a name is NULL, the default factory from \a grpc_lb_policy_registry_init
  * will be returned. */
-<<<<<<< HEAD
-grpc_lb_policy *grpc_lb_policy_create(const char *name,
-                                      grpc_lb_policy_args *args);
-=======
-grpc_lb_policy* grpc_lb_policy_create(grpc_exec_ctx* exec_ctx, const char* name,
+grpc_lb_policy* grpc_lb_policy_create(const char* name,
                                       grpc_lb_policy_args* args);
->>>>>>> d9da7387
 
 #ifdef __cplusplus
 }
