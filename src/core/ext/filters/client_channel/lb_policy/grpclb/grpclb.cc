--- conflicted
+++ resolved
@@ -217,14 +217,9 @@
     } else {
       grpc_grpclb_client_stats_unref(wc_arg->client_stats);
     }
-<<<<<<< HEAD
     if (grpc_lb_glb_trace.enabled()) {
-      gpr_log(GPR_INFO, "Unreffing RR %p", (void*)wc_arg->rr_policy);
-=======
-    if (GRPC_TRACER_ON(grpc_lb_glb_trace)) {
       gpr_log(GPR_INFO, "[grpclb %p] Unreffing RR %p", wc_arg->glb_policy,
               wc_arg->rr_policy);
->>>>>>> c0ec3ccd
     }
     GRPC_LB_POLICY_UNREF(exec_ctx, wc_arg->rr_policy, "wrapped_rr_closure");
   }
@@ -659,15 +654,9 @@
     }
     if (server->drop) {
       // Not using the RR policy, so unref it.
-<<<<<<< HEAD
       if (grpc_lb_glb_trace.enabled()) {
-        gpr_log(GPR_INFO, "Unreffing RR for drop (0x%" PRIxPTR ")",
-                (intptr_t)wc_arg->rr_policy);
-=======
-      if (GRPC_TRACER_ON(grpc_lb_glb_trace)) {
         gpr_log(GPR_INFO, "[grpclb %p] Unreffing RR %p for drop", glb_policy,
                 wc_arg->rr_policy);
->>>>>>> c0ec3ccd
       }
       GRPC_LB_POLICY_UNREF(exec_ctx, wc_arg->rr_policy, "glb_pick_sync");
       // Update client load reporting stats to indicate the number of
@@ -695,15 +684,9 @@
       (void**)&wc_arg->lb_token, &wc_arg->wrapper_closure);
   if (pick_done) {
     /* synchronous grpc_lb_policy_pick call. Unref the RR policy. */
-<<<<<<< HEAD
     if (grpc_lb_glb_trace.enabled()) {
-      gpr_log(GPR_INFO, "Unreffing RR (0x%" PRIxPTR ")",
-              (intptr_t)wc_arg->rr_policy);
-=======
-    if (GRPC_TRACER_ON(grpc_lb_glb_trace)) {
       gpr_log(GPR_INFO, "[grpclb %p] Unreffing RR %p", glb_policy,
               wc_arg->rr_policy);
->>>>>>> c0ec3ccd
     }
     GRPC_LB_POLICY_UNREF(exec_ctx, wc_arg->rr_policy, "glb_pick_sync");
     /* add the load reporting initial metadata */
@@ -823,16 +806,10 @@
     pp->wrapped_on_complete_arg.rr_policy = glb_policy->rr_policy;
     pp->wrapped_on_complete_arg.client_stats =
         grpc_grpclb_client_stats_ref(glb_policy->client_stats);
-<<<<<<< HEAD
     if (grpc_lb_glb_trace.enabled()) {
-      gpr_log(GPR_INFO, "Pending pick about to (async) PICK from %p",
-              (void*)glb_policy->rr_policy);
-=======
-    if (GRPC_TRACER_ON(grpc_lb_glb_trace)) {
       gpr_log(GPR_INFO,
               "[grpclb %p] Pending pick about to (async) PICK from RR %p",
               glb_policy, glb_policy->rr_policy);
->>>>>>> c0ec3ccd
     }
     pick_from_internal_rr_locked(exec_ctx, glb_policy, &pp->pick_args,
                                  true /* force_async */, pp->target,
@@ -844,15 +821,9 @@
     glb_policy->pending_pings = pping->next;
     GRPC_LB_POLICY_REF(glb_policy->rr_policy, "rr_handover_pending_ping");
     pping->wrapped_notify_arg.rr_policy = glb_policy->rr_policy;
-<<<<<<< HEAD
     if (grpc_lb_glb_trace.enabled()) {
-      gpr_log(GPR_INFO, "Pending ping about to PING from 0x%" PRIxPTR "",
-              (intptr_t)glb_policy->rr_policy);
-=======
-    if (GRPC_TRACER_ON(grpc_lb_glb_trace)) {
       gpr_log(GPR_INFO, "[grpclb %p] Pending ping about to PING from RR %p",
               glb_policy, glb_policy->rr_policy);
->>>>>>> c0ec3ccd
     }
     grpc_lb_policy_ping_one_locked(exec_ctx, glb_policy->rr_policy,
                                    &pping->wrapped_notify_arg.wrapper_closure);
@@ -866,28 +837,16 @@
   grpc_lb_policy_args* args = lb_policy_args_create(exec_ctx, glb_policy);
   GPR_ASSERT(args != NULL);
   if (glb_policy->rr_policy != NULL) {
-<<<<<<< HEAD
     if (grpc_lb_glb_trace.enabled()) {
-      gpr_log(GPR_DEBUG, "Updating Round Robin policy (%p)",
-              (void*)glb_policy->rr_policy);
-=======
-    if (GRPC_TRACER_ON(grpc_lb_glb_trace)) {
       gpr_log(GPR_DEBUG, "[grpclb %p] Updating RR policy %p", glb_policy,
               glb_policy->rr_policy);
->>>>>>> c0ec3ccd
     }
     grpc_lb_policy_update_locked(exec_ctx, glb_policy->rr_policy, args);
   } else {
     create_rr_locked(exec_ctx, glb_policy, args);
-<<<<<<< HEAD
     if (grpc_lb_glb_trace.enabled()) {
-      gpr_log(GPR_DEBUG, "Created new Round Robin policy (%p)",
-              (void*)glb_policy->rr_policy);
-=======
-    if (GRPC_TRACER_ON(grpc_lb_glb_trace)) {
       gpr_log(GPR_DEBUG, "[grpclb %p] Created new RR policy %p", glb_policy,
               glb_policy->rr_policy);
->>>>>>> c0ec3ccd
     }
   }
   lb_policy_args_destroy(exec_ctx, args);
@@ -1237,15 +1196,9 @@
                        on_complete);
       pick_done = false;
     } else {  // RR not in shutdown
-<<<<<<< HEAD
       if (grpc_lb_glb_trace.enabled()) {
-        gpr_log(GPR_INFO, "grpclb %p about to PICK from RR %p",
-                (void*)glb_policy, (void*)glb_policy->rr_policy);
-=======
-      if (GRPC_TRACER_ON(grpc_lb_glb_trace)) {
         gpr_log(GPR_INFO, "[grpclb %p] about to PICK from RR %p", glb_policy,
                 glb_policy->rr_policy);
->>>>>>> c0ec3ccd
       }
       GRPC_LB_POLICY_REF(glb_policy->rr_policy, "glb_pick");
       wrapped_rr_closure_arg* wc_arg =
@@ -1317,17 +1270,10 @@
                                           grpc_error* error) {
   glb_lb_policy* glb_policy = (glb_lb_policy*)arg;
   glb_policy->retry_timer_active = false;
-<<<<<<< HEAD
-  if (!glb_policy->shutting_down && error == GRPC_ERROR_NONE) {
-    if (grpc_lb_glb_trace.enabled()) {
-      gpr_log(GPR_INFO, "Restaring call to LB server (grpclb %p)",
-              (void*)glb_policy);
-=======
   if (!glb_policy->shutting_down && glb_policy->lb_call == NULL &&
       error == GRPC_ERROR_NONE) {
-    if (GRPC_TRACER_ON(grpc_lb_glb_trace)) {
+    if (grpc_lb_glb_trace.enabled()) {
       gpr_log(GPR_INFO, "[grpclb %p] Restarting call to LB server", glb_policy);
->>>>>>> c0ec3ccd
     }
     query_for_backends_locked(exec_ctx, glb_policy);
   }
@@ -1347,15 +1293,9 @@
     grpc_millis next_try =
         grpc_backoff_step(exec_ctx, &glb_policy->lb_call_backoff_state)
             .next_attempt_start_time;
-<<<<<<< HEAD
     if (grpc_lb_glb_trace.enabled()) {
-      gpr_log(GPR_DEBUG, "Connection to LB server lost (grpclb: %p)...",
-              (void*)glb_policy);
-=======
-    if (GRPC_TRACER_ON(grpc_lb_glb_trace)) {
       gpr_log(GPR_DEBUG, "[grpclb %p] Connection to LB server lost...",
               glb_policy);
->>>>>>> c0ec3ccd
       grpc_millis timeout = next_try - grpc_exec_ctx_now(exec_ctx);
       if (timeout > 0) {
         gpr_log(GPR_DEBUG,
@@ -1672,16 +1612,10 @@
           grpc_grpclb_response_parse_serverlist(response_slice);
       if (serverlist != NULL) {
         GPR_ASSERT(glb_policy->lb_call != NULL);
-<<<<<<< HEAD
         if (grpc_lb_glb_trace.enabled()) {
-          gpr_log(GPR_INFO, "Serverlist with %lu servers received",
-                  (unsigned long)serverlist->num_servers);
-=======
-        if (GRPC_TRACER_ON(grpc_lb_glb_trace)) {
           gpr_log(GPR_INFO,
                   "[grpclb %p] Serverlist with %" PRIuPTR " servers received",
                   glb_policy, serverlist->num_servers);
->>>>>>> c0ec3ccd
           for (size_t i = 0; i < serverlist->num_servers; ++i) {
             grpc_resolved_address addr;
             parse_server(serverlist->servers[i], &addr);
@@ -1725,15 +1659,10 @@
             rr_handover_locked(exec_ctx, glb_policy);
           }
         } else {
-<<<<<<< HEAD
           if (grpc_lb_glb_trace.enabled()) {
-            gpr_log(GPR_INFO, "Received empty server list, ignoring.");
-=======
-          if (GRPC_TRACER_ON(grpc_lb_glb_trace)) {
             gpr_log(GPR_INFO,
                     "[grpclb %p] Received empty server list, ignoring.",
                     glb_policy);
->>>>>>> c0ec3ccd
           }
           grpc_grpclb_destroy_serverlist(serverlist);
         }
@@ -1977,16 +1906,10 @@
   GPR_ASSERT(uri->path[0] != '\0');
   glb_policy->server_name =
       gpr_strdup(uri->path[0] == '/' ? uri->path + 1 : uri->path);
-<<<<<<< HEAD
   if (grpc_lb_glb_trace.enabled()) {
-    gpr_log(GPR_INFO, "Will use '%s' as the server name for LB request.",
-            glb_policy->server_name);
-=======
-  if (GRPC_TRACER_ON(grpc_lb_glb_trace)) {
     gpr_log(GPR_INFO,
             "[grpclb %p] Will use '%s' as the server name for LB request.",
             glb_policy, glb_policy->server_name);
->>>>>>> c0ec3ccd
   }
   grpc_uri_destroy(uri);
 
