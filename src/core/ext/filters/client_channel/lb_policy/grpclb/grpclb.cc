--- conflicted
+++ resolved
@@ -762,7 +762,7 @@
     return;
   }
   grpc_lb_policy_set_reresolve_closure_locked(
-      exec_ctx, new_rr_policy, glb_policy->base.request_reresolution);
+      new_rr_policy, glb_policy->base.request_reresolution);
   glb_policy->base.request_reresolution = nullptr;
   glb_policy->rr_policy = new_rr_policy;
   grpc_error* rr_state_error = nullptr;
@@ -1011,14 +1011,9 @@
   pending_ping* pping = glb_policy->pending_pings;
   glb_policy->pending_pings = nullptr;
   if (glb_policy->rr_policy != nullptr) {
-<<<<<<< HEAD
     GRPC_LB_POLICY_UNREF(glb_policy->rr_policy, "glb_shutdown");
-=======
-    GRPC_LB_POLICY_UNREF(exec_ctx, glb_policy->rr_policy, "glb_shutdown");
   } else {
-    grpc_lb_policy_try_reresolve(exec_ctx, pol, &grpc_lb_glb_trace,
-                                 GRPC_ERROR_CANCELLED);
->>>>>>> 05cd3102
+    grpc_lb_policy_try_reresolve(pol, &grpc_lb_glb_trace, GRPC_ERROR_CANCELLED);
   }
   // We destroy the LB channel here because
   // glb_lb_channel_on_connectivity_changed_cb needs a valid glb_policy
@@ -1028,41 +1023,22 @@
     grpc_channel_destroy(glb_policy->lb_channel);
     glb_policy->lb_channel = nullptr;
   }
-<<<<<<< HEAD
-  grpc_connectivity_state_set(
-      &glb_policy->state_tracker, GRPC_CHANNEL_SHUTDOWN,
-      GRPC_ERROR_CREATE_FROM_STATIC_STRING("Channel Shutdown"), "glb_shutdown");
-=======
-  grpc_connectivity_state_set(exec_ctx, &glb_policy->state_tracker,
-                              GRPC_CHANNEL_SHUTDOWN, GRPC_ERROR_REF(error),
-                              "glb_shutdown");
->>>>>>> 05cd3102
+  grpc_connectivity_state_set(&glb_policy->state_tracker, GRPC_CHANNEL_SHUTDOWN,
+                              GRPC_ERROR_REF(error), "glb_shutdown");
 
   while (pp != nullptr) {
     pending_pick* next = pp->next;
     *pp->target = nullptr;
-<<<<<<< HEAD
-    GRPC_CLOSURE_SCHED(
-        &pp->wrapped_on_complete_arg.wrapper_closure,
-        GRPC_ERROR_CREATE_FROM_STATIC_STRING("Channel Shutdown"));
-=======
-    GRPC_CLOSURE_SCHED(exec_ctx, &pp->wrapped_on_complete_arg.wrapper_closure,
+    GRPC_CLOSURE_SCHED(&pp->wrapped_on_complete_arg.wrapper_closure,
                        GRPC_ERROR_REF(error));
->>>>>>> 05cd3102
     gpr_free(pp);
     pp = next;
   }
 
   while (pping != nullptr) {
     pending_ping* next = pping->next;
-<<<<<<< HEAD
-    GRPC_CLOSURE_SCHED(
-        &pping->wrapped_notify_arg.wrapper_closure,
-        GRPC_ERROR_CREATE_FROM_STATIC_STRING("Channel Shutdown"));
-=======
-    GRPC_CLOSURE_SCHED(exec_ctx, &pping->wrapped_notify_arg.wrapper_closure,
+    GRPC_CLOSURE_SCHED(&pping->wrapped_notify_arg.wrapper_closure,
                        GRPC_ERROR_REF(error));
->>>>>>> 05cd3102
     gpr_free(pping);
     pping = next;
   }
@@ -1740,17 +1716,10 @@
   GPR_ASSERT(glb_policy->fallback_backend_addresses != nullptr);
   grpc_lb_addresses_destroy(glb_policy->fallback_backend_addresses);
   glb_policy->fallback_backend_addresses =
-<<<<<<< HEAD
       extract_backend_addresses_locked(addresses);
-  if (glb_policy->started_picking && glb_policy->lb_fallback_timeout_ms > 0 &&
-      !glb_policy->fallback_timer_active) {
-    rr_handover_locked(glb_policy);
-=======
-      extract_backend_addresses_locked(exec_ctx, addresses);
   if (glb_policy->lb_fallback_timeout_ms > 0 &&
       glb_policy->rr_policy != nullptr) {
-    rr_handover_locked(exec_ctx, glb_policy);
->>>>>>> 05cd3102
+    rr_handover_locked(glb_policy);
   }
 }
 
@@ -1864,13 +1833,12 @@
 }
 
 static void glb_set_reresolve_closure_locked(
-    grpc_exec_ctx* exec_ctx, grpc_lb_policy* policy,
-    grpc_closure* request_reresolution) {
+    grpc_lb_policy* policy, grpc_closure* request_reresolution) {
   glb_lb_policy* glb_policy = (glb_lb_policy*)policy;
   GPR_ASSERT(!glb_policy->shutting_down);
   GPR_ASSERT(glb_policy->base.request_reresolution == nullptr);
   if (glb_policy->rr_policy != nullptr) {
-    grpc_lb_policy_set_reresolve_closure_locked(exec_ctx, glb_policy->rr_policy,
+    grpc_lb_policy_set_reresolve_closure_locked(glb_policy->rr_policy,
                                                 request_reresolution);
   } else {
     glb_policy->base.request_reresolution = request_reresolution;
