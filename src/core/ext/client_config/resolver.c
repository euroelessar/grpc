/*
 *
 * Copyright 2015, Google Inc.
 * All rights reserved.
 *
 * Redistribution and use in source and binary forms, with or without
 * modification, are permitted provided that the following conditions are
 * met:
 *
 *     * Redistributions of source code must retain the above copyright
 * notice, this list of conditions and the following disclaimer.
 *     * Redistributions in binary form must reproduce the above
 * copyright notice, this list of conditions and the following disclaimer
 * in the documentation and/or other materials provided with the
 * distribution.
 *     * Neither the name of Google Inc. nor the names of its
 * contributors may be used to endorse or promote products derived from
 * this software without specific prior written permission.
 *
 * THIS SOFTWARE IS PROVIDED BY THE COPYRIGHT HOLDERS AND CONTRIBUTORS
 * "AS IS" AND ANY EXPRESS OR IMPLIED WARRANTIES, INCLUDING, BUT NOT
 * LIMITED TO, THE IMPLIED WARRANTIES OF MERCHANTABILITY AND FITNESS FOR
 * A PARTICULAR PURPOSE ARE DISCLAIMED. IN NO EVENT SHALL THE COPYRIGHT
 * OWNER OR CONTRIBUTORS BE LIABLE FOR ANY DIRECT, INDIRECT, INCIDENTAL,
 * SPECIAL, EXEMPLARY, OR CONSEQUENTIAL DAMAGES (INCLUDING, BUT NOT
 * LIMITED TO, PROCUREMENT OF SUBSTITUTE GOODS OR SERVICES; LOSS OF USE,
 * DATA, OR PROFITS; OR BUSINESS INTERRUPTION) HOWEVER CAUSED AND ON ANY
 * THEORY OF LIABILITY, WHETHER IN CONTRACT, STRICT LIABILITY, OR TORT
 * (INCLUDING NEGLIGENCE OR OTHERWISE) ARISING IN ANY WAY OUT OF THE USE
 * OF THIS SOFTWARE, EVEN IF ADVISED OF THE POSSIBILITY OF SUCH DAMAGE.
 *
 */

#include "src/core/ext/client_config/resolver.h"

void grpc_resolver_init(grpc_resolver *resolver,
                        const grpc_resolver_vtable *vtable) {
  resolver->vtable = vtable;
  resolver->pollset_set = grpc_pollset_set_create();
  gpr_ref_init(&resolver->refs, 1);
}

#ifdef GRPC_RESOLVER_REFCOUNT_DEBUG
void grpc_resolver_ref(grpc_resolver *resolver, grpc_closure_list *closure_list,
                       const char *file, int line, const char *reason) {
  gpr_log(file, line, GPR_LOG_SEVERITY_DEBUG, "RESOLVER:%p   ref %d -> %d %s",
          resolver, (int)resolver->refs.count, (int)resolver->refs.count + 1,
          reason);
#else
void grpc_resolver_ref(grpc_resolver *resolver) {
#endif
  gpr_ref(&resolver->refs);
}

#ifdef GRPC_RESOLVER_REFCOUNT_DEBUG
void grpc_resolver_unref(grpc_resolver *resolver,
                         grpc_closure_list *closure_list, const char *file,
                         int line, const char *reason) {
  gpr_log(file, line, GPR_LOG_SEVERITY_DEBUG, "RESOLVER:%p unref %d -> %d %s",
          resolver, (int)resolver->refs.count, (int)resolver->refs.count - 1,
          reason);
#else
void grpc_resolver_unref(grpc_exec_ctx *exec_ctx, grpc_resolver *resolver) {
#endif
  if (gpr_unref(&resolver->refs)) {
    grpc_pollset_set_destroy(resolver->pollset_set);
    resolver->vtable->destroy(exec_ctx, resolver);
  }
}

void grpc_resolver_shutdown(grpc_exec_ctx *exec_ctx, grpc_resolver *resolver) {
  resolver->vtable->shutdown(exec_ctx, resolver);
}

void grpc_resolver_channel_saw_error(grpc_exec_ctx *exec_ctx,
                                     grpc_resolver *resolver) {
  resolver->vtable->channel_saw_error(exec_ctx, resolver);
}

void grpc_resolver_next(grpc_exec_ctx *exec_ctx, grpc_resolver *resolver,
<<<<<<< HEAD
                        grpc_polling_entity *pollent,
                        grpc_client_config **target_config,
                        grpc_closure *on_complete) {
  resolver->vtable->next(exec_ctx, resolver, pollent, target_config,
                         on_complete);
=======
                        grpc_resolver_result **result,
                        grpc_closure *on_complete) {
  resolver->vtable->next(exec_ctx, resolver, result, on_complete);
>>>>>>> 79620aaa
}<|MERGE_RESOLUTION|>--- conflicted
+++ resolved
@@ -78,15 +78,9 @@
 }
 
 void grpc_resolver_next(grpc_exec_ctx *exec_ctx, grpc_resolver *resolver,
-<<<<<<< HEAD
                         grpc_polling_entity *pollent,
-                        grpc_client_config **target_config,
-                        grpc_closure *on_complete) {
-  resolver->vtable->next(exec_ctx, resolver, pollent, target_config,
-                         on_complete);
-=======
                         grpc_resolver_result **result,
                         grpc_closure *on_complete) {
-  resolver->vtable->next(exec_ctx, resolver, result, on_complete);
->>>>>>> 79620aaa
+  resolver->vtable->next(exec_ctx, resolver, pollent, result,
+                         on_complete);
 }