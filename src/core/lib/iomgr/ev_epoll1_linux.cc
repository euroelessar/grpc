/*
 *
 * Copyright 2017 gRPC authors.
 *
 * Licensed under the Apache License, Version 2.0 (the "License");
 * you may not use this file except in compliance with the License.
 * You may obtain a copy of the License at
 *
 *     http://www.apache.org/licenses/LICENSE-2.0
 *
 * Unless required by applicable law or agreed to in writing, software
 * distributed under the License is distributed on an "AS IS" BASIS,
 * WITHOUT WARRANTIES OR CONDITIONS OF ANY KIND, either express or implied.
 * See the License for the specific language governing permissions and
 * limitations under the License.
 *
 */

#include "src/core/lib/iomgr/port.h"

#include <grpc/support/log.h>

/* This polling engine is only relevant on linux kernels supporting epoll() */
#ifdef GRPC_LINUX_EPOLL
#include "src/core/lib/iomgr/ev_epoll1_linux.h"

#include <assert.h>
#include <errno.h>
#include <limits.h>
#include <poll.h>
#include <pthread.h>
#include <string.h>
#include <sys/epoll.h>
#include <sys/socket.h>
#include <unistd.h>

#include <grpc/support/alloc.h>
#include <grpc/support/cpu.h>
#include <grpc/support/string_util.h>
#include <grpc/support/tls.h>
#include <grpc/support/useful.h>

#include "src/core/lib/debug/stats.h"
#include "src/core/lib/iomgr/block_annotate.h"
#include "src/core/lib/iomgr/ev_posix.h"
#include "src/core/lib/iomgr/iomgr_internal.h"
#include "src/core/lib/iomgr/lockfree_event.h"
#include "src/core/lib/iomgr/wakeup_fd_posix.h"
#include "src/core/lib/profiling/timers.h"
#include "src/core/lib/support/manual_constructor.h"
#include "src/core/lib/support/string.h"

static grpc_wakeup_fd global_wakeup_fd;

/*******************************************************************************
 * Singleton epoll set related fields
 */

#define MAX_EPOLL_EVENTS 100
#define MAX_EPOLL_EVENTS_HANDLED_PER_ITERATION 1

/* NOTE ON SYNCHRONIZATION:
 * - Fields in this struct are only modified by the designated poller. Hence
 *   there is no need for any locks to protect the struct.
 * - num_events and cursor fields have to be of atomic type to provide memory
 *   visibility guarantees only. i.e In case of multiple pollers, the designated
 *   polling thread keeps changing; the thread that wrote these values may be
 *   different from the thread reading the values
 */
typedef struct epoll_set {
  int epfd;

  /* The epoll_events after the last call to epoll_wait() */
  struct epoll_event events[MAX_EPOLL_EVENTS];

  /* The number of epoll_events after the last call to epoll_wait() */
  gpr_atm num_events;

  /* Index of the first event in epoll_events that has to be processed. This
   * field is only valid if num_events > 0 */
  gpr_atm cursor;
} epoll_set;

/* The global singleton epoll set */
static epoll_set g_epoll_set;

/* Must be called *only* once */
static bool epoll_set_init() {
  g_epoll_set.epfd = epoll_create1(EPOLL_CLOEXEC);
  if (g_epoll_set.epfd < 0) {
    gpr_log(GPR_ERROR, "epoll unavailable");
    return false;
  }

  gpr_log(GPR_INFO, "grpc epoll fd: %d", g_epoll_set.epfd);
  gpr_atm_no_barrier_store(&g_epoll_set.num_events, 0);
  gpr_atm_no_barrier_store(&g_epoll_set.cursor, 0);
  return true;
}

/* epoll_set_init() MUST be called before calling this. */
static void epoll_set_shutdown() {
  if (g_epoll_set.epfd >= 0) {
    close(g_epoll_set.epfd);
    g_epoll_set.epfd = -1;
  }
}

/*******************************************************************************
 * Fd Declarations
 */

struct grpc_fd {
  int fd;

  grpc_core::ManualConstructor<grpc_core::LockfreeEvent> read_closure;
  grpc_core::ManualConstructor<grpc_core::LockfreeEvent> write_closure;

  struct grpc_fd* freelist_next;

  /* The pollset that last noticed that the fd is readable. The actual type
   * stored in this is (grpc_pollset *) */
  gpr_atm read_notifier_pollset;

  grpc_iomgr_object iomgr_object;
};

static void fd_global_init(void);
static void fd_global_shutdown(void);

/*******************************************************************************
 * Pollset Declarations
 */

typedef enum { UNKICKED, KICKED, DESIGNATED_POLLER } kick_state;

static const char* kick_state_string(kick_state st) {
  switch (st) {
    case UNKICKED:
      return "UNKICKED";
    case KICKED:
      return "KICKED";
    case DESIGNATED_POLLER:
      return "DESIGNATED_POLLER";
  }
  GPR_UNREACHABLE_CODE(return "UNKNOWN");
}

struct grpc_pollset_worker {
  kick_state state;
  int kick_state_mutator;  // which line of code last changed kick state
  bool initialized_cv;
  grpc_pollset_worker* next;
  grpc_pollset_worker* prev;
  gpr_cv cv;
  grpc_closure_list schedule_on_end_work;
};

#define SET_KICK_STATE(worker, kick_state)   \
  do {                                       \
    (worker)->state = (kick_state);          \
    (worker)->kick_state_mutator = __LINE__; \
  } while (false)

#define MAX_NEIGHBORHOODS 1024

typedef struct pollset_neighborhood {
  gpr_mu mu;
  grpc_pollset* active_root;
  char pad[GPR_CACHELINE_SIZE];
} pollset_neighborhood;

struct grpc_pollset {
  gpr_mu mu;
  pollset_neighborhood* neighborhood;
  bool reassigning_neighborhood;
  grpc_pollset_worker* root_worker;
  bool kicked_without_poller;

  /* Set to true if the pollset is observed to have no workers available to
     poll */
  bool seen_inactive;
  bool shutting_down;             /* Is the pollset shutting down ? */
  grpc_closure* shutdown_closure; /* Called after after shutdown is complete */

  /* Number of workers who are *about-to* attach themselves to the pollset
   * worker list */
  int begin_refs;

  grpc_pollset* next;
  grpc_pollset* prev;
};

/*******************************************************************************
 * Pollset-set Declarations
 */

struct grpc_pollset_set {
  char unused;
};

/*******************************************************************************
 * Common helpers
 */

static bool append_error(grpc_error** composite, grpc_error* error,
                         const char* desc) {
  if (error == GRPC_ERROR_NONE) return true;
  if (*composite == GRPC_ERROR_NONE) {
    *composite = GRPC_ERROR_CREATE_FROM_COPIED_STRING(desc);
  }
  *composite = grpc_error_add_child(*composite, error);
  return false;
}

/*******************************************************************************
 * Fd Definitions
 */

/* We need to keep a freelist not because of any concerns of malloc performance
 * but instead so that implementations with multiple threads in (for example)
 * epoll_wait deal with the race between pollset removal and incoming poll
 * notifications.
 *
 * The problem is that the poller ultimately holds a reference to this
 * object, so it is very difficult to know when is safe to free it, at least
 * without some expensive synchronization.
 *
 * If we keep the object freelisted, in the worst case losing this race just
 * becomes a spurious read notification on a reused fd.
 */

/* The alarm system needs to be able to wakeup 'some poller' sometimes
 * (specifically when a new alarm needs to be triggered earlier than the next
 * alarm 'epoch'). This wakeup_fd gives us something to alert on when such a
 * case occurs. */

static grpc_fd* fd_freelist = nullptr;
static gpr_mu fd_freelist_mu;

static void fd_global_init(void) { gpr_mu_init(&fd_freelist_mu); }

static void fd_global_shutdown(void) {
  gpr_mu_lock(&fd_freelist_mu);
  gpr_mu_unlock(&fd_freelist_mu);
  while (fd_freelist != nullptr) {
    grpc_fd* fd = fd_freelist;
    fd_freelist = fd_freelist->freelist_next;
    gpr_free(fd);
  }
  gpr_mu_destroy(&fd_freelist_mu);
}

static grpc_fd* fd_create(int fd, const char* name) {
  grpc_fd* new_fd = nullptr;

  gpr_mu_lock(&fd_freelist_mu);
  if (fd_freelist != nullptr) {
    new_fd = fd_freelist;
    fd_freelist = fd_freelist->freelist_next;
  }
  gpr_mu_unlock(&fd_freelist_mu);

  if (new_fd == nullptr) {
    new_fd = (grpc_fd*)gpr_malloc(sizeof(grpc_fd));
  }

  new_fd->fd = fd;
  new_fd->read_closure.Init();
  new_fd->write_closure.Init();
  gpr_atm_no_barrier_store(&new_fd->read_notifier_pollset, (gpr_atm)NULL);

  new_fd->freelist_next = nullptr;

  char* fd_name;
  gpr_asprintf(&fd_name, "%s fd=%d", name, fd);
  grpc_iomgr_register_object(&new_fd->iomgr_object, fd_name);
#ifndef NDEBUG
  if (GRPC_TRACER_ON(grpc_trace_fd_refcount)) {
    gpr_log(GPR_DEBUG, "FD %d %p create %s", fd, new_fd, fd_name);
  }
#endif
  gpr_free(fd_name);

  struct epoll_event ev;
  ev.events = (uint32_t)(EPOLLIN | EPOLLOUT | EPOLLET);
  ev.data.ptr = new_fd;
  if (epoll_ctl(g_epoll_set.epfd, EPOLL_CTL_ADD, fd, &ev) != 0) {
    gpr_log(GPR_ERROR, "epoll_ctl failed: %s", strerror(errno));
  }

  return new_fd;
}

static int fd_wrapped_fd(grpc_fd* fd) { return fd->fd; }

/* if 'releasing_fd' is true, it means that we are going to detach the internal
 * fd from grpc_fd structure (i.e which means we should not be calling
 * shutdown() syscall on that fd) */
static void fd_shutdown_internal(grpc_exec_ctx* exec_ctx, grpc_fd* fd,
                                 grpc_error* why, bool releasing_fd) {
  if (fd->read_closure->SetShutdown(exec_ctx, GRPC_ERROR_REF(why))) {
    if (!releasing_fd) {
      shutdown(fd->fd, SHUT_RDWR);
    }
    fd->write_closure->SetShutdown(exec_ctx, GRPC_ERROR_REF(why));
  }
  GRPC_ERROR_UNREF(why);
}

/* Might be called multiple times */
static void fd_shutdown(grpc_exec_ctx* exec_ctx, grpc_fd* fd, grpc_error* why) {
  fd_shutdown_internal(exec_ctx, fd, why, false);
}

static void fd_orphan(grpc_exec_ctx* exec_ctx, grpc_fd* fd,
                      grpc_closure* on_done, int* release_fd,
                      bool already_closed, const char* reason) {
  grpc_error* error = GRPC_ERROR_NONE;
  bool is_release_fd = (release_fd != nullptr);

  if (!fd->read_closure->IsShutdown()) {
    fd_shutdown_internal(exec_ctx, fd,
                         GRPC_ERROR_CREATE_FROM_COPIED_STRING(reason),
                         is_release_fd);
  }

  /* If release_fd is not NULL, we should be relinquishing control of the file
     descriptor fd->fd (but we still own the grpc_fd structure). */
  if (is_release_fd) {
    *release_fd = fd->fd;
  } else if (!already_closed) {
    close(fd->fd);
  }

  GRPC_CLOSURE_SCHED(exec_ctx, on_done, GRPC_ERROR_REF(error));

  grpc_iomgr_unregister_object(&fd->iomgr_object);
  fd->read_closure.Destroy();
  fd->write_closure.Destroy();

  gpr_mu_lock(&fd_freelist_mu);
  fd->freelist_next = fd_freelist;
  fd_freelist = fd;
  gpr_mu_unlock(&fd_freelist_mu);
}

static grpc_pollset* fd_get_read_notifier_pollset(grpc_exec_ctx* exec_ctx,
                                                  grpc_fd* fd) {
  gpr_atm notifier = gpr_atm_acq_load(&fd->read_notifier_pollset);
  return (grpc_pollset*)notifier;
}

static bool fd_is_shutdown(grpc_fd* fd) {
  return fd->read_closure->IsShutdown();
}

static void fd_notify_on_read(grpc_exec_ctx* exec_ctx, grpc_fd* fd,
                              grpc_closure* closure) {
  fd->read_closure->NotifyOn(exec_ctx, closure);
}

static void fd_notify_on_write(grpc_exec_ctx* exec_ctx, grpc_fd* fd,
                               grpc_closure* closure) {
  fd->write_closure->NotifyOn(exec_ctx, closure);
}

static void fd_become_readable(grpc_exec_ctx* exec_ctx, grpc_fd* fd,
                               grpc_pollset* notifier) {
  fd->read_closure->SetReady(exec_ctx);
  /* Use release store to match with acquire load in fd_get_read_notifier */
  gpr_atm_rel_store(&fd->read_notifier_pollset, (gpr_atm)notifier);
}

static void fd_become_writable(grpc_exec_ctx* exec_ctx, grpc_fd* fd) {
  fd->write_closure->SetReady(exec_ctx);
}

/*******************************************************************************
 * Pollset Definitions
 */

GPR_TLS_DECL(g_current_thread_pollset);
GPR_TLS_DECL(g_current_thread_worker);

/* The designated poller */
static gpr_atm g_active_poller;

static pollset_neighborhood* g_neighborhoods;
static size_t g_num_neighborhoods;

/* Return true if first in list */
static bool worker_insert(grpc_pollset* pollset, grpc_pollset_worker* worker) {
  if (pollset->root_worker == nullptr) {
    pollset->root_worker = worker;
    worker->next = worker->prev = worker;
    return true;
  } else {
    worker->next = pollset->root_worker;
    worker->prev = worker->next->prev;
    worker->next->prev = worker;
    worker->prev->next = worker;
    return false;
  }
}

/* Return true if last in list */
typedef enum { EMPTIED, NEW_ROOT, REMOVED } worker_remove_result;

static worker_remove_result worker_remove(grpc_pollset* pollset,
                                          grpc_pollset_worker* worker) {
  if (worker == pollset->root_worker) {
    if (worker == worker->next) {
      pollset->root_worker = nullptr;
      return EMPTIED;
    } else {
      pollset->root_worker = worker->next;
      worker->prev->next = worker->next;
      worker->next->prev = worker->prev;
      return NEW_ROOT;
    }
  } else {
    worker->prev->next = worker->next;
    worker->next->prev = worker->prev;
    return REMOVED;
  }
}

static size_t choose_neighborhood(void) {
  return (size_t)gpr_cpu_current_cpu() % g_num_neighborhoods;
}

static grpc_error* pollset_global_init(void) {
  gpr_tls_init(&g_current_thread_pollset);
  gpr_tls_init(&g_current_thread_worker);
  gpr_atm_no_barrier_store(&g_active_poller, 0);
  global_wakeup_fd.read_fd = -1;
  grpc_error* err = grpc_wakeup_fd_init(&global_wakeup_fd);
  if (err != GRPC_ERROR_NONE) return err;
  struct epoll_event ev;
  ev.events = (uint32_t)(EPOLLIN | EPOLLET);
  ev.data.ptr = &global_wakeup_fd;
  if (epoll_ctl(g_epoll_set.epfd, EPOLL_CTL_ADD, global_wakeup_fd.read_fd,
                &ev) != 0) {
    return GRPC_OS_ERROR(errno, "epoll_ctl");
  }
  g_num_neighborhoods = GPR_CLAMP(gpr_cpu_num_cores(), 1, MAX_NEIGHBORHOODS);
  g_neighborhoods = (pollset_neighborhood*)gpr_zalloc(sizeof(*g_neighborhoods) *
                                                      g_num_neighborhoods);
  for (size_t i = 0; i < g_num_neighborhoods; i++) {
    gpr_mu_init(&g_neighborhoods[i].mu);
  }
  return GRPC_ERROR_NONE;
}

static void pollset_global_shutdown(void) {
  gpr_tls_destroy(&g_current_thread_pollset);
  gpr_tls_destroy(&g_current_thread_worker);
  if (global_wakeup_fd.read_fd != -1) grpc_wakeup_fd_destroy(&global_wakeup_fd);
  for (size_t i = 0; i < g_num_neighborhoods; i++) {
    gpr_mu_destroy(&g_neighborhoods[i].mu);
  }
  gpr_free(g_neighborhoods);
}

static void pollset_init(grpc_pollset* pollset, gpr_mu** mu) {
  gpr_mu_init(&pollset->mu);
  *mu = &pollset->mu;
  pollset->neighborhood = &g_neighborhoods[choose_neighborhood()];
  pollset->reassigning_neighborhood = false;
  pollset->root_worker = nullptr;
  pollset->kicked_without_poller = false;
  pollset->seen_inactive = true;
  pollset->shutting_down = false;
  pollset->shutdown_closure = nullptr;
  pollset->begin_refs = 0;
  pollset->next = pollset->prev = nullptr;
}

static void pollset_destroy(grpc_exec_ctx* exec_ctx, grpc_pollset* pollset) {
  gpr_mu_lock(&pollset->mu);
  if (!pollset->seen_inactive) {
    pollset_neighborhood* neighborhood = pollset->neighborhood;
    gpr_mu_unlock(&pollset->mu);
  retry_lock_neighborhood:
    gpr_mu_lock(&neighborhood->mu);
    gpr_mu_lock(&pollset->mu);
    if (!pollset->seen_inactive) {
      if (pollset->neighborhood != neighborhood) {
        gpr_mu_unlock(&neighborhood->mu);
        neighborhood = pollset->neighborhood;
        gpr_mu_unlock(&pollset->mu);
        goto retry_lock_neighborhood;
      }
      pollset->prev->next = pollset->next;
      pollset->next->prev = pollset->prev;
      if (pollset == pollset->neighborhood->active_root) {
        pollset->neighborhood->active_root =
            pollset->next == pollset ? nullptr : pollset->next;
      }
    }
    gpr_mu_unlock(&pollset->neighborhood->mu);
  }
  gpr_mu_unlock(&pollset->mu);
  gpr_mu_destroy(&pollset->mu);
}

static grpc_error* pollset_kick_all(grpc_exec_ctx* exec_ctx,
                                    grpc_pollset* pollset) {
  GPR_TIMER_BEGIN("pollset_kick_all", 0);
  grpc_error* error = GRPC_ERROR_NONE;
  if (pollset->root_worker != nullptr) {
    grpc_pollset_worker* worker = pollset->root_worker;
    do {
      GRPC_STATS_INC_POLLSET_KICK(exec_ctx);
      switch (worker->state) {
        case KICKED:
          GRPC_STATS_INC_POLLSET_KICKED_AGAIN(exec_ctx);
          break;
        case UNKICKED:
          SET_KICK_STATE(worker, KICKED);
          if (worker->initialized_cv) {
            GRPC_STATS_INC_POLLSET_KICK_WAKEUP_CV(exec_ctx);
            gpr_cv_signal(&worker->cv);
          }
          break;
        case DESIGNATED_POLLER:
          GRPC_STATS_INC_POLLSET_KICK_WAKEUP_FD(exec_ctx);
          SET_KICK_STATE(worker, KICKED);
          append_error(&error, grpc_wakeup_fd_wakeup(&global_wakeup_fd),
                       "pollset_kick_all");
          break;
      }

      worker = worker->next;
    } while (worker != pollset->root_worker);
  }
  // TODO: sreek.  Check if we need to set 'kicked_without_poller' to true here
  // in the else case
  GPR_TIMER_END("pollset_kick_all", 0);
  return error;
}

static void pollset_maybe_finish_shutdown(grpc_exec_ctx* exec_ctx,
                                          grpc_pollset* pollset) {
  if (pollset->shutdown_closure != nullptr && pollset->root_worker == nullptr &&
      pollset->begin_refs == 0) {
    GPR_TIMER_MARK("pollset_finish_shutdown", 0);
    GRPC_CLOSURE_SCHED(exec_ctx, pollset->shutdown_closure, GRPC_ERROR_NONE);
    pollset->shutdown_closure = nullptr;
  }
}

static void pollset_shutdown(grpc_exec_ctx* exec_ctx, grpc_pollset* pollset,
                             grpc_closure* closure) {
  GPR_TIMER_BEGIN("pollset_shutdown", 0);
  GPR_ASSERT(pollset->shutdown_closure == nullptr);
  GPR_ASSERT(!pollset->shutting_down);
  pollset->shutdown_closure = closure;
  pollset->shutting_down = true;
  GRPC_LOG_IF_ERROR("pollset_shutdown", pollset_kick_all(exec_ctx, pollset));
  pollset_maybe_finish_shutdown(exec_ctx, pollset);
  GPR_TIMER_END("pollset_shutdown", 0);
}

static int poll_deadline_to_millis_timeout(grpc_exec_ctx* exec_ctx,
                                           grpc_millis millis) {
  if (millis == GRPC_MILLIS_INF_FUTURE) return -1;
  grpc_millis delta = millis - grpc_exec_ctx_now(exec_ctx);
  if (delta > INT_MAX) {
    return INT_MAX;
  } else if (delta < 0) {
    return 0;
  } else {
    return (int)delta;
  }
}

/* Process the epoll events found by do_epoll_wait() function.
   - g_epoll_set.cursor points to the index of the first event to be processed
   - This function then processes up-to MAX_EPOLL_EVENTS_PER_ITERATION and
     updates the g_epoll_set.cursor

   NOTE ON SYNCRHONIZATION: Similar to do_epoll_wait(), this function is only
   called by g_active_poller thread. So there is no need for synchronization
   when accessing fields in g_epoll_set */
static grpc_error* process_epoll_events(grpc_exec_ctx* exec_ctx,
                                        grpc_pollset* pollset) {
  static const char* err_desc = "process_events";
  grpc_error* error = GRPC_ERROR_NONE;

  GPR_TIMER_BEGIN("process_epoll_events", 0);
  long num_events = gpr_atm_acq_load(&g_epoll_set.num_events);
  long cursor = gpr_atm_acq_load(&g_epoll_set.cursor);
  for (int idx = 0;
       (idx < MAX_EPOLL_EVENTS_HANDLED_PER_ITERATION) && cursor != num_events;
       idx++) {
    long c = cursor++;
    struct epoll_event* ev = &g_epoll_set.events[c];
    void* data_ptr = ev->data.ptr;

    if (data_ptr == &global_wakeup_fd) {
      append_error(&error, grpc_wakeup_fd_consume_wakeup(&global_wakeup_fd),
                   err_desc);
    } else {
      grpc_fd* fd = (grpc_fd*)(data_ptr);
      bool cancel = (ev->events & (EPOLLERR | EPOLLHUP)) != 0;
      bool read_ev = (ev->events & (EPOLLIN | EPOLLPRI)) != 0;
      bool write_ev = (ev->events & EPOLLOUT) != 0;

      if (read_ev || cancel) {
        fd_become_readable(exec_ctx, fd, pollset);
      }

      if (write_ev || cancel) {
        fd_become_writable(exec_ctx, fd);
      }
    }
  }
  gpr_atm_rel_store(&g_epoll_set.cursor, cursor);
  GPR_TIMER_END("process_epoll_events", 0);
  return error;
}

/* Do epoll_wait and store the events in g_epoll_set.events field. This does not
   "process" any of the events yet; that is done in process_epoll_events().
   *See process_epoll_events() function for more details.

   NOTE ON SYNCHRONIZATION: At any point of time, only the g_active_poller
   (i.e the designated poller thread) will be calling this function. So there is
   no need for any synchronization when accesing fields in g_epoll_set */
static grpc_error* do_epoll_wait(grpc_exec_ctx* exec_ctx, grpc_pollset* ps,
                                 grpc_millis deadline) {
  GPR_TIMER_BEGIN("do_epoll_wait", 0);

  int r;
  int timeout = poll_deadline_to_millis_timeout(exec_ctx, deadline);
  if (timeout != 0) {
    GRPC_SCHEDULING_START_BLOCKING_REGION;
  }
  do {
    GRPC_STATS_INC_SYSCALL_POLL(exec_ctx);
    r = epoll_wait(g_epoll_set.epfd, g_epoll_set.events, MAX_EPOLL_EVENTS,
                   timeout);
  } while (r < 0 && errno == EINTR);
  if (timeout != 0) {
    GRPC_SCHEDULING_END_BLOCKING_REGION_WITH_EXEC_CTX(exec_ctx);
  }

  if (r < 0) return GRPC_OS_ERROR(errno, "epoll_wait");

  GRPC_STATS_INC_POLL_EVENTS_RETURNED(exec_ctx, r);

  if (GRPC_TRACER_ON(grpc_polling_trace)) {
    gpr_log(GPR_DEBUG, "ps: %p poll got %d events", ps, r);
  }

  gpr_atm_rel_store(&g_epoll_set.num_events, r);
  gpr_atm_rel_store(&g_epoll_set.cursor, 0);

  GPR_TIMER_END("do_epoll_wait", 0);
  return GRPC_ERROR_NONE;
}

static bool begin_worker(grpc_exec_ctx* exec_ctx, grpc_pollset* pollset,
                         grpc_pollset_worker* worker,
                         grpc_pollset_worker** worker_hdl,
                         grpc_millis deadline) {
  GPR_TIMER_BEGIN("begin_worker", 0);
  if (worker_hdl != nullptr) *worker_hdl = worker;
  worker->initialized_cv = false;
  SET_KICK_STATE(worker, UNKICKED);
  worker->schedule_on_end_work = (grpc_closure_list)GRPC_CLOSURE_LIST_INIT;
  pollset->begin_refs++;

  if (GRPC_TRACER_ON(grpc_polling_trace)) {
    gpr_log(GPR_ERROR, "PS:%p BEGIN_STARTS:%p", pollset, worker);
  }

  if (pollset->seen_inactive) {
    // pollset has been observed to be inactive, we need to move back to the
    // active list
    bool is_reassigning = false;
    if (!pollset->reassigning_neighborhood) {
      is_reassigning = true;
      pollset->reassigning_neighborhood = true;
      pollset->neighborhood = &g_neighborhoods[choose_neighborhood()];
    }
    pollset_neighborhood* neighborhood = pollset->neighborhood;
    gpr_mu_unlock(&pollset->mu);
  // pollset unlocked: state may change (even worker->kick_state)
  retry_lock_neighborhood:
    gpr_mu_lock(&neighborhood->mu);
    gpr_mu_lock(&pollset->mu);
    if (GRPC_TRACER_ON(grpc_polling_trace)) {
      gpr_log(GPR_ERROR, "PS:%p BEGIN_REORG:%p kick_state=%s is_reassigning=%d",
              pollset, worker, kick_state_string(worker->state),
              is_reassigning);
    }
    if (pollset->seen_inactive) {
      if (neighborhood != pollset->neighborhood) {
        gpr_mu_unlock(&neighborhood->mu);
        neighborhood = pollset->neighborhood;
        gpr_mu_unlock(&pollset->mu);
        goto retry_lock_neighborhood;
      }

      /* In the brief time we released the pollset locks above, the worker MAY
         have been kicked. In this case, the worker should get out of this
         pollset ASAP and hence this should neither add the pollset to
         neighborhood nor mark the pollset as active.

         On a side note, the only way a worker's kick state could have changed
         at this point is if it were "kicked specifically". Since the worker has
         not added itself to the pollset yet (by calling worker_insert()), it is
         not visible in the "kick any" path yet */
      if (worker->state == UNKICKED) {
        pollset->seen_inactive = false;
        if (neighborhood->active_root == nullptr) {
          neighborhood->active_root = pollset->next = pollset->prev = pollset;
          /* Make this the designated poller if there isn't one already */
          if (worker->state == UNKICKED &&
              gpr_atm_no_barrier_cas(&g_active_poller, 0, (gpr_atm)worker)) {
            SET_KICK_STATE(worker, DESIGNATED_POLLER);
          }
        } else {
          pollset->next = neighborhood->active_root;
          pollset->prev = pollset->next->prev;
          pollset->next->prev = pollset->prev->next = pollset;
        }
      }
    }
    if (is_reassigning) {
      GPR_ASSERT(pollset->reassigning_neighborhood);
      pollset->reassigning_neighborhood = false;
    }
    gpr_mu_unlock(&neighborhood->mu);
  }

  worker_insert(pollset, worker);
  pollset->begin_refs--;
  if (worker->state == UNKICKED && !pollset->kicked_without_poller) {
    GPR_ASSERT(gpr_atm_no_barrier_load(&g_active_poller) != (gpr_atm)worker);
    worker->initialized_cv = true;
    gpr_cv_init(&worker->cv);
    while (worker->state == UNKICKED && !pollset->shutting_down) {
      if (GRPC_TRACER_ON(grpc_polling_trace)) {
        gpr_log(GPR_ERROR, "PS:%p BEGIN_WAIT:%p kick_state=%s shutdown=%d",
                pollset, worker, kick_state_string(worker->state),
                pollset->shutting_down);
      }

      if (gpr_cv_wait(&worker->cv, &pollset->mu,
                      grpc_millis_to_timespec(deadline, GPR_CLOCK_REALTIME)) &&
          worker->state == UNKICKED) {
        /* If gpr_cv_wait returns true (i.e a timeout), pretend that the worker
           received a kick */
        SET_KICK_STATE(worker, KICKED);
      }
    }
    grpc_exec_ctx_invalidate_now(exec_ctx);
  }

  if (GRPC_TRACER_ON(grpc_polling_trace)) {
    gpr_log(GPR_ERROR,
            "PS:%p BEGIN_DONE:%p kick_state=%s shutdown=%d "
            "kicked_without_poller: %d",
            pollset, worker, kick_state_string(worker->state),
            pollset->shutting_down, pollset->kicked_without_poller);
  }

  /* We release pollset lock in this function at a couple of places:
   *   1. Briefly when assigning pollset to a neighborhood
   *   2. When doing gpr_cv_wait()
   * It is possible that 'kicked_without_poller' was set to true during (1) and
   * 'shutting_down' is set to true during (1) or (2). If either of them is
   * true, this worker cannot do polling */
  /* TODO(sreek): Perhaps there is a better way to handle kicked_without_poller
   * case; especially when the worker is the DESIGNATED_POLLER */

  if (pollset->kicked_without_poller) {
    pollset->kicked_without_poller = false;
    GPR_TIMER_END("begin_worker", 0);
    return false;
  }

  GPR_TIMER_END("begin_worker", 0);
  return worker->state == DESIGNATED_POLLER && !pollset->shutting_down;
}

static bool check_neighborhood_for_available_poller(
    grpc_exec_ctx* exec_ctx, pollset_neighborhood* neighborhood) {
  GPR_TIMER_BEGIN("check_neighborhood_for_available_poller", 0);
  bool found_worker = false;
  do {
    grpc_pollset* inspect = neighborhood->active_root;
    if (inspect == nullptr) {
      break;
    }
    gpr_mu_lock(&inspect->mu);
    GPR_ASSERT(!inspect->seen_inactive);
    grpc_pollset_worker* inspect_worker = inspect->root_worker;
    if (inspect_worker != nullptr) {
      do {
        switch (inspect_worker->state) {
          case UNKICKED:
            if (gpr_atm_no_barrier_cas(&g_active_poller, 0,
                                       (gpr_atm)inspect_worker)) {
              if (GRPC_TRACER_ON(grpc_polling_trace)) {
                gpr_log(GPR_DEBUG, " .. choose next poller to be %p",
                        inspect_worker);
              }
              SET_KICK_STATE(inspect_worker, DESIGNATED_POLLER);
              if (inspect_worker->initialized_cv) {
                GPR_TIMER_MARK("signal worker", 0);
                GRPC_STATS_INC_POLLSET_KICK_WAKEUP_CV(exec_ctx);
                gpr_cv_signal(&inspect_worker->cv);
              }
            } else {
              if (GRPC_TRACER_ON(grpc_polling_trace)) {
                gpr_log(GPR_DEBUG, " .. beaten to choose next poller");
              }
            }
            // even if we didn't win the cas, there's a worker, we can stop
            found_worker = true;
            break;
          case KICKED:
            break;
          case DESIGNATED_POLLER:
            found_worker = true;  // ok, so someone else found the worker, but
                                  // we'll accept that
            break;
        }
        inspect_worker = inspect_worker->next;
      } while (!found_worker && inspect_worker != inspect->root_worker);
    }
    if (!found_worker) {
      if (GRPC_TRACER_ON(grpc_polling_trace)) {
        gpr_log(GPR_DEBUG, " .. mark pollset %p inactive", inspect);
      }
      inspect->seen_inactive = true;
      if (inspect == neighborhood->active_root) {
        neighborhood->active_root =
            inspect->next == inspect ? nullptr : inspect->next;
      }
      inspect->next->prev = inspect->prev;
      inspect->prev->next = inspect->next;
      inspect->next = inspect->prev = nullptr;
    }
    gpr_mu_unlock(&inspect->mu);
  } while (!found_worker);
  GPR_TIMER_END("check_neighborhood_for_available_poller", 0);
  return found_worker;
}

static void end_worker(grpc_exec_ctx* exec_ctx, grpc_pollset* pollset,
                       grpc_pollset_worker* worker,
                       grpc_pollset_worker** worker_hdl) {
  GPR_TIMER_BEGIN("end_worker", 0);
  if (GRPC_TRACER_ON(grpc_polling_trace)) {
    gpr_log(GPR_DEBUG, "PS:%p END_WORKER:%p", pollset, worker);
  }
  if (worker_hdl != nullptr) *worker_hdl = nullptr;
  /* Make sure we appear kicked */
  SET_KICK_STATE(worker, KICKED);
  grpc_closure_list_move(&worker->schedule_on_end_work,
                         &exec_ctx->closure_list);
  if (gpr_atm_no_barrier_load(&g_active_poller) == (gpr_atm)worker) {
    if (worker->next != worker && worker->next->state == UNKICKED) {
      if (GRPC_TRACER_ON(grpc_polling_trace)) {
        gpr_log(GPR_DEBUG, " .. choose next poller to be peer %p", worker);
      }
      GPR_ASSERT(worker->next->initialized_cv);
      gpr_atm_no_barrier_store(&g_active_poller, (gpr_atm)worker->next);
      SET_KICK_STATE(worker->next, DESIGNATED_POLLER);
      GRPC_STATS_INC_POLLSET_KICK_WAKEUP_CV(exec_ctx);
      gpr_cv_signal(&worker->next->cv);
      if (grpc_exec_ctx_has_work(exec_ctx)) {
        gpr_mu_unlock(&pollset->mu);
        grpc_exec_ctx_flush(exec_ctx);
        gpr_mu_lock(&pollset->mu);
      }
    } else {
      gpr_atm_no_barrier_store(&g_active_poller, 0);
      size_t poller_neighborhood_idx =
          (size_t)(pollset->neighborhood - g_neighborhoods);
      gpr_mu_unlock(&pollset->mu);
      bool found_worker = false;
      bool scan_state[MAX_NEIGHBORHOODS];
      for (size_t i = 0; !found_worker && i < g_num_neighborhoods; i++) {
        pollset_neighborhood* neighborhood =
            &g_neighborhoods[(poller_neighborhood_idx + i) %
                             g_num_neighborhoods];
        if (gpr_mu_trylock(&neighborhood->mu)) {
          found_worker =
              check_neighborhood_for_available_poller(exec_ctx, neighborhood);
          gpr_mu_unlock(&neighborhood->mu);
          scan_state[i] = true;
        } else {
          scan_state[i] = false;
        }
      }
      for (size_t i = 0; !found_worker && i < g_num_neighborhoods; i++) {
        if (scan_state[i]) continue;
        pollset_neighborhood* neighborhood =
            &g_neighborhoods[(poller_neighborhood_idx + i) %
                             g_num_neighborhoods];
        gpr_mu_lock(&neighborhood->mu);
        found_worker =
            check_neighborhood_for_available_poller(exec_ctx, neighborhood);
        gpr_mu_unlock(&neighborhood->mu);
      }
      grpc_exec_ctx_flush(exec_ctx);
      gpr_mu_lock(&pollset->mu);
    }
  } else if (grpc_exec_ctx_has_work(exec_ctx)) {
    gpr_mu_unlock(&pollset->mu);
    grpc_exec_ctx_flush(exec_ctx);
    gpr_mu_lock(&pollset->mu);
  }
  if (worker->initialized_cv) {
    gpr_cv_destroy(&worker->cv);
  }
  if (GRPC_TRACER_ON(grpc_polling_trace)) {
    gpr_log(GPR_DEBUG, " .. remove worker");
  }
  if (EMPTIED == worker_remove(pollset, worker)) {
    pollset_maybe_finish_shutdown(exec_ctx, pollset);
  }
  GPR_ASSERT(gpr_atm_no_barrier_load(&g_active_poller) != (gpr_atm)worker);
  GPR_TIMER_END("end_worker", 0);
}

/* pollset->po.mu lock must be held by the caller before calling this.
   The function pollset_work() may temporarily release the lock (pollset->po.mu)
   during the course of its execution but it will always re-acquire the lock and
   ensure that it is held by the time the function returns */
static grpc_error* pollset_work(grpc_exec_ctx* exec_ctx, grpc_pollset* ps,
                                grpc_pollset_worker** worker_hdl,
                                grpc_millis deadline) {
  grpc_pollset_worker worker;
  grpc_error* error = GRPC_ERROR_NONE;
  static const char* err_desc = "pollset_work";
  GPR_TIMER_BEGIN("pollset_work", 0);
  if (ps->kicked_without_poller) {
    ps->kicked_without_poller = false;
    GPR_TIMER_END("pollset_work", 0);
    return GRPC_ERROR_NONE;
  }

  if (begin_worker(exec_ctx, ps, &worker, worker_hdl, deadline)) {
    gpr_tls_set(&g_current_thread_pollset, (intptr_t)ps);
    gpr_tls_set(&g_current_thread_worker, (intptr_t)&worker);
    GPR_ASSERT(!ps->shutting_down);
    GPR_ASSERT(!ps->seen_inactive);

    gpr_mu_unlock(&ps->mu); /* unlock */
    /* This is the designated polling thread at this point and should ideally do
       polling. However, if there are unprocessed events left from a previous
       call to do_epoll_wait(), skip calling epoll_wait() in this iteration and
       process the pending epoll events.

       The reason for decoupling do_epoll_wait and process_epoll_events is to
       better distrubute the work (i.e handling epoll events) across multiple
       threads

       process_epoll_events() returns very quickly: It just queues the work on
       exec_ctx but does not execute it (the actual exectution or more
       accurately grpc_exec_ctx_flush() happens in end_worker() AFTER selecting
       a designated poller). So we are not waiting long periods without a
       designated poller */
    if (gpr_atm_acq_load(&g_epoll_set.cursor) ==
        gpr_atm_acq_load(&g_epoll_set.num_events)) {
      append_error(&error, do_epoll_wait(exec_ctx, ps, deadline), err_desc);
    }
    append_error(&error, process_epoll_events(exec_ctx, ps), err_desc);

    gpr_mu_lock(&ps->mu); /* lock */

    gpr_tls_set(&g_current_thread_worker, 0);
  } else {
    gpr_tls_set(&g_current_thread_pollset, (intptr_t)ps);
  }
  end_worker(exec_ctx, ps, &worker, worker_hdl);

  gpr_tls_set(&g_current_thread_pollset, 0);
  GPR_TIMER_END("pollset_work", 0);
  return error;
}

static grpc_error* pollset_kick(grpc_exec_ctx* exec_ctx, grpc_pollset* pollset,
                                grpc_pollset_worker* specific_worker) {
  GPR_TIMER_BEGIN("pollset_kick", 0);
  GRPC_STATS_INC_POLLSET_KICK(exec_ctx);
  grpc_error* ret_err = GRPC_ERROR_NONE;
  if (GRPC_TRACER_ON(grpc_polling_trace)) {
    gpr_strvec log;
    gpr_strvec_init(&log);
    char* tmp;
    gpr_asprintf(&tmp, "PS:%p KICK:%p curps=%p curworker=%p root=%p", pollset,
                 specific_worker, (void*)gpr_tls_get(&g_current_thread_pollset),
                 (void*)gpr_tls_get(&g_current_thread_worker),
                 pollset->root_worker);
    gpr_strvec_add(&log, tmp);
    if (pollset->root_worker != nullptr) {
      gpr_asprintf(&tmp, " {kick_state=%s next=%p {kick_state=%s}}",
                   kick_state_string(pollset->root_worker->state),
                   pollset->root_worker->next,
                   kick_state_string(pollset->root_worker->next->state));
      gpr_strvec_add(&log, tmp);
    }
    if (specific_worker != nullptr) {
      gpr_asprintf(&tmp, " worker_kick_state=%s",
                   kick_state_string(specific_worker->state));
      gpr_strvec_add(&log, tmp);
    }
    tmp = gpr_strvec_flatten(&log, nullptr);
    gpr_strvec_destroy(&log);
    gpr_log(GPR_ERROR, "%s", tmp);
    gpr_free(tmp);
  }

  if (specific_worker == nullptr) {
    if (gpr_tls_get(&g_current_thread_pollset) != (intptr_t)pollset) {
      grpc_pollset_worker* root_worker = pollset->root_worker;
      if (root_worker == nullptr) {
        GRPC_STATS_INC_POLLSET_KICKED_WITHOUT_POLLER(exec_ctx);
        pollset->kicked_without_poller = true;
        if (GRPC_TRACER_ON(grpc_polling_trace)) {
          gpr_log(GPR_ERROR, " .. kicked_without_poller");
        }
        goto done;
      }
      grpc_pollset_worker* next_worker = root_worker->next;
      if (root_worker->state == KICKED) {
        GRPC_STATS_INC_POLLSET_KICKED_AGAIN(exec_ctx);
        if (GRPC_TRACER_ON(grpc_polling_trace)) {
          gpr_log(GPR_ERROR, " .. already kicked %p", root_worker);
        }
        SET_KICK_STATE(root_worker, KICKED);
        goto done;
      } else if (next_worker->state == KICKED) {
        GRPC_STATS_INC_POLLSET_KICKED_AGAIN(exec_ctx);
        if (GRPC_TRACER_ON(grpc_polling_trace)) {
          gpr_log(GPR_ERROR, " .. already kicked %p", next_worker);
        }
        SET_KICK_STATE(next_worker, KICKED);
        goto done;
      } else if (root_worker ==
                     next_worker &&  // only try and wake up a poller if
                                     // there is no next worker
                 root_worker == (grpc_pollset_worker*)gpr_atm_no_barrier_load(
                                    &g_active_poller)) {
        GRPC_STATS_INC_POLLSET_KICK_WAKEUP_FD(exec_ctx);
        if (GRPC_TRACER_ON(grpc_polling_trace)) {
          gpr_log(GPR_ERROR, " .. kicked %p", root_worker);
        }
        SET_KICK_STATE(root_worker, KICKED);
        ret_err = grpc_wakeup_fd_wakeup(&global_wakeup_fd);
        goto done;
      } else if (next_worker->state == UNKICKED) {
        GRPC_STATS_INC_POLLSET_KICK_WAKEUP_CV(exec_ctx);
        if (GRPC_TRACER_ON(grpc_polling_trace)) {
          gpr_log(GPR_ERROR, " .. kicked %p", next_worker);
        }
        GPR_ASSERT(next_worker->initialized_cv);
        SET_KICK_STATE(next_worker, KICKED);
        gpr_cv_signal(&next_worker->cv);
        goto done;
      } else if (next_worker->state == DESIGNATED_POLLER) {
        if (root_worker->state != DESIGNATED_POLLER) {
          if (GRPC_TRACER_ON(grpc_polling_trace)) {
            gpr_log(
                GPR_ERROR,
                " .. kicked root non-poller %p (initialized_cv=%d) (poller=%p)",
                root_worker, root_worker->initialized_cv, next_worker);
          }
          SET_KICK_STATE(root_worker, KICKED);
          if (root_worker->initialized_cv) {
            GRPC_STATS_INC_POLLSET_KICK_WAKEUP_CV(exec_ctx);
            gpr_cv_signal(&root_worker->cv);
          }
          goto done;
        } else {
          GRPC_STATS_INC_POLLSET_KICK_WAKEUP_FD(exec_ctx);
          if (GRPC_TRACER_ON(grpc_polling_trace)) {
            gpr_log(GPR_ERROR, " .. non-root poller %p (root=%p)", next_worker,
                    root_worker);
          }
          SET_KICK_STATE(next_worker, KICKED);
          ret_err = grpc_wakeup_fd_wakeup(&global_wakeup_fd);
          goto done;
        }
      } else {
        GRPC_STATS_INC_POLLSET_KICKED_AGAIN(exec_ctx);
        GPR_ASSERT(next_worker->state == KICKED);
        SET_KICK_STATE(next_worker, KICKED);
        goto done;
      }
    } else {
      GRPC_STATS_INC_POLLSET_KICK_OWN_THREAD(exec_ctx);
      if (GRPC_TRACER_ON(grpc_polling_trace)) {
        gpr_log(GPR_ERROR, " .. kicked while waking up");
      }
      goto done;
    }

    GPR_UNREACHABLE_CODE(goto done);
  }

  if (specific_worker->state == KICKED) {
    if (GRPC_TRACER_ON(grpc_polling_trace)) {
      gpr_log(GPR_ERROR, " .. specific worker already kicked");
    }
    goto done;
  } else if (gpr_tls_get(&g_current_thread_worker) ==
             (intptr_t)specific_worker) {
    GRPC_STATS_INC_POLLSET_KICK_OWN_THREAD(exec_ctx);
    if (GRPC_TRACER_ON(grpc_polling_trace)) {
      gpr_log(GPR_ERROR, " .. mark %p kicked", specific_worker);
    }
    SET_KICK_STATE(specific_worker, KICKED);
    goto done;
  } else if (specific_worker ==
             (grpc_pollset_worker*)gpr_atm_no_barrier_load(&g_active_poller)) {
    GRPC_STATS_INC_POLLSET_KICK_WAKEUP_FD(exec_ctx);
    if (GRPC_TRACER_ON(grpc_polling_trace)) {
      gpr_log(GPR_ERROR, " .. kick active poller");
    }
    SET_KICK_STATE(specific_worker, KICKED);
    ret_err = grpc_wakeup_fd_wakeup(&global_wakeup_fd);
    goto done;
  } else if (specific_worker->initialized_cv) {
    GRPC_STATS_INC_POLLSET_KICK_WAKEUP_CV(exec_ctx);
    if (GRPC_TRACER_ON(grpc_polling_trace)) {
      gpr_log(GPR_ERROR, " .. kick waiting worker");
    }
    SET_KICK_STATE(specific_worker, KICKED);
    gpr_cv_signal(&specific_worker->cv);
    goto done;
  } else {
    GRPC_STATS_INC_POLLSET_KICKED_AGAIN(exec_ctx);
    if (GRPC_TRACER_ON(grpc_polling_trace)) {
      gpr_log(GPR_ERROR, " .. kick non-waiting worker");
    }
    SET_KICK_STATE(specific_worker, KICKED);
    goto done;
  }
done:
  GPR_TIMER_END("pollset_kick", 0);
  return ret_err;
}

static void pollset_add_fd(grpc_exec_ctx* exec_ctx, grpc_pollset* pollset,
                           grpc_fd* fd) {}

/*******************************************************************************
 * Pollset-set Definitions
 */

static grpc_pollset_set* pollset_set_create(void) {
  return (grpc_pollset_set*)((intptr_t)0xdeafbeef);
}

static void pollset_set_destroy(grpc_exec_ctx* exec_ctx,
                                grpc_pollset_set* pss) {}

static void pollset_set_add_fd(grpc_exec_ctx* exec_ctx, grpc_pollset_set* pss,
                               grpc_fd* fd) {}

static void pollset_set_del_fd(grpc_exec_ctx* exec_ctx, grpc_pollset_set* pss,
                               grpc_fd* fd) {}

static void pollset_set_add_pollset(grpc_exec_ctx* exec_ctx,
                                    grpc_pollset_set* pss, grpc_pollset* ps) {}

static void pollset_set_del_pollset(grpc_exec_ctx* exec_ctx,
                                    grpc_pollset_set* pss, grpc_pollset* ps) {}

static void pollset_set_add_pollset_set(grpc_exec_ctx* exec_ctx,
                                        grpc_pollset_set* bag,
                                        grpc_pollset_set* item) {}

static void pollset_set_del_pollset_set(grpc_exec_ctx* exec_ctx,
                                        grpc_pollset_set* bag,
                                        grpc_pollset_set* item) {}

/*******************************************************************************
 * Event engine binding
 */

static void shutdown_engine(void) {
  fd_global_shutdown();
  pollset_global_shutdown();
  epoll_set_shutdown();
}

static const grpc_event_engine_vtable vtable = {
    sizeof(grpc_pollset),

    fd_create,
    fd_wrapped_fd,
    fd_orphan,
    fd_shutdown,
    fd_notify_on_read,
    fd_notify_on_write,
    fd_is_shutdown,
    fd_get_read_notifier_pollset,

    pollset_init,
    pollset_shutdown,
    pollset_destroy,
    pollset_work,
    pollset_kick,
    pollset_add_fd,

    pollset_set_create,
    pollset_set_destroy,
    pollset_set_add_pollset,
    pollset_set_del_pollset,
    pollset_set_add_pollset_set,
    pollset_set_del_pollset_set,
    pollset_set_add_fd,
    pollset_set_del_fd,

    shutdown_engine,
};

/* It is possible that GLIBC has epoll but the underlying kernel doesn't.
 * Create epoll_fd (epoll_set_init() takes care of that) to make sure epoll
 * support is available */
const grpc_event_engine_vtable* grpc_init_epoll1_linux(bool explicit_request) {
  if (!grpc_has_wakeup_fd()) {
<<<<<<< HEAD
    return nullptr;
=======
    gpr_log(GPR_ERROR, "Skipping epoll1 because of no wakeup fd.");
    return NULL;
>>>>>>> 8f1e27fa
  }

  if (!epoll_set_init()) {
    return nullptr;
  }

  fd_global_init();

  if (!GRPC_LOG_IF_ERROR("pollset_global_init", pollset_global_init())) {
    fd_global_shutdown();
    epoll_set_shutdown();
    return nullptr;
  }

  return &vtable;
}

#else /* defined(GRPC_LINUX_EPOLL) */
#if defined(GRPC_POSIX_SOCKET)
#include "src/core/lib/iomgr/ev_epoll1_linux.h"
/* If GRPC_LINUX_EPOLL is not defined, it means epoll is not available. Return
 * NULL */
const grpc_event_engine_vtable* grpc_init_epoll1_linux(bool explicit_request) {
  gpr_log(GPR_ERROR,
          "Skipping epoll1 becuase GRPC_LINUX_EPOLL is not defined.");
  return NULL;
}
#endif /* defined(GRPC_POSIX_SOCKET) */
#endif /* !defined(GRPC_LINUX_EPOLL) */<|MERGE_RESOLUTION|>--- conflicted
+++ resolved
@@ -1231,12 +1231,8 @@
  * support is available */
 const grpc_event_engine_vtable* grpc_init_epoll1_linux(bool explicit_request) {
   if (!grpc_has_wakeup_fd()) {
-<<<<<<< HEAD
+    gpr_log(GPR_ERROR, "Skipping epoll1 because of no wakeup fd.");
     return nullptr;
-=======
-    gpr_log(GPR_ERROR, "Skipping epoll1 because of no wakeup fd.");
-    return NULL;
->>>>>>> 8f1e27fa
   }
 
   if (!epoll_set_init()) {
