--- conflicted
+++ resolved
@@ -204,13 +204,8 @@
   }
 }
 
-<<<<<<< HEAD
 static void notify_on_read(grpc_tcp* tcp) {
-  if (GRPC_TRACER_ON(grpc_tcp_trace)) {
-=======
-static void notify_on_read(grpc_exec_ctx* exec_ctx, grpc_tcp* tcp) {
-  if (grpc_tcp_trace.enabled()) {
->>>>>>> d88421a9
+  if (grpc_tcp_trace.enabled()) {
     gpr_log(GPR_DEBUG, "TCP:%p notify_on_read", tcp);
   }
   GRPC_CLOSURE_INIT(&tcp->read_done_closure, tcp_handle_read, tcp,
@@ -218,13 +213,8 @@
   grpc_fd_notify_on_read(tcp->em_fd, &tcp->read_done_closure);
 }
 
-<<<<<<< HEAD
 static void notify_on_write(grpc_tcp* tcp) {
-  if (GRPC_TRACER_ON(grpc_tcp_trace)) {
-=======
-static void notify_on_write(grpc_exec_ctx* exec_ctx, grpc_tcp* tcp) {
-  if (grpc_tcp_trace.enabled()) {
->>>>>>> d88421a9
+  if (grpc_tcp_trace.enabled()) {
     gpr_log(GPR_DEBUG, "TCP:%p notify_on_write", tcp);
   }
   cover_self(tcp);
@@ -234,14 +224,8 @@
   grpc_fd_notify_on_write(tcp->em_fd, &tcp->write_done_closure);
 }
 
-<<<<<<< HEAD
 static void tcp_drop_uncovered_then_handle_write(void* arg, grpc_error* error) {
-  if (GRPC_TRACER_ON(grpc_tcp_trace)) {
-=======
-static void tcp_drop_uncovered_then_handle_write(grpc_exec_ctx* exec_ctx,
-                                                 void* arg, grpc_error* error) {
-  if (grpc_tcp_trace.enabled()) {
->>>>>>> d88421a9
+  if (grpc_tcp_trace.enabled()) {
     gpr_log(GPR_DEBUG, "TCP:%p got_write: %s", arg, grpc_error_string(error));
   }
   drop_uncovered((grpc_tcp*)arg);
@@ -312,15 +296,9 @@
 #ifndef NDEBUG
 #define TCP_UNREF(tcp, reason) tcp_unref((tcp), (reason), __FILE__, __LINE__)
 #define TCP_REF(tcp, reason) tcp_ref((tcp), (reason), __FILE__, __LINE__)
-<<<<<<< HEAD
 static void tcp_unref(grpc_tcp* tcp, const char* reason, const char* file,
                       int line) {
-  if (GRPC_TRACER_ON(grpc_tcp_trace)) {
-=======
-static void tcp_unref(grpc_exec_ctx* exec_ctx, grpc_tcp* tcp,
-                      const char* reason, const char* file, int line) {
-  if (grpc_tcp_trace.enabled()) {
->>>>>>> d88421a9
+  if (grpc_tcp_trace.enabled()) {
     gpr_atm val = gpr_atm_no_barrier_load(&tcp->refcount.count);
     gpr_log(file, line, GPR_LOG_SEVERITY_DEBUG,
             "TCP unref %p : %s %" PRIdPTR " -> %" PRIdPTR, tcp, reason, val,
@@ -583,20 +561,18 @@
         // point
         for (size_t idx = 0; idx < unwind_slice_idx; ++idx) {
           grpc_slice_unref_internal(
-              exec_ctx, grpc_slice_buffer_take_first(tcp->outgoing_buffer));
+              grpc_slice_buffer_take_first(tcp->outgoing_buffer));
         }
         return false;
       } else if (errno == EPIPE) {
         *error = grpc_error_set_int(GRPC_OS_ERROR(errno, "sendmsg"),
                                     GRPC_ERROR_INT_GRPC_STATUS,
                                     GRPC_STATUS_UNAVAILABLE);
-        grpc_slice_buffer_reset_and_unref_internal(exec_ctx,
-                                                   tcp->outgoing_buffer);
+        grpc_slice_buffer_reset_and_unref_internal(tcp->outgoing_buffer);
         return true;
       } else {
         *error = tcp_annotate_error(GRPC_OS_ERROR(errno, "sendmsg"), tcp);
-        grpc_slice_buffer_reset_and_unref_internal(exec_ctx,
-                                                   tcp->outgoing_buffer);
+        grpc_slice_buffer_reset_and_unref_internal(tcp->outgoing_buffer);
         return true;
       }
     }
@@ -619,8 +595,7 @@
 
     if (outgoing_slice_idx == tcp->outgoing_buffer->count) {
       *error = GRPC_ERROR_NONE;
-      grpc_slice_buffer_reset_and_unref_internal(exec_ctx,
-                                                 tcp->outgoing_buffer);
+      grpc_slice_buffer_reset_and_unref_internal(tcp->outgoing_buffer);
       return true;
     }
   }
@@ -638,13 +613,8 @@
     return;
   }
 
-<<<<<<< HEAD
   if (!tcp_flush(tcp, &error)) {
-    if (GRPC_TRACER_ON(grpc_tcp_trace)) {
-=======
-  if (!tcp_flush(exec_ctx, tcp, &error)) {
-    if (grpc_tcp_trace.enabled()) {
->>>>>>> d88421a9
+    if (grpc_tcp_trace.enabled()) {
       gpr_log(GPR_DEBUG, "write: delayed");
     }
     notify_on_write(tcp);
