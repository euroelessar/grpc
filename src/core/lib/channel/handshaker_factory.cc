/*
 *
 * Copyright 2016 gRPC authors.
 *
 * Licensed under the Apache License, Version 2.0 (the "License");
 * you may not use this file except in compliance with the License.
 * You may obtain a copy of the License at
 *
 *     http://www.apache.org/licenses/LICENSE-2.0
 *
 * Unless required by applicable law or agreed to in writing, software
 * distributed under the License is distributed on an "AS IS" BASIS,
 * WITHOUT WARRANTIES OR CONDITIONS OF ANY KIND, either express or implied.
 * See the License for the specific language governing permissions and
 * limitations under the License.
 *
 */

#include "src/core/lib/channel/handshaker_factory.h"

#include <grpc/support/log.h>

void grpc_handshaker_factory_add_handshakers(
<<<<<<< HEAD
    grpc_handshaker_factory* handshaker_factory, const grpc_channel_args* args,
    grpc_handshake_manager* handshake_mgr) {
  if (handshaker_factory != NULL) {
    GPR_ASSERT(handshaker_factory->vtable != NULL);
    handshaker_factory->vtable->add_handshakers(handshaker_factory, args,
                                                handshake_mgr);
=======
    grpc_exec_ctx* exec_ctx, grpc_handshaker_factory* handshaker_factory,
    const grpc_channel_args* args, grpc_handshake_manager* handshake_mgr) {
  if (handshaker_factory != nullptr) {
    GPR_ASSERT(handshaker_factory->vtable != nullptr);
    handshaker_factory->vtable->add_handshakers(exec_ctx, handshaker_factory,
                                                args, handshake_mgr);
>>>>>>> 82c8f945
  }
}

void grpc_handshaker_factory_destroy(
<<<<<<< HEAD
    grpc_handshaker_factory* handshaker_factory) {
  if (handshaker_factory != NULL) {
    GPR_ASSERT(handshaker_factory->vtable != NULL);
    handshaker_factory->vtable->destroy(handshaker_factory);
=======
    grpc_exec_ctx* exec_ctx, grpc_handshaker_factory* handshaker_factory) {
  if (handshaker_factory != nullptr) {
    GPR_ASSERT(handshaker_factory->vtable != nullptr);
    handshaker_factory->vtable->destroy(exec_ctx, handshaker_factory);
>>>>>>> 82c8f945
  }
}<|MERGE_RESOLUTION|>--- conflicted
+++ resolved
@@ -21,35 +21,19 @@
 #include <grpc/support/log.h>
 
 void grpc_handshaker_factory_add_handshakers(
-<<<<<<< HEAD
     grpc_handshaker_factory* handshaker_factory, const grpc_channel_args* args,
     grpc_handshake_manager* handshake_mgr) {
-  if (handshaker_factory != NULL) {
-    GPR_ASSERT(handshaker_factory->vtable != NULL);
+  if (handshaker_factory != nullptr) {
+    GPR_ASSERT(handshaker_factory->vtable != nullptr);
     handshaker_factory->vtable->add_handshakers(handshaker_factory, args,
                                                 handshake_mgr);
-=======
-    grpc_exec_ctx* exec_ctx, grpc_handshaker_factory* handshaker_factory,
-    const grpc_channel_args* args, grpc_handshake_manager* handshake_mgr) {
-  if (handshaker_factory != nullptr) {
-    GPR_ASSERT(handshaker_factory->vtable != nullptr);
-    handshaker_factory->vtable->add_handshakers(exec_ctx, handshaker_factory,
-                                                args, handshake_mgr);
->>>>>>> 82c8f945
   }
 }
 
 void grpc_handshaker_factory_destroy(
-<<<<<<< HEAD
     grpc_handshaker_factory* handshaker_factory) {
-  if (handshaker_factory != NULL) {
-    GPR_ASSERT(handshaker_factory->vtable != NULL);
-    handshaker_factory->vtable->destroy(handshaker_factory);
-=======
-    grpc_exec_ctx* exec_ctx, grpc_handshaker_factory* handshaker_factory) {
   if (handshaker_factory != nullptr) {
     GPR_ASSERT(handshaker_factory->vtable != nullptr);
-    handshaker_factory->vtable->destroy(exec_ctx, handshaker_factory);
->>>>>>> 82c8f945
+    handshaker_factory->vtable->destroy(handshaker_factory);
   }
 }