--- conflicted
+++ resolved
@@ -181,12 +181,6 @@
   // ask CallCountingHelper to populate trace and call count data.
   call_counter_.PopulateCallCounts(json);
   json = top_level_json;
-<<<<<<< HEAD
-  // template method. Child classes may override this to add their specific
-  // functionality.
-  PopulateSockets(json);
-=======
->>>>>>> 107d10ea
   return top_level_json;
 }
 
