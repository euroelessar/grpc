--- conflicted
+++ resolved
@@ -283,16 +283,11 @@
       }
       var client_batch = {};
       var message = serialize(argument);
-<<<<<<< HEAD
-      message.grpcWriteFlags = options.flags;
+      if (options) {
+        message.grpcWriteFlags = options.flags;
+      }
       client_batch[grpc.opType.SEND_INITIAL_METADATA] =
           metadata._getCoreRepresentation();
-=======
-      if (options) {
-        message.grpcWriteFlags = options.flags;
-      }
-      client_batch[grpc.opType.SEND_INITIAL_METADATA] = metadata;
->>>>>>> fa266cad
       client_batch[grpc.opType.SEND_MESSAGE] = message;
       client_batch[grpc.opType.SEND_CLOSE_FROM_CLIENT] = true;
       client_batch[grpc.opType.RECV_INITIAL_METADATA] = true;
@@ -436,16 +431,11 @@
       }
       var start_batch = {};
       var message = serialize(argument);
-<<<<<<< HEAD
-      message.grpcWriteFlags = options.flags;
+      if (options) {
+        message.grpcWriteFlags = options.flags;
+      }
       start_batch[grpc.opType.SEND_INITIAL_METADATA] =
           metadata._getCoreRepresentation();
-=======
-      if (options) {
-        message.grpcWriteFlags = options.flags;
-      }
-      start_batch[grpc.opType.SEND_INITIAL_METADATA] = metadata;
->>>>>>> fa266cad
       start_batch[grpc.opType.RECV_INITIAL_METADATA] = true;
       start_batch[grpc.opType.SEND_MESSAGE] = message;
       start_batch[grpc.opType.SEND_CLOSE_FROM_CLIENT] = true;
