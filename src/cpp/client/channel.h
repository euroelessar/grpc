/*
 *
 * Copyright 2014, Google Inc.
 * All rights reserved.
 *
 * Redistribution and use in source and binary forms, with or without
 * modification, are permitted provided that the following conditions are
 * met:
 *
 *     * Redistributions of source code must retain the above copyright
 * notice, this list of conditions and the following disclaimer.
 *     * Redistributions in binary form must reproduce the above
 * copyright notice, this list of conditions and the following disclaimer
 * in the documentation and/or other materials provided with the
 * distribution.
 *     * Neither the name of Google Inc. nor the names of its
 * contributors may be used to endorse or promote products derived from
 * this software without specific prior written permission.
 *
 * THIS SOFTWARE IS PROVIDED BY THE COPYRIGHT HOLDERS AND CONTRIBUTORS
 * "AS IS" AND ANY EXPRESS OR IMPLIED WARRANTIES, INCLUDING, BUT NOT
 * LIMITED TO, THE IMPLIED WARRANTIES OF MERCHANTABILITY AND FITNESS FOR
 * A PARTICULAR PURPOSE ARE DISCLAIMED. IN NO EVENT SHALL THE COPYRIGHT
 * OWNER OR CONTRIBUTORS BE LIABLE FOR ANY DIRECT, INDIRECT, INCIDENTAL,
 * SPECIAL, EXEMPLARY, OR CONSEQUENTIAL DAMAGES (INCLUDING, BUT NOT
 * LIMITED TO, PROCUREMENT OF SUBSTITUTE GOODS OR SERVICES; LOSS OF USE,
 * DATA, OR PROFITS; OR BUSINESS INTERRUPTION) HOWEVER CAUSED AND ON ANY
 * THEORY OF LIABILITY, WHETHER IN CONTRACT, STRICT LIABILITY, OR TORT
 * (INCLUDING NEGLIGENCE OR OTHERWISE) ARISING IN ANY WAY OUT OF THE USE
 * OF THIS SOFTWARE, EVEN IF ADVISED OF THE POSSIBILITY OF SUCH DAMAGE.
 *
 */

#ifndef __GRPCPP_INTERNAL_CLIENT_CHANNEL_H__
#define __GRPCPP_INTERNAL_CLIENT_CHANNEL_H__

#include <memory>

#include <grpc++/channel_interface.h>
#include <grpc++/config.h>

struct grpc_channel;

namespace grpc {
class Call;
class CallOpBuffer;
class ChannelArguments;
class CompletionQueue;
class Credentials;
class StreamContextInterface;

class Channel final : public ChannelInterface {
 public:
  Channel(const grpc::string &target, const ChannelArguments &args);
  Channel(const grpc::string &target, const std::unique_ptr<Credentials> &creds,
          const ChannelArguments &args);

  ~Channel() override;

  virtual Call CreateCall(const RpcMethod &method, ClientContext *context,
                          CompletionQueue *cq) override;
<<<<<<< HEAD
  virtual void PerformOpsOnCall(CallOpBuffer *ops,
                                Call *call) override;
=======
  virtual void PerformOpsOnCall(CallOpBuffer *ops, Call *call) override;
>>>>>>> 573523f1

 private:
  const grpc::string target_;
  grpc_channel *c_channel_;  // owned
};

}  // namespace grpc

#endif  // __GRPCPP_INTERNAL_CLIENT_CHANNEL_H__<|MERGE_RESOLUTION|>--- conflicted
+++ resolved
@@ -59,12 +59,7 @@
 
   virtual Call CreateCall(const RpcMethod &method, ClientContext *context,
                           CompletionQueue *cq) override;
-<<<<<<< HEAD
-  virtual void PerformOpsOnCall(CallOpBuffer *ops,
-                                Call *call) override;
-=======
   virtual void PerformOpsOnCall(CallOpBuffer *ops, Call *call) override;
->>>>>>> 573523f1
 
  private:
   const grpc::string target_;
