--- conflicted
+++ resolved
@@ -58,15 +58,9 @@
     <ClCompile Include="$(SolutionDir)\..\src\core\lib\iomgr\endpoint_pair_windows.c">
       <Filter>src\core\lib\iomgr</Filter>
     </ClCompile>
-<<<<<<< HEAD
     <ClCompile Include="$(SolutionDir)\..\src\core\lib\iomgr\error.c">
       <Filter>src\core\lib\iomgr</Filter>
     </ClCompile>
-    <ClCompile Include="$(SolutionDir)\..\src\core\lib\iomgr\ev_poll_and_epoll_posix.c">
-      <Filter>src\core\lib\iomgr</Filter>
-    </ClCompile>
-=======
->>>>>>> 6db0232c
     <ClCompile Include="$(SolutionDir)\..\src\core\lib\iomgr\ev_poll_posix.c">
       <Filter>src\core\lib\iomgr</Filter>
     </ClCompile>
@@ -584,15 +578,9 @@
     <ClInclude Include="$(SolutionDir)\..\src\core\lib\iomgr\endpoint_pair.h">
       <Filter>src\core\lib\iomgr</Filter>
     </ClInclude>
-<<<<<<< HEAD
     <ClInclude Include="$(SolutionDir)\..\src\core\lib\iomgr\error.h">
       <Filter>src\core\lib\iomgr</Filter>
     </ClInclude>
-    <ClInclude Include="$(SolutionDir)\..\src\core\lib\iomgr\ev_poll_and_epoll_posix.h">
-      <Filter>src\core\lib\iomgr</Filter>
-    </ClInclude>
-=======
->>>>>>> 6db0232c
     <ClInclude Include="$(SolutionDir)\..\src\core\lib\iomgr\ev_poll_posix.h">
       <Filter>src\core\lib\iomgr</Filter>
     </ClInclude>
