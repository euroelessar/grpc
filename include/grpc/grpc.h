--- conflicted
+++ resolved
@@ -127,20 +127,17 @@
 /** Initial sequence number for http2 transports */
 #define GRPC_ARG_HTTP2_INITIAL_SEQUENCE_NUMBER \
   "grpc.http2.initial_sequence_number"
-<<<<<<< HEAD
 /** Amount to read ahead on individual streams. Defaults to 64kb, larger
     values can help throughput on high-latency connections.
     NOTE: at some point we'd like to auto-tune this, and this parameter
     will become a no-op. */
 #define GRPC_ARG_HTTP2_STREAM_LOOKAHEAD_BYTES "grpc.http2.lookahead_bytes"
-=======
 /** How much memory to use for hpack decoding */
 #define GRPC_ARG_HTTP2_HPACK_TABLE_SIZE_DECODER \
   "grpc.http2.hpack_table_size.decoder"
 /** How much memory to use for hpack encoding */
 #define GRPC_ARG_HTTP2_HPACK_TABLE_SIZE_ENCODER \
   "grpc.http2.hpack_table_size.encoder"
->>>>>>> 4526d45a
 /** Default authority to pass if none specified on call construction */
 #define GRPC_ARG_DEFAULT_AUTHORITY "grpc.default_authority"
 /** Primary user agent: goes at the start of the user-agent metadata
