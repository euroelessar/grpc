%YAML 1.2
--- |
  # GRPC global makefile
  # This currently builds C and C++ code.
  # This file has been automatically generated from a template file.
  # Please look at the templates directory instead.
  # This file can be regenerated from the template by running
  # tools/buildgen/generate_projects.sh

  # Copyright 2015-2016, Google Inc.
  # All rights reserved.
  #
  # Redistribution and use in source and binary forms, with or without
  # modification, are permitted provided that the following conditions are
  # met:
  #
  #     * Redistributions of source code must retain the above copyright
  # notice, this list of conditions and the following disclaimer.
  #     * Redistributions in binary form must reproduce the above
  # copyright notice, this list of conditions and the following disclaimer
  # in the documentation and/or other materials provided with the
  # distribution.
  #     * Neither the name of Google Inc. nor the names of its
  # contributors may be used to endorse or promote products derived from
  # this software without specific prior written permission.
  #
  # THIS SOFTWARE IS PROVIDED BY THE COPYRIGHT HOLDERS AND CONTRIBUTORS
  # "AS IS" AND ANY EXPRESS OR IMPLIED WARRANTIES, INCLUDING, BUT NOT
  # LIMITED TO, THE IMPLIED WARRANTIES OF MERCHANTABILITY AND FITNESS FOR
  # A PARTICULAR PURPOSE ARE DISCLAIMED. IN NO EVENT SHALL THE COPYRIGHT
  # OWNER OR CONTRIBUTORS BE LIABLE FOR ANY DIRECT, INDIRECT, INCIDENTAL,
  # SPECIAL, EXEMPLARY, OR CONSEQUENTIAL DAMAGES (INCLUDING, BUT NOT
  # LIMITED TO, PROCUREMENT OF SUBSTITUTE GOODS OR SERVICES; LOSS OF USE,
  # DATA, OR PROFITS; OR BUSINESS INTERRUPTION) HOWEVER CAUSED AND ON ANY
  # THEORY OF LIABILITY, WHETHER IN CONTRACT, STRICT LIABILITY, OR TORT
  # (INCLUDING NEGLIGENCE OR OTHERWISE) ARISING IN ANY WAY OUT OF THE USE
  # OF THIS SOFTWARE, EVEN IF ADVISED OF THE POSSIBILITY OF SUCH DAMAGE.
  <%!
    import re
    import os

    proto_re = re.compile('(.*)\\.proto')

    def proto_to_cc(filename):
      m = proto_re.match(filename)
      if not m:
        return filename
      return '$(GENDIR)/' + m.group(1) + '.pb.cc $(GENDIR)/' + m.group(1) + '.grpc.pb.cc'

    sources_that_need_openssl = set()
    sources_that_don_t_need_openssl = set()
  %>


  comma := ,


  # Basic platform detection
  HOST_SYSTEM = $(shell uname | cut -f 1 -d_)
  ifeq ($(SYSTEM),)
  SYSTEM = $(HOST_SYSTEM)
  endif
  ifeq ($(SYSTEM),MSYS)
  SYSTEM = MINGW32
  endif
  ifeq ($(SYSTEM),MINGW64)
  SYSTEM = MINGW32
  endif


  MAKEFILE_PATH := $(abspath $(lastword $(MAKEFILE_LIST)))
  ifndef BUILDDIR
  BUILDDIR_ABSOLUTE = $(patsubst %/,%,$(dir $(MAKEFILE_PATH)))
  else
  BUILDDIR_ABSOLUTE = $(abspath $(BUILDDIR))
  endif

  HAS_GCC = $(shell which gcc > /dev/null 2> /dev/null && echo true || echo false)
  HAS_CC = $(shell which cc > /dev/null 2> /dev/null && echo true || echo false)
  HAS_CLANG = $(shell which clang > /dev/null 2> /dev/null && echo true || echo false)

  ifeq ($(HAS_CC),true)
  DEFAULT_CC = cc
  DEFAULT_CXX = c++
  else
  ifeq ($(HAS_GCC),true)
  DEFAULT_CC = gcc
  DEFAULT_CXX = g++
  else
  ifeq ($(HAS_CLANG),true)
  DEFAULT_CC = clang
  DEFAULT_CXX = clang++
  else
  DEFAULT_CC = no_c_compiler
  DEFAULT_CXX = no_c++_compiler
  endif
  endif
  endif


  BINDIR = $(BUILDDIR_ABSOLUTE)/bins
  OBJDIR = $(BUILDDIR_ABSOLUTE)/objs
  LIBDIR = $(BUILDDIR_ABSOLUTE)/libs
  GENDIR = $(BUILDDIR_ABSOLUTE)/gens

  # Configurations

  % for name, args in configs.iteritems():
  VALID_CONFIG_${name} = 1
  %  if args.get('compile_the_world', False):
  REQUIRE_CUSTOM_LIBRARIES_${name} = 1
  %  endif
  %  for tool, default in [('CC', 'CC'), ('CXX', 'CXX'), ('LD', 'CC'), ('LDXX', 'CXX')]:
  ${tool}_${name} = ${args.get(tool, '$(DEFAULT_%s)' % default)}
  %  endfor
  %  for arg in ['CFLAGS', 'CXXFLAGS', 'CPPFLAGS', 'LDFLAGS', 'DEFINES']:
  %   if args.get(arg, None) is not None:
  ${arg}_${name} = ${args.get(arg)}
  %   endif
  %  endfor
  %  if args.get('timeout_multiplier', 1) != 1:
  DEFINES_${name} += GRPC_TEST_SLOWDOWN_BUILD_FACTOR=${args.timeout_multiplier}
  %  endif

  % endfor


  # General settings.
  # You may want to change these depending on your system.

  prefix ?= /usr/local

  PROTOC ?= protoc
  DTRACE ?= dtrace
  CONFIG ?= opt
  # Doing X ?= Y is the same as:
  # ifeq ($(origin X), undefined)
  #  X = Y
  # endif
  # but some variables, such as CC, CXX, LD or AR, have defaults.
  # So instead of using ?= on them, we need to check their origin.
  # See:
  #  https://www.gnu.org/software/make/manual/html_node/Implicit-Variables.html
  #  https://www.gnu.org/software/make/manual/html_node/Flavors.html#index-_003f_003d
  #  https://www.gnu.org/software/make/manual/html_node/Origin-Function.html
  ifeq ($(origin CC), default)
  CC = $(CC_$(CONFIG))
  endif
  ifeq ($(origin CXX), default)
  CXX = $(CXX_$(CONFIG))
  endif
  ifeq ($(origin LD), default)
  LD = $(LD_$(CONFIG))
  endif
  LDXX ?= $(LDXX_$(CONFIG))
  ifeq ($(origin AR), default)
  AR = ar
  endif
  ifeq ($(SYSTEM),Linux)
  STRIP ?= strip --strip-unneeded
  else
  ifeq ($(SYSTEM),Darwin)
  STRIP ?= strip -x
  else
  STRIP ?= strip
  endif
  endif
  INSTALL ?= install
  RM ?= rm -f
  PKG_CONFIG ?= pkg-config

  ifndef VALID_CONFIG_$(CONFIG)
  $(error Invalid CONFIG value '$(CONFIG)')
  endif

  ifeq ($(SYSTEM),Linux)
  TMPOUT = /dev/null
  else
  TMPOUT = `mktemp /tmp/test-out-XXXXXX`
  endif

  # Detect if we can use C++11
  CXX11_CHECK_CMD = $(CXX) -std=c++11 -o $(TMPOUT) -c test/build/c++11.cc
  HAS_CXX11 = $(shell $(CXX11_CHECK_CMD) 2> /dev/null && echo true || echo false)

  CHECK_NO_SHIFT_NEGATIVE_VALUE_CMD = $(CC) -std=c99 -Werror -Wno-shift-negative-value -o $(TMPOUT) -c test/build/empty.c
  HAS_NO_SHIFT_NEGATIVE_VALUE = $(shell $(CHECK_NO_SHIFT_NEGATIVE_VALUE_CMD) 2> /dev/null && echo true || echo false)
  ifeq ($(HAS_NO_SHIFT_NEGATIVE_VALUE),true)
  W_NO_SHIFT_NEGATIVE_VALUE=-Wno-shift-negative-value
  endif

  # The HOST compiler settings are used to compile the protoc plugins.
  # In most cases, you won't have to change anything, but if you are
  # cross-compiling, you can override these variables from GNU make's
  # command line: make CC=cross-gcc HOST_CC=gcc

  HOST_CC ?= $(CC)
  HOST_CXX ?= $(CXX)
  HOST_LD ?= $(LD)
  HOST_LDXX ?= $(LDXX)

  ifdef EXTRA_DEFINES
  DEFINES += $(EXTRA_DEFINES)
  endif

  CFLAGS += -std=c99 -Wsign-conversion -Wconversion -Wshadow
  ifeq ($(HAS_CXX11),true)
  CXXFLAGS += -std=c++11
  else
  CXXFLAGS += -std=c++0x
  endif
  % for arg in ['CFLAGS', 'CXXFLAGS', 'CPPFLAGS', 'LDFLAGS', 'DEFINES']:
  %  if defaults.get('global', []).get(arg, None) is not None:
  ${arg} += ${defaults.get('global').get(arg)}
  %  endif
  % endfor

  CPPFLAGS += $(CPPFLAGS_$(CONFIG))
  CFLAGS += $(CFLAGS_$(CONFIG))
  CXXFLAGS += $(CXXFLAGS_$(CONFIG))
  DEFINES += $(DEFINES_$(CONFIG)) INSTALL_PREFIX=\"$(prefix)\"
  LDFLAGS += $(LDFLAGS_$(CONFIG))

  ifneq ($(SYSTEM),MINGW32)
  PIC_CPPFLAGS = -fPIC
  CPPFLAGS += -fPIC
  LDFLAGS += -fPIC
  endif

  INCLUDES = . include $(GENDIR)
  LDFLAGS += -Llibs/$(CONFIG)

  ifeq ($(SYSTEM),Darwin)
  ifneq ($(wildcard /usr/local/ssl/include),)
  INCLUDES += /usr/local/ssl/include
  endif
  ifneq ($(wildcard /opt/local/include),)
  INCLUDES += /opt/local/include
  endif
  ifneq ($(wildcard /usr/local/include),)
  INCLUDES += /usr/local/include
  endif
  LIBS = m z
  ifneq ($(wildcard /usr/local/ssl/lib),)
  LDFLAGS += -L/usr/local/ssl/lib
  endif
  ifneq ($(wildcard /opt/local/lib),)
  LDFLAGS += -L/opt/local/lib
  endif
  ifneq ($(wildcard /usr/local/lib),)
  LDFLAGS += -L/usr/local/lib
  endif
  endif

  ifeq ($(SYSTEM),Linux)
  LIBS = rt m pthread
  LDFLAGS += -pthread
  endif

  ifeq ($(SYSTEM),MINGW32)
  LIBS = m pthread
  LDFLAGS += -pthread
  endif

  GTEST_LIB = -Ithird_party/googletest/include -Ithird_party/googletest third_party/googletest/src/gtest-all.cc
  GTEST_LIB += -lgflags
  ifeq ($(V),1)
  E = @:
  Q =
  else
  E = @echo
  Q = @
  endif

  VERSION = ${settings.version.major}.${settings.version.minor}.${settings.version.micro}.${settings.version.build}

  CPPFLAGS_NO_ARCH += $(addprefix -I, $(INCLUDES)) $(addprefix -D, $(DEFINES))
  CPPFLAGS += $(CPPFLAGS_NO_ARCH) $(ARCH_FLAGS)

  LDFLAGS += $(ARCH_FLAGS)
  LDLIBS += $(addprefix -l, $(LIBS))
  LDLIBSXX += $(addprefix -l, $(LIBSXX))

  HOST_CPPFLAGS = $(CPPFLAGS)
  HOST_CFLAGS = $(CFLAGS)
  HOST_CXXFLAGS = $(CXXFLAGS)
  HOST_LDFLAGS = $(LDFLAGS)
  HOST_LDLIBS = $(LDLIBS)

  # These are automatically computed variables.
  # There shouldn't be any need to change anything from now on.

  -include cache.mk

  CACHE_MK =

  HAS_PKG_CONFIG ?= $(shell command -v $(PKG_CONFIG) >/dev/null 2>&1 && echo true || echo false)

  ifeq ($(HAS_PKG_CONFIG), true)
  CACHE_MK += HAS_PKG_CONFIG = true,
  endif

  PC_TEMPLATE = prefix=$(prefix),\
  exec_prefix=${'\$${prefix}'},\
  includedir=${'\$${prefix}'}/include,\
  libdir=${'\$${exec_prefix}'}/lib,\
  ,\
  Name: $(PC_NAME),\
  Description: $(PC_DESCRIPTION),\
  Version: $(VERSION),\
  Cflags: -I${'\$${includedir}'} $(PC_CFLAGS),\
  Requires.private: $(PC_REQUIRES_PRIVATE),\
  Libs: -L${'\$${libdir}'} $(PC_LIB),\
  Libs.private: $(PC_LIBS_PRIVATE)

  # gpr .pc file
  PC_NAME = gRPC Portable Runtime
  PC_DESCRIPTION = gRPC Portable Runtime
  PC_CFLAGS = -pthread
  PC_REQUIRES_PRIVATE =
  PC_LIBS_PRIVATE = -lpthread
  PC_LIB = -lgpr
  ifneq ($(SYSTEM),Darwin)
  PC_LIBS_PRIVATE += -lrt
  endif
  GPR_PC_FILE := $(PC_TEMPLATE)

  ifeq ($(SYSTEM),MINGW32)
  SHARED_EXT = dll
  endif
  ifeq ($(SYSTEM),Darwin)
  SHARED_EXT = dylib
  endif
  ifeq ($(SHARED_EXT),)
  SHARED_EXT = so.$(VERSION)
  endif

  ifeq ($(wildcard .git),)
  IS_GIT_FOLDER = false
  else
  IS_GIT_FOLDER = true
  endif

  ifeq ($(HAS_PKG_CONFIG),true)
  OPENSSL_ALPN_CHECK_CMD = $(PKG_CONFIG) --atleast-version=1.0.2 openssl
  OPENSSL_NPN_CHECK_CMD = $(PKG_CONFIG) --atleast-version=1.0.1 openssl
  ZLIB_CHECK_CMD = $(PKG_CONFIG) --exists zlib
  PROTOBUF_CHECK_CMD = $(PKG_CONFIG) --atleast-version=3.0.0-alpha-3 protobuf
  else # HAS_PKG_CONFIG

  ifeq ($(SYSTEM),MINGW32)
  OPENSSL_LIBS = ssl32 eay32
  else
  OPENSSL_LIBS = ssl crypto
  endif

  OPENSSL_ALPN_CHECK_CMD = $(CC) $(CPPFLAGS) $(CFLAGS) -o $(TMPOUT) test/build/openssl-alpn.c $(addprefix -l, $(OPENSSL_LIBS)) $(LDFLAGS)
  OPENSSL_NPN_CHECK_CMD = $(CC) $(CPPFLAGS) $(CFLAGS) -o $(TMPOUT) test/build/openssl-npn.c $(addprefix -l, $(OPENSSL_LIBS)) $(LDFLAGS)
  ZLIB_CHECK_CMD = $(CC) $(CPPFLAGS) $(CFLAGS) -o $(TMPOUT) test/build/zlib.c -lz $(LDFLAGS)
  PROTOBUF_CHECK_CMD = $(CXX) $(CPPFLAGS) $(CXXFLAGS) -o $(TMPOUT) test/build/protobuf.cc -lprotobuf $(LDFLAGS)

  endif # HAS_PKG_CONFIG

  PERFTOOLS_CHECK_CMD = $(CC) $(CPPFLAGS) $(CFLAGS) -o $(TMPOUT) test/build/perftools.c -lprofiler $(LDFLAGS)

  PROTOC_CHECK_CMD = which protoc > /dev/null
  PROTOC_CHECK_VERSION_CMD = protoc --version | grep -q libprotoc.3
  DTRACE_CHECK_CMD = which dtrace > /dev/null
  SYSTEMTAP_HEADERS_CHECK_CMD = $(CC) $(CPPFLAGS) $(CFLAGS) -o $(TMPOUT) test/build/systemtap.c $(LDFLAGS)
  ZOOKEEPER_CHECK_CMD = $(CC) $(CPPFLAGS) $(CFLAGS) -o $(TMPOUT) test/build/zookeeper.c $(LDFLAGS) -lzookeeper_mt

  ifndef REQUIRE_CUSTOM_LIBRARIES_$(CONFIG)
  HAS_SYSTEM_PERFTOOLS ?= $(shell $(PERFTOOLS_CHECK_CMD) 2> /dev/null && echo true || echo false)
  ifeq ($(HAS_SYSTEM_PERFTOOLS),true)
  DEFINES += GRPC_HAVE_PERFTOOLS
  LIBS += profiler
  CACHE_MK += HAS_SYSTEM_PERFTOOLS = true,
  endif
  endif

  HAS_SYSTEM_PROTOBUF_VERIFY = $(shell $(PROTOBUF_CHECK_CMD) 2> /dev/null && echo true || echo false)
  ifndef REQUIRE_CUSTOM_LIBRARIES_$(CONFIG)
  HAS_SYSTEM_OPENSSL_ALPN ?= $(shell $(OPENSSL_ALPN_CHECK_CMD) 2> /dev/null && echo true || echo false)
  ifeq ($(HAS_SYSTEM_OPENSSL_ALPN),true)
  HAS_SYSTEM_OPENSSL_NPN = true
  CACHE_MK += HAS_SYSTEM_OPENSSL_ALPN = true,
  else
  HAS_SYSTEM_OPENSSL_NPN ?= $(shell $(OPENSSL_NPN_CHECK_CMD) 2> /dev/null && echo true || echo false)
  endif
  ifeq ($(HAS_SYSTEM_OPENSSL_NPN),true)
  CACHE_MK += HAS_SYSTEM_OPENSSL_NPN = true,
  endif
  HAS_SYSTEM_ZLIB ?= $(shell $(ZLIB_CHECK_CMD) 2> /dev/null && echo true || echo false)
  ifeq ($(HAS_SYSTEM_ZLIB),true)
  CACHE_MK += HAS_SYSTEM_ZLIB = true,
  endif
  HAS_SYSTEM_PROTOBUF ?= $(HAS_SYSTEM_PROTOBUF_VERIFY)
  ifeq ($(HAS_SYSTEM_PROTOBUF),true)
  CACHE_MK += HAS_SYSTEM_PROTOBUF = true,
  endif
  else
  # override system libraries if the config requires a custom compiled library
  HAS_SYSTEM_OPENSSL_ALPN = false
  HAS_SYSTEM_OPENSSL_NPN = false
  HAS_SYSTEM_ZLIB = false
  HAS_SYSTEM_PROTOBUF = false
  endif

  HAS_PROTOC ?= $(shell $(PROTOC_CHECK_CMD) 2> /dev/null && echo true || echo false)
  ifeq ($(HAS_PROTOC),true)
  CACHE_MK += HAS_PROTOC = true,
  HAS_VALID_PROTOC ?= $(shell $(PROTOC_CHECK_VERSION_CMD) 2> /dev/null && echo true || echo false)
  ifeq ($(HAS_VALID_PROTOC),true)
  CACHE_MK += HAS_VALID_PROTOC = true,
  endif
  else
  HAS_VALID_PROTOC = false
  endif

  # Check for Systemtap (https://sourceware.org/systemtap/), first by making sure <sys/sdt.h> is present
  # in the system and secondly by checking for the "dtrace" binary (on Linux, this is part of the Systemtap
  # distribution. It's part of the base system on BSD/Solaris machines).
  ifndef HAS_SYSTEMTAP
  HAS_SYSTEMTAP_HEADERS = $(shell $(SYSTEMTAP_HEADERS_CHECK_CMD) 2> /dev/null && echo true || echo false)
  HAS_DTRACE = $(shell $(DTRACE_CHECK_CMD) 2> /dev/null && echo true || echo false)
  HAS_SYSTEMTAP = false
  ifeq ($(HAS_SYSTEMTAP_HEADERS),true)
  ifeq ($(HAS_DTRACE),true)
  HAS_SYSTEMTAP = true
  endif
  endif
  endif

  ifeq ($(HAS_SYSTEMTAP),true)
  CACHE_MK += HAS_SYSTEMTAP = true,
  endif

  HAS_ZOOKEEPER = $(shell $(ZOOKEEPER_CHECK_CMD) 2> /dev/null && echo true || echo false)

  # Note that for testing purposes, one can do:
  #   make HAS_EMBEDDED_OPENSSL_ALPN=false
  # to emulate the fact we do not have OpenSSL in the third_party folder.
  ifeq ($(wildcard third_party/boringssl/include/openssl/ssl.h),)
  HAS_EMBEDDED_OPENSSL_ALPN = false
  else
  HAS_EMBEDDED_OPENSSL_ALPN = true
  endif

  ifeq ($(wildcard third_party/zlib/zlib.h),)
  HAS_EMBEDDED_ZLIB = false
  else
  HAS_EMBEDDED_ZLIB = true
  endif

  ifeq ($(wildcard third_party/protobuf/src/google/protobuf/descriptor.pb.h),)
  HAS_EMBEDDED_PROTOBUF = false
  ifneq ($(HAS_VALID_PROTOC),true)
  NO_PROTOC = true
  endif
  else
  HAS_EMBEDDED_PROTOBUF = true
  endif

  PC_REQUIRES_GRPC = gpr
  PC_LIBS_GRPC =

  ifeq ($(HAS_SYSTEM_ZLIB),false)
  ifeq ($(HAS_EMBEDDED_ZLIB), true)
  EMBED_ZLIB ?= true
  else
  DEP_MISSING += zlib
  EMBED_ZLIB ?= broken
  endif
  else
  EMBED_ZLIB ?= false
  endif

  ifeq ($(EMBED_ZLIB),true)
  ZLIB_DEP = $(LIBDIR)/$(CONFIG)/libz.a
  ZLIB_MERGE_LIBS = $(LIBDIR)/$(CONFIG)/libz.a
  CPPFLAGS += -Ithird_party/zlib
  LDFLAGS += -L$(LIBDIR)/$(CONFIG)/zlib
  else
  ifeq ($(HAS_PKG_CONFIG),true)
  CPPFLAGS += $(shell $(PKG_CONFIG) --cflags zlib)
  LDFLAGS += $(shell $(PKG_CONFIG) --libs-only-L zlib)
  LIBS += $(patsubst -l%,%,$(shell $(PKG_CONFIG) --libs-only-l zlib))
  PC_REQUIRES_GRPC += zlib
  else
  PC_LIBS_GRPC += -lz
  LIBS += z
  endif
  endif

  OPENSSL_PKG_CONFIG = false

  PC_REQUIRES_SECURE =
  PC_LIBS_SECURE =

  ifeq ($(HAS_SYSTEM_OPENSSL_ALPN),true)
  EMBED_OPENSSL ?= false
  NO_SECURE ?= false
  else # HAS_SYSTEM_OPENSSL_ALPN=false
  ifeq ($(HAS_EMBEDDED_OPENSSL_ALPN),true)
  EMBED_OPENSSL ?= true
  NO_SECURE ?= false
  else # HAS_EMBEDDED_OPENSSL_ALPN=false
  ifeq ($(HAS_SYSTEM_OPENSSL_NPN),true)
  EMBED_OPENSSL ?= false
  NO_SECURE ?= false
  else
  NO_SECURE ?= true
  endif # HAS_SYSTEM_OPENSSL_NPN=true
  endif # HAS_EMBEDDED_OPENSSL_ALPN
  endif # HAS_SYSTEM_OPENSSL_ALPN

  OPENSSL_DEP :=
  OPENSSL_MERGE_LIBS :=
  ifeq ($(NO_SECURE),false)
  ifeq ($(EMBED_OPENSSL),true)
  OPENSSL_DEP += $(LIBDIR)/$(CONFIG)/libboringssl.a
  OPENSSL_MERGE_LIBS += $(LIBDIR)/$(CONFIG)/libboringssl.a
  # need to prefix these to ensure overriding system libraries
  CPPFLAGS := -Ithird_party/boringssl/include $(CPPFLAGS)
  else # EMBED_OPENSSL=false
  ifeq ($(HAS_PKG_CONFIG),true)
  OPENSSL_PKG_CONFIG = true
  PC_REQUIRES_SECURE = openssl
  CPPFLAGS := $(shell $(PKG_CONFIG) --cflags openssl) $(CPPFLAGS)
  LDFLAGS_OPENSSL_PKG_CONFIG = $(shell $(PKG_CONFIG) --libs-only-L openssl)
  ifeq ($(SYSTEM),Linux)
  ifneq ($(LDFLAGS_OPENSSL_PKG_CONFIG),)
  LDFLAGS_OPENSSL_PKG_CONFIG += $(shell $(PKG_CONFIG) --libs-only-L openssl | sed s/L/Wl,-rpath,/)
  endif # LDFLAGS_OPENSSL_PKG_CONFIG=''
  endif # System=Linux
  LDFLAGS := $(LDFLAGS_OPENSSL_PKG_CONFIG) $(LDFLAGS)
  else # HAS_PKG_CONFIG=false
  LIBS_SECURE = $(OPENSSL_LIBS)
  endif # HAS_PKG_CONFIG
  ifeq ($(HAS_SYSTEM_OPENSSL_NPN),true)
  CPPFLAGS += -DTSI_OPENSSL_ALPN_SUPPORT=0
  LIBS_SECURE = $(OPENSSL_LIBS)
  endif # HAS_SYSTEM_OPENSSL_NPN
  PC_LIBS_SECURE = $(addprefix -l, $(LIBS_SECURE))
  endif # EMBED_OPENSSL
  endif # NO_SECURE

  ifeq ($(OPENSSL_PKG_CONFIG),true)
  LDLIBS_SECURE += $(shell $(PKG_CONFIG) --libs-only-l openssl)
  else
  LDLIBS_SECURE += $(addprefix -l, $(LIBS_SECURE))
  endif

  # grpc .pc file
  PC_NAME = gRPC
  PC_DESCRIPTION = high performance general RPC framework
  PC_CFLAGS =
  PC_REQUIRES_PRIVATE = $(PC_REQUIRES_GRPC) $(PC_REQUIRES_SECURE)
  PC_LIBS_PRIVATE = $(PC_LIBS_GRPC) $(PC_LIBS_SECURE)
  PC_LIB = -lgrpc
  GRPC_PC_FILE := $(PC_TEMPLATE)

  # gprc_unsecure .pc file
  PC_NAME = gRPC unsecure
  PC_DESCRIPTION = high performance general RPC framework without SSL
  PC_CFLAGS =
  PC_REQUIRES_PRIVATE = $(PC_REQUIRES_GRPC)
  PC_LIBS_PRIVATE = $(PC_LIBS_GRPC)
  PC_LIB = -lgrpc
  GRPC_UNSECURE_PC_FILE := $(PC_TEMPLATE)

  # gprc_zookeeper .pc file
  PC_NAME = gRPC zookeeper
  PC_DESCRIPTION = gRPC's zookeeper plugin
  PC_CFLAGS =
  PC_REQUIRES_PRIVATE =
  PC_LIBS_PRIVATE = -lzookeeper_mt
  GRPC_ZOOKEEPER_PC_FILE := $(PC_TEMPLATE)

  PROTOBUF_PKG_CONFIG = false

  PC_REQUIRES_GRPCXX =
  PC_LIBS_GRPCXX =

  CPPFLAGS := -Ithird_party/googletest/include $(CPPFLAGS)

  ifeq ($(HAS_SYSTEM_PROTOBUF),true)
  ifeq ($(HAS_PKG_CONFIG),true)
  PROTOBUF_PKG_CONFIG = true
  PC_REQUIRES_GRPCXX = protobuf
  CPPFLAGS := $(shell $(PKG_CONFIG) --cflags protobuf) $(CPPFLAGS)
  LDFLAGS_PROTOBUF_PKG_CONFIG = $(shell $(PKG_CONFIG) --libs-only-L protobuf)
  ifeq ($(SYSTEM),Linux)
  ifneq ($(LDFLAGS_PROTOBUF_PKG_CONFIG),)
  LDFLAGS_PROTOBUF_PKG_CONFIG += $(shell $(PKG_CONFIG) --libs-only-L protobuf | sed s/L/Wl,-rpath,/)
  endif
  endif
  else
  PC_LIBS_GRPCXX = -lprotobuf
  endif
  else
  ifeq ($(HAS_EMBEDDED_PROTOBUF),true)
  PROTOBUF_DEP = $(LIBDIR)/$(CONFIG)/protobuf/libprotobuf.a
  CPPFLAGS := -Ithird_party/protobuf/src $(CPPFLAGS)
  LDFLAGS := -L$(LIBDIR)/$(CONFIG)/protobuf $(LDFLAGS)
  PROTOC = $(BINDIR)/$(CONFIG)/protobuf/protoc
  else
  NO_PROTOBUF = true
  endif
  endif

  LIBS_PROTOBUF = protobuf
  LIBS_PROTOC = protoc protobuf

  HOST_LDLIBS_PROTOC += $(addprefix -l, $(LIBS_PROTOC))

  ifeq ($(PROTOBUF_PKG_CONFIG),true)
  LDLIBS_PROTOBUF += $(shell $(PKG_CONFIG) --libs-only-l protobuf)
  else
  LDLIBS_PROTOBUF += $(addprefix -l, $(LIBS_PROTOBUF))
  endif

  # grpc++ .pc file
  PC_NAME = gRPC++
  PC_DESCRIPTION = C++ wrapper for gRPC
  PC_CFLAGS =
  PC_REQUIRES_PRIVATE = grpc $(PC_REQUIRES_GRPCXX)
  PC_LIBS_PRIVATE = $(PC_LIBS_GRPCXX)
  PC_LIB = -lgrpc++
  GRPCXX_PC_FILE := $(PC_TEMPLATE)

  # grpc++_unsecure .pc file
  PC_NAME = gRPC++ unsecure
  PC_DESCRIPTION = C++ wrapper for gRPC without SSL
  PC_CFLAGS =
  PC_REQUIRES_PRIVATE = grpc_unsecure $(PC_REQUIRES_GRPCXX)
  PC_LIBS_PRIVATE = $(PC_LIBS_GRPCXX)
  PC_LIB = -lgrpc++
  GRPCXX_UNSECURE_PC_FILE := $(PC_TEMPLATE)

  ifeq ($(MAKECMDGOALS),clean)
  NO_DEPS = true
  endif

  INSTALL_OK = false
  ifeq ($(HAS_VALID_PROTOC),true)
  ifeq ($(HAS_SYSTEM_PROTOBUF_VERIFY),true)
  INSTALL_OK = true
  endif
  endif

  .SECONDARY = %.pb.h %.pb.cc

  PROTOC_PLUGINS =\
  % for tgt in targets:
  % if tgt.build == 'protoc':
   $(BINDIR)/$(CONFIG)/${tgt.name}\
  % endif
  % endfor

  ifeq ($(DEP_MISSING),)
  all: static shared plugins\
  % for tgt in targets:
  % if tgt.build == 'all':
   $(BINDIR)/$(CONFIG)/${tgt.name}\
  % endif
  % endfor

  dep_error:
  	@echo "You shouldn't see this message - all of your dependencies are correct."
  else
  all: dep_error git_update stop

  dep_error:
  	@echo
  	@echo "DEPENDENCY ERROR"
  	@echo
  	@echo "You are missing system dependencies that are essential to build grpc,"
  	@echo "and the third_party directory doesn't have them:"
  	@echo
  	@echo "  $(DEP_MISSING)"
  	@echo
  	@echo "Installing the development packages for your system will solve"
  	@echo "this issue. Please consult INSTALL to get more information."
  	@echo
  	@echo "If you need information about why these tests failed, run:"
  	@echo
  	@echo "  make run_dep_checks"
  	@echo
  endif

  git_update:
  ifeq ($(IS_GIT_FOLDER),true)
  	@echo "Additionally, since you are in a git clone, you can download the"
  	@echo "missing dependencies in third_party by running the following command:"
  	@echo
  	@echo "  git submodule update --init"
  	@echo
  endif

  openssl_dep_error: openssl_dep_message git_update stop

  protobuf_dep_error: protobuf_dep_message git_update stop

  protoc_dep_error: protoc_dep_message git_update stop

  openssl_dep_message:
  	@echo
  	@echo "DEPENDENCY ERROR"
  	@echo
  	@echo "The target you are trying to run requires OpenSSL."
  	@echo "Your system doesn't have it, and neither does the third_party directory."
  	@echo
  	@echo "Please consult INSTALL to get more information."
  	@echo
  	@echo "If you need information about why these tests failed, run:"
  	@echo
  	@echo "  make run_dep_checks"
  	@echo

  protobuf_dep_message:
  	@echo
  	@echo "DEPENDENCY ERROR"
  	@echo
  	@echo "The target you are trying to run requires protobuf 3.0.0+"
  	@echo "Your system doesn't have it, and neither does the third_party directory."
  	@echo
  	@echo "Please consult INSTALL to get more information."
  	@echo
  	@echo "If you need information about why these tests failed, run:"
  	@echo
  	@echo "  make run_dep_checks"
  	@echo

  protoc_dep_message:
  	@echo
  	@echo "DEPENDENCY ERROR"
  	@echo
  	@echo "The target you are trying to run requires protobuf-compiler 3.0.0+"
  	@echo "Your system doesn't have it, and neither does the third_party directory."
  	@echo
  	@echo "Please consult INSTALL to get more information."
  	@echo
  	@echo "If you need information about why these tests failed, run:"
  	@echo
  	@echo "  make run_dep_checks"
  	@echo

  systemtap_dep_error:
  	@echo
  	@echo "DEPENDENCY ERROR"
  	@echo
  	@echo "Under the '$(CONFIG)' configutation, the target you are trying "
  	@echo "to build requires systemtap 2.7+ (on Linux) or dtrace (on other "
  	@echo "platforms such as Solaris and *BSD). "
  	@echo
  	@echo "Please consult INSTALL to get more information."
  	@echo

  stop:
  	@false

  % for tgt in targets:
  ${tgt.name}: $(BINDIR)/$(CONFIG)/${tgt.name}
  % endfor

  run_dep_checks:
  	$(OPENSSL_ALPN_CHECK_CMD) || true
  	$(OPENSSL_NPN_CHECK_CMD) || true
  	$(ZLIB_CHECK_CMD) || true
  	$(PERFTOOLS_CHECK_CMD) || true
  	$(PROTOBUF_CHECK_CMD) || true
  	$(PROTOC_CHECK_VERSION_CMD) || true
  	$(ZOOKEEPER_CHECK_CMD) || true

  third_party/protobuf/configure:
  	$(E) "[AUTOGEN] Preparing protobuf"
  	$(Q)(cd third_party/protobuf ; autoreconf -f -i -Wall,no-obsolete)

  $(LIBDIR)/$(CONFIG)/protobuf/libprotobuf.a: third_party/protobuf/configure
  	$(E) "[MAKE]    Building protobuf"
  	$(Q)(cd third_party/protobuf ; CC="$(CC)" CXX="$(CXX)" LDFLAGS="$(LDFLAGS_$(CONFIG)) -g $(PROTOBUF_LDFLAGS_EXTRA)" CPPFLAGS="$(PIC_CPPFLAGS) $(CPPFLAGS_$(CONFIG)) -g $(PROTOBUF_CPPFLAGS_EXTRA)" ./configure --disable-shared --enable-static)
  	$(Q)$(MAKE) -C third_party/protobuf clean
  	$(Q)$(MAKE) -C third_party/protobuf
  	$(Q)mkdir -p $(LIBDIR)/$(CONFIG)/protobuf
  	$(Q)mkdir -p $(BINDIR)/$(CONFIG)/protobuf
  	$(Q)cp third_party/protobuf/src/.libs/libprotoc.a $(LIBDIR)/$(CONFIG)/protobuf
  	$(Q)cp third_party/protobuf/src/.libs/libprotobuf.a $(LIBDIR)/$(CONFIG)/protobuf
  	$(Q)cp third_party/protobuf/src/protoc $(BINDIR)/$(CONFIG)/protobuf

  static: static_c static_cxx

  static_c: pc_c pc_c_unsecure cache.mk pc_gpr pc_c_zookeeper\
  % for lib in libs:
  % if lib.build == 'all' and lib.language == 'c' and not lib.get('external_deps', None):
   $(LIBDIR)/$(CONFIG)/lib${lib.name}.a\
  % endif
  % endfor
   static_zookeeper_libs


  static_cxx: pc_cxx pc_cxx_unsecure pc_gpr cache.mk \
  % for lib in libs:
  % if lib.build == 'all' and lib.language == 'c++':
   $(LIBDIR)/$(CONFIG)/lib${lib.name}.a\
  % endif
  % endfor


  shared: shared_c shared_cxx

  shared_c: pc_c pc_c_unsecure pc_gpr cache.mk pc_c_zookeeper\
  % for lib in libs:
  % if lib.build == 'all' and lib.language == 'c' and not lib.get('external_deps', None):
   $(LIBDIR)/$(CONFIG)/lib${lib.name}.$(SHARED_EXT)\
  % endif
  % endfor
   shared_zookeeper_libs

  shared_cxx: pc_cxx pc_cxx_unsecure cache.mk\
  % for lib in libs:
  % if lib.build == 'all' and lib.language == 'c++':
   $(LIBDIR)/$(CONFIG)/lib${lib.name}.$(SHARED_EXT)\
  % endif
  % endfor


  shared_csharp: shared_c \
  % for lib in libs:
  % if lib.build == 'all' and lib.language == 'csharp':
   $(LIBDIR)/$(CONFIG)/lib${lib.name}.$(SHARED_EXT)\
  % endif
  % endfor

  ifeq ($(HAS_ZOOKEEPER),true)
  static_zookeeper_libs:\
  % for lib in libs:
  % if lib.build == 'all' and lib.language == 'c' and 'zookeeper' in lib.get('external_deps', []):
   $(LIBDIR)/$(CONFIG)/lib${lib.name}.a\
  % endif
  % endfor

  shared_zookeeper_libs:\
  % for lib in libs:
  % if lib.build == 'all' and lib.language == 'c' and 'zookeeper' in lib.get('external_deps', []):
   $(LIBDIR)/$(CONFIG)/lib${lib.name}.$(SHARED_EXT)\
  % endif
  % endfor

  else

  static_zookeeper_libs:

  shared_zookeeper_libs:

  endif

  grpc_csharp_ext: shared_csharp

  plugins: $(PROTOC_PLUGINS)

  privatelibs: privatelibs_c privatelibs_cxx

  privatelibs_c: \
  % for lib in libs:
  % if lib.build == 'private' and lib.language == 'c' and not lib.get('external_deps', None) and not lib.boringssl:
   $(LIBDIR)/$(CONFIG)/lib${lib.name}.a\
  % endif
  % endfor

  pc_gpr: $(LIBDIR)/$(CONFIG)/pkgconfig/gpr.pc

  pc_c: $(LIBDIR)/$(CONFIG)/pkgconfig/grpc.pc

  pc_c_unsecure: $(LIBDIR)/$(CONFIG)/pkgconfig/grpc_unsecure.pc

  ifeq ($(HAS_ZOOKEEPER),true)
  pc_c_zookeeper: $(LIBDIR)/$(CONFIG)/pkgconfig/grpc_zookeeper.pc
  else
  pc_c_zookeeper:
  endif

  pc_cxx: $(LIBDIR)/$(CONFIG)/pkgconfig/grpc++.pc

  pc_cxx_unsecure: $(LIBDIR)/$(CONFIG)/pkgconfig/grpc++_unsecure.pc

  privatelibs_cxx: \
  % for lib in libs:
  % if lib.build == 'private' and lib.language == 'c++' and not lib.get('external_deps', None):
   $(LIBDIR)/$(CONFIG)/lib${lib.name}.a\
  % endif
  % endfor


  ifeq ($(HAS_ZOOKEEPER),true)
  privatelibs_zookeeper: \
  % for lib in libs:
  % if lib.build == 'private' and lib.language == 'c++' and zookeeper in lib.get('external_deps', []):
   $(LIBDIR)/$(CONFIG)/lib${lib.name}.a\
  % endif
  % endfor

  else
  privatelibs_zookeeper:
  endif


  buildtests: buildtests_c buildtests_cxx buildtests_zookeeper

  buildtests_c: privatelibs_c <%text>\</%text>
  % for tgt in targets:
  % if tgt.build == 'test' and not tgt.language == 'c++' and not tgt.get('external_deps', None):
    $(BINDIR)/$(CONFIG)/${tgt.name} <%text>\</%text>
  % endif
  % endfor


  buildtests_cxx: buildtests_zookeeper privatelibs_cxx <%text>\</%text>
  % for tgt in targets:
  % if tgt.build == 'test' and tgt.language == 'c++' and not tgt.get('external_deps', None):
    $(BINDIR)/$(CONFIG)/${tgt.name} <%text>\</%text>
  % endif
  % endfor


  ifeq ($(HAS_ZOOKEEPER),true)
  buildtests_zookeeper: privatelibs_zookeeper <%text>\</%text>
  % for tgt in targets:
  % if tgt.build == 'test' and tgt.language == 'c++' and 'zookeeper' in tgt.get('external_deps', []):
   $(BINDIR)/$(CONFIG)/${tgt.name} <%text>\</%text>
  % endif
  % endfor

  else
  buildtests_zookeeper:
  endif


  test: test_c test_cxx test_zookeeper

  flaky_test: flaky_test_c flaky_test_cxx flaky_test_zookeeper

  test_c: buildtests_c
  % for tgt in targets:
  % if tgt.build == 'test' and tgt.get('run', True) and not tgt.language == 'c++' and not tgt.get('flaky', False) and not tgt.get('external_deps', None):
  	$(E) "[RUN]     Testing ${tgt.name}"
  	$(Q) $(BINDIR)/$(CONFIG)/${tgt.name} || ( echo test ${tgt.name} failed ; exit 1 )
  % endif
  % endfor


  flaky_test_c: buildtests_c
  % for tgt in targets:
  % if tgt.build == 'test' and tgt.get('run', True) and not tgt.language == 'c++' and tgt.get('flaky', False) and not tgt.get('external_deps', None):
  	$(E) "[RUN]     Testing ${tgt.name}"
  	$(Q) $(BINDIR)/$(CONFIG)/${tgt.name} || ( echo test ${tgt.name} failed ; exit 1 )
  % endif
  % endfor


  test_cxx: test_zookeeper buildtests_cxx
  % for tgt in targets:
  % if tgt.build == 'test' and tgt.get('run', True) and tgt.language == 'c++' and not tgt.get('flaky', False) and not tgt.get('external_deps', None):
  	$(E) "[RUN]     Testing ${tgt.name}"
  	$(Q) $(BINDIR)/$(CONFIG)/${tgt.name} || ( echo test ${tgt.name} failed ; exit 1 )
  % endif
  % endfor


  flaky_test_cxx: buildtests_cxx
  % for tgt in targets:
  % if tgt.build == 'test' and tgt.get('run', True) and tgt.language == 'c++' and tgt.get('flaky', False) and not tgt.get('external_deps', None):
  	$(E) "[RUN]     Testing ${tgt.name}"
  	$(Q) $(BINDIR)/$(CONFIG)/${tgt.name} || ( echo test ${tgt.name} failed ; exit 1 )
  % endif
  % endfor


  ifeq ($(HAS_ZOOKEEPER),true)
  test_zookeeper: buildtests_zookeeper
  % for tgt in targets:
  % if tgt.build == 'test' and tgt.get('run', True) and tgt.language == 'c++' and not tgt.get('flaky', False) and 'zookeeper' in tgt.get('external_deps', []):
  	$(E) "[RUN]     Testing ${tgt.name}"
  	$(Q) $(BINDIR)/$(CONFIG)/${tgt.name} || ( echo test ${tgt.name} failed ; exit 1 )
  % endif
  % endfor


  flaky_test_zookeeper: buildtests_zookeeper
  % for tgt in targets:
  % if tgt.build == 'test' and tgt.get('run', True) and tgt.language == 'c++' and tgt.get('flaky', False) and 'zookeeper' in tgt.get('external_deps', []):
  	$(E) "[RUN]     Testing ${tgt.name}"
  	$(Q) $(BINDIR)/$(CONFIG)/${tgt.name} || ( echo test ${tgt.name} failed ; exit 1 )
  % endif
  % endfor

  else
  test_zookeeper:
  flaky_test_zookeeper:
  endif


  test_python: static_c
  	$(E) "[RUN]     Testing python code"
  	$(Q) tools/run_tests/run_tests.py -lpython -c$(CONFIG)


  tools: tools_c tools_cxx


  tools_c: privatelibs_c\
  % for tgt in targets:
  % if tgt.build == 'tool' and not tgt.language=='c++':
   $(BINDIR)/$(CONFIG)/${tgt.name}\
  % endif
  % endfor


  tools_cxx: privatelibs_cxx\
  % for tgt in targets:
  % if tgt.build == 'tool' and tgt.language=='c++':
   $(BINDIR)/$(CONFIG)/${tgt.name}\
  % endif
  % endfor


  buildbenchmarks: privatelibs\
  % for tgt in targets:
  % if tgt.build == 'benchmark':
   $(BINDIR)/$(CONFIG)/${tgt.name}\
  % endif
  % endfor


  benchmarks: buildbenchmarks

  strip: strip-static strip-shared

  strip-static: strip-static_c strip-static_cxx

  strip-shared: strip-shared_c strip-shared_cxx


  # TODO(nnoble): the strip target is stripping in-place, instead
  # of copying files in a temporary folder.
  # This prevents proper debugging after running make install.

  strip-static_c: static_c
  ifeq ($(CONFIG),opt)
  % for lib in libs:
  % if lib.language == "c":
  % if lib.build == "all":
  % if not lib.get('external_deps', None):
  	$(E) "[STRIP]   Stripping lib${lib.name}.a"
  	$(Q) $(STRIP) $(LIBDIR)/$(CONFIG)/lib${lib.name}.a
  % endif
  % endif
  % endif
  % endfor
  ifeq ($(HAS_ZOOKEEPER),true)
  % for lib in libs:
  % if lib.language == "c":
  % if lib.build == "all":
  % if 'zookeeper' in lib.get('external_deps', []):
  	$(E) "[STRIP]   Stripping lib${lib.name}.a"
  	$(Q) $(STRIP) $(LIBDIR)/$(CONFIG)/lib${lib.name}.a
  % endif
  % endif
  % endif
  % endfor
  endif
  endif

  strip-static_cxx: static_cxx
  ifeq ($(CONFIG),opt)
  % for lib in libs:
  % if lib.language == "c++":
  % if lib.build == "all":
  	$(E) "[STRIP]   Stripping lib${lib.name}.a"
  	$(Q) $(STRIP) $(LIBDIR)/$(CONFIG)/lib${lib.name}.a
  % endif
  % endif
  % endfor
  endif

  strip-shared_c: shared_c
  ifeq ($(CONFIG),opt)
  % for lib in libs:
  % if lib.language == "c":
  % if lib.build == "all":
  % if not lib.get('external_deps', None):
  	$(E) "[STRIP]   Stripping lib${lib.name}.so"
  	$(Q) $(STRIP) $(LIBDIR)/$(CONFIG)/lib${lib.name}.$(SHARED_EXT)
  % endif
  % endif
  % endif
  % endfor
  ifeq ($(HAS_ZOOKEEPER),true)
  % for lib in libs:
  % if lib.language == "c":
  % if lib.build == "all":
  % if 'zookeeper' in lib.get('external_deps', []):
  	$(E) "[STRIP]   Stripping lib${lib.name}.so"
  	$(Q) $(STRIP) $(LIBDIR)/$(CONFIG)/lib${lib.name}.$(SHARED_EXT)
  % endif
  % endif
  % endif
  % endfor
  endif
  endif

  strip-shared_cxx: shared_cxx
  ifeq ($(CONFIG),opt)
  % for lib in libs:
  % if lib.language == "c++":
  % if lib.build == "all":
  	$(E) "[STRIP]   Stripping lib${lib.name}.so"
  	$(Q) $(STRIP) $(LIBDIR)/$(CONFIG)/lib${lib.name}.$(SHARED_EXT)
  % endif
  % endif
  % endfor
  endif

  strip-shared_csharp: shared_csharp
  ifeq ($(CONFIG),opt)
  % for lib in libs:
  % if lib.language == "csharp":
  % if lib.build == "all":
  	$(E) "[STRIP]   Stripping lib${lib.name}.so"
  	$(Q) $(STRIP) $(LIBDIR)/$(CONFIG)/lib${lib.name}.$(SHARED_EXT)
  % endif
  % endif
  % endfor
  endif

  cache.mk::
  	$(E) "[MAKE]    Generating $@"
  	$(Q) echo "$(CACHE_MK)" | tr , '\n' >$@

  $(LIBDIR)/$(CONFIG)/pkgconfig/gpr.pc:
  	$(E) "[MAKE]    Generating $@"
  	$(Q) mkdir -p $(@D)
  	$(Q) echo "$(GPR_PC_FILE)" | tr , '\n' >$@

  $(LIBDIR)/$(CONFIG)/pkgconfig/grpc.pc:
  	$(E) "[MAKE]    Generating $@"
  	$(Q) mkdir -p $(@D)
  	$(Q) echo "$(GRPC_PC_FILE)" | tr , '\n' >$@

  $(LIBDIR)/$(CONFIG)/pkgconfig/grpc_unsecure.pc:
  	$(E) "[MAKE]    Generating $@"
  	$(Q) mkdir -p $(@D)
  	$(Q) echo "$(GRPC_UNSECURE_PC_FILE)" | tr , '\n' >$@

  $(LIBDIR)/$(CONFIG)/pkgconfig/grpc_zookeeper.pc:
  	$(E) "[MAKE]    Generating $@"
  	$(Q) mkdir -p $(@D)
  	$(Q) echo -e "$(GRPC_ZOOKEEPER_PC_FILE)" >$@

  $(LIBDIR)/$(CONFIG)/pkgconfig/grpc++.pc:
  	$(E) "[MAKE]    Generating $@"
  	$(Q) mkdir -p $(@D)
  	$(Q) echo "$(GRPCXX_PC_FILE)" | tr , '\n' >$@

  $(LIBDIR)/$(CONFIG)/pkgconfig/grpc++_unsecure.pc:
  	$(E) "[MAKE]    Generating $@"
  	$(Q) mkdir -p $(@D)
  	$(Q) echo "$(GRPCXX_UNSECURE_PC_FILE)" | tr , '\n' >$@

  % for p in protos:
  ifeq ($(NO_PROTOC),true)
  $(GENDIR)/${p}.pb.cc: protoc_dep_error
  $(GENDIR)/${p}.grpc.pb.cc: protoc_dep_error
  else
  $(GENDIR)/${p}.pb.cc: ${p}.proto $(PROTOBUF_DEP) $(PROTOC_PLUGINS) ${' '.join('$(GENDIR)/%s.pb.cc' % q for q in proto_deps.get(p, []))}
  	$(E) "[PROTOC]  Generating protobuf CC file from $<"
  	$(Q) mkdir -p `dirname $@`
  	$(Q) $(PROTOC) --cpp_out=$(GENDIR) $<

  $(GENDIR)/${p}.grpc.pb.cc: ${p}.proto $(PROTOBUF_DEP) $(PROTOC_PLUGINS) ${' '.join('$(GENDIR)/%s.pb.cc $(GENDIR)/%s.grpc.pb.cc' % (q,q) for q in proto_deps.get(p, []))}
  	$(E) "[GRPC]    Generating gRPC's protobuf service CC file from $<"
  	$(Q) mkdir -p `dirname $@`
  	$(Q) $(PROTOC) --grpc_out=$(GENDIR) --plugin=protoc-gen-grpc=$(BINDIR)/$(CONFIG)/grpc_cpp_plugin $<
  endif

  % endfor

  ifeq ($(CONFIG),stapprof)
  src/core/profiling/stap_timers.c: $(GENDIR)/src/core/profiling/stap_probes.h
  ifeq ($(HAS_SYSTEMTAP),true)
  $(GENDIR)/src/core/profiling/stap_probes.h: src/core/profiling/stap_probes.d
  	$(E) "[DTRACE]  Compiling $<"
  	$(Q) mkdir -p `dirname $@`
  	$(Q) $(DTRACE) -C -h -s $< -o $@
  else
  $(GENDIR)/src/core/profiling/stap_probes.h: systemtap_dep_error stop
  endif
  endif

  $(OBJDIR)/$(CONFIG)/%.o : %.c
  	$(E) "[C]       Compiling $<"
  	$(Q) mkdir -p `dirname $@`
  	$(Q) $(CC) $(CPPFLAGS) $(CFLAGS) -MMD -MF $(addsuffix .dep, $(basename $@)) -c -o $@ $<

  $(OBJDIR)/$(CONFIG)/%.o : $(GENDIR)/%.pb.cc
  	$(E) "[CXX]     Compiling $<"
  	$(Q) mkdir -p `dirname $@`
  	$(Q) $(CXX) $(CPPFLAGS) $(CXXFLAGS) -MMD -MF $(addsuffix .dep, $(basename $@)) -c -o $@ $<

  $(OBJDIR)/$(CONFIG)/src/compiler/%.o : src/compiler/%.cc
  	$(E) "[HOSTCXX] Compiling $<"
  	$(Q) mkdir -p `dirname $@`
  	$(Q) $(HOST_CXX) $(HOST_CXXFLAGS) $(HOST_CPPFLAGS) -MMD -MF $(addsuffix .dep, $(basename $@)) -c -o $@ $<

  $(OBJDIR)/$(CONFIG)/%.o : %.cc
  	$(E) "[CXX]     Compiling $<"
  	$(Q) mkdir -p `dirname $@`
  	$(Q) $(CXX) $(CPPFLAGS) $(CXXFLAGS) -MMD -MF $(addsuffix .dep, $(basename $@)) -c -o $@ $<

  install: install_c install_cxx install-plugins install-certs verify-install

  install_c: install-headers_c install-static_c install-shared_c

  install_cxx: install-headers_cxx install-static_cxx install-shared_cxx

  install_csharp: install-shared_csharp install_c

  install_grpc_csharp_ext: install_csharp

  install-headers: install-headers_c install-headers_cxx

  install-headers_c:
  	$(E) "[INSTALL] Installing public C headers"
  	$(Q) $(foreach h, $(PUBLIC_HEADERS_C), $(INSTALL) -d $(prefix)/$(dir $(h)) && ) exit 0 || exit 1
  	$(Q) $(foreach h, $(PUBLIC_HEADERS_C), $(INSTALL) $(h) $(prefix)/$(h) && ) exit 0 || exit 1

  install-headers_cxx:
  	$(E) "[INSTALL] Installing public C++ headers"
  	$(Q) $(foreach h, $(PUBLIC_HEADERS_CXX), $(INSTALL) -d $(prefix)/$(dir $(h)) && ) exit 0 || exit 1
  	$(Q) $(foreach h, $(PUBLIC_HEADERS_CXX), $(INSTALL) $(h) $(prefix)/$(h) && ) exit 0 || exit 1

  install-static: install-static_c install-static_cxx

  install-static_c: static_c strip-static_c install-pkg-config_c
  % for lib in libs:
  % if lib.language == "c":
  % if lib.build == "all":
  % if not lib.get('external_deps', None):
  	$(E) "[INSTALL] Installing lib${lib.name}.a"
  	$(Q) $(INSTALL) -d $(prefix)/lib
  	$(Q) $(INSTALL) $(LIBDIR)/$(CONFIG)/lib${lib.name}.a $(prefix)/lib/lib${lib.name}.a
  % endif
  % endif
  % endif
  % endfor
  ifeq ($(HAS_ZOOKEEPER),true)
  % for lib in libs:
  % if lib.language == "c":
  % if lib.build == "all":
  % if 'zookeeper' in lib.get('external_deps', []):
  	$(E) "[INSTALL] Installing lib${lib.name}.a"
  	$(Q) $(INSTALL) -d $(prefix)/lib
  	$(Q) $(INSTALL) $(LIBDIR)/$(CONFIG)/lib${lib.name}.a $(prefix)/lib/lib${lib.name}.a
  % endif
  % endif
  % endif
  % endfor
  endif

  install-static_cxx: static_cxx strip-static_cxx install-pkg-config_cxx
  % for lib in libs:
  % if lib.language == "c++":
  % if lib.build == "all":
  	$(E) "[INSTALL] Installing lib${lib.name}.a"
  	$(Q) $(INSTALL) -d $(prefix)/lib
  	$(Q) $(INSTALL) $(LIBDIR)/$(CONFIG)/lib${lib.name}.a $(prefix)/lib/lib${lib.name}.a
  % endif
  % endif
  % endfor

  <%def name="install_shared(lang_filter)">\
  % for lib in libs:
  % if lib.language == lang_filter:
  % if lib.build == "all":
  % if not lib.get('external_deps', None):
  ifeq ($(SYSTEM),MINGW32)
  	$(E) "[INSTALL] Installing ${lib.name}.$(SHARED_EXT)"
  	$(Q) $(INSTALL) -d $(prefix)/lib
  	$(Q) $(INSTALL) $(LIBDIR)/$(CONFIG)/${lib.name}.$(SHARED_EXT) $(prefix)/lib/${lib.name}.$(SHARED_EXT)
  	$(Q) $(INSTALL) $(LIBDIR)/$(CONFIG)/lib${lib.name}-imp.a $(prefix)/lib/lib${lib.name}-imp.a
  else
  	$(E) "[INSTALL] Installing lib${lib.name}.$(SHARED_EXT)"
  	$(Q) $(INSTALL) -d $(prefix)/lib
  	$(Q) $(INSTALL) $(LIBDIR)/$(CONFIG)/lib${lib.name}.$(SHARED_EXT) $(prefix)/lib/lib${lib.name}.$(SHARED_EXT)
  ifneq ($(SYSTEM),Darwin)
  	$(Q) ln -sf lib${lib.name}.$(SHARED_EXT) $(prefix)/lib/lib${lib.name}.so.${settings.version.major}
  	$(Q) ln -sf lib${lib.name}.$(SHARED_EXT) $(prefix)/lib/lib${lib.name}.so
  endif
  endif
  % endif
  % endif
  % endif
  % endfor
  ifeq ($(HAS_ZOOKEEPER),true)
  % for lib in libs:
  % if lib.language == lang_filter:
  % if lib.build == "all":
  % if 'zookeeper' in lib.get('external_deps', []):
  ifeq ($(SYSTEM),MINGW32)
  	$(E) "[INSTALL] Installing ${lib.name}.$(SHARED_EXT)"
  	$(Q) $(INSTALL) -d $(prefix)/lib
  	$(Q) $(INSTALL) $(LIBDIR)/$(CONFIG)/${lib.name}.$(SHARED_EXT) $(prefix)/lib/${lib.name}.$(SHARED_EXT)
  	$(Q) $(INSTALL) $(LIBDIR)/$(CONFIG)/lib${lib.name}-imp.a $(prefix)/lib/lib${lib.name}-imp.a
  else
  	$(E) "[INSTALL] Installing lib${lib.name}.$(SHARED_EXT)"
  	$(Q) $(INSTALL) -d $(prefix)/lib
  	$(Q) $(INSTALL) $(LIBDIR)/$(CONFIG)/lib${lib.name}.$(SHARED_EXT) $(prefix)/lib/lib${lib.name}.$(SHARED_EXT)
  ifneq ($(SYSTEM),Darwin)
  	$(Q) ln -sf lib${lib.name}.$(SHARED_EXT) $(prefix)/lib/lib${lib.name}.so.${settings.version.major}
  	$(Q) ln -sf lib${lib.name}.$(SHARED_EXT) $(prefix)/lib/lib${lib.name}.so
  endif
  endif
  % endif
  % endif
  % endif
  % endfor
  endif
  ifneq ($(SYSTEM),MINGW32)
  ifneq ($(SYSTEM),Darwin)
  	$(Q) ldconfig || true
  endif
  endif
  </%def>

  install-shared_c: shared_c strip-shared_c install-pkg-config_c
  ${install_shared("c")}

  install-shared_cxx: shared_cxx strip-shared_cxx install-shared_c install-pkg-config_cxx
  ${install_shared("c++")}

  install-shared_csharp: shared_csharp strip-shared_csharp
  ${install_shared("csharp")}

  install-plugins: $(PROTOC_PLUGINS)
  ifeq ($(SYSTEM),MINGW32)
  	$(Q) false
  else
  	$(E) "[INSTALL] Installing grpc protoc plugins"
  % for tgt in targets:
  % if tgt.build == 'protoc':
  	$(Q) $(INSTALL) -d $(prefix)/bin
  	$(Q) $(INSTALL) $(BINDIR)/$(CONFIG)/${tgt.name} $(prefix)/bin/${tgt.name}
  % endif
  % endfor
  endif

  install-pkg-config_c: pc_gpr pc_c pc_c_unsecure pc_c_zookeeper
  	$(E) "[INSTALL] Installing C pkg-config files"
  	$(Q) $(INSTALL) -d $(prefix)/lib/pkgconfig
  	$(Q) $(INSTALL) $(LIBDIR)/$(CONFIG)/pkgconfig/gpr.pc $(prefix)/lib/pkgconfig/gpr.pc
  	$(Q) $(INSTALL) $(LIBDIR)/$(CONFIG)/pkgconfig/grpc.pc $(prefix)/lib/pkgconfig/grpc.pc
  	$(Q) $(INSTALL) $(LIBDIR)/$(CONFIG)/pkgconfig/grpc_unsecure.pc $(prefix)/lib/pkgconfig/grpc_unsecure.pc
  ifeq ($(HAS_ZOOKEEPER),true)
  	$(Q) $(INSTALL) $(LIBDIR)/$(CONFIG)/pkgconfig/grpc_zookeeper.pc $(prefix)/lib/pkgconfig/grpc_zookeeper.pc
  endif

  install-pkg-config_cxx: pc_cxx pc_cxx_unsecure
  	$(E) "[INSTALL] Installing C++ pkg-config files"
  	$(Q) $(INSTALL) -d $(prefix)/lib/pkgconfig
  	$(Q) $(INSTALL) $(LIBDIR)/$(CONFIG)/pkgconfig/grpc++.pc $(prefix)/lib/pkgconfig/grpc++.pc
  	$(Q) $(INSTALL) $(LIBDIR)/$(CONFIG)/pkgconfig/grpc++_unsecure.pc $(prefix)/lib/pkgconfig/grpc++_unsecure.pc

  install-certs: etc/roots.pem
  	$(E) "[INSTALL] Installing root certificates"
  	$(Q) $(INSTALL) -d $(prefix)/share/grpc
  	$(Q) $(INSTALL) etc/roots.pem $(prefix)/share/grpc/roots.pem

  verify-install:
  ifeq ($(INSTALL_OK),true)
  	@echo "Your system looks ready to go."
  	@echo
  else
  	@echo "We couldn't find protoc 3.0.0+ installed on your system. While this"
  	@echo "won't prevent grpc from working, you won't be able to compile"
  	@echo "and run any meaningful code with it."
  	@echo
  	@echo
  	@echo "Please download and install protobuf 3.0.0+ from:"
  	@echo
  	@echo "   https://github.com/google/protobuf/releases"
  	@echo
  	@echo "Once you've done so, or if you think this message is in error,"
  	@echo "you can re-run this check by doing:"
  	@echo
  	@echo "   make verify-install"
  endif

  clean:
  	$(E) "[CLEAN]   Cleaning build directories."
  	$(Q) $(RM) -rf $(OBJDIR) $(LIBDIR) $(BINDIR) $(GENDIR) cache.mk


  # The various libraries

  % for lib in libs:
  ${makelib(lib)}
  % endfor


  # All of the test targets, and protoc plugins

  % for tgt in targets:
  ${maketarget(tgt)}
  % endfor

  <%def name="makelib(lib)">
  LIB${lib.name.upper()}_SRC = \\

  % for src in lib.src:
      ${proto_to_cc(src)} \\

  % endfor

  % if "public_headers" in lib:
  % if lib.language == "c++":
  PUBLIC_HEADERS_CXX += \\

  % else:
  PUBLIC_HEADERS_C += \\

  % endif
  % for hdr in lib.public_headers:
      ${hdr} \\

  % endfor
  % endif

  LIB${lib.name.upper()}_OBJS = $(addprefix $(OBJDIR)/$(CONFIG)/, $(addsuffix .o, $(basename $(LIB${lib.name.upper()}_SRC))))

<<<<<<< HEAD
  % if lib.get('defaults', None):
  %  for name, value in defaults.get(lib.defaults).iteritems():
  $(LIB${lib.name.upper()}_OBJS): ${name} += ${value}
  %  endfor
=======
  % if lib.boringssl:
  # boringssl needs an override to ensure that it does not include
  # system openssl headers regardless of other configuration
  # we do so here with a target specific variable assignment
  $(LIB${lib.name.upper()}_OBJS): CFLAGS := -Ithird_party/boringssl/include $(CFLAGS) -Wno-sign-conversion -Wno-conversion -Wno-unused-value -fvisibility=hidden
  $(LIB${lib.name.upper()}_OBJS): CXXFLAGS := -Ithird_party/boringssl/include $(CXXFLAGS) -fvisibility=hidden
  $(LIB${lib.name.upper()}_OBJS): CPPFLAGS += -DOPENSSL_NO_ASM -D_GNU_SOURCE
  % elif lib.zlib:
  $(LIB${lib.name.upper()}_OBJS): CFLAGS := $(CFLAGS) -Wno-sign-conversion -Wno-conversion -Wno-unused-value -Wno-implicit-function-declaration $(W_NO_SHIFT_NEGATIVE_VALUE) -fvisibility=hidden
  % else:
>>>>>>> f846aaf4
  % endif

  ## If the library requires OpenSSL, let's add some restrictions.
  % if lib.get('secure', 'check') == True or lib.get('secure', 'check') == 'check':
  ifeq ($(NO_SECURE),true)

  # You can't build secure libraries if you don't have OpenSSL.

  $(LIBDIR)/$(CONFIG)/lib${lib.name}.a: openssl_dep_error

  % if lib.build == "all":
  ifeq ($(SYSTEM),MINGW32)
  $(LIBDIR)/$(CONFIG)/${lib.name}.$(SHARED_EXT): openssl_dep_error
  else
  $(LIBDIR)/$(CONFIG)/lib${lib.name}.$(SHARED_EXT): openssl_dep_error
  endif
  % endif

  else

  % if lib.language == 'c++':
  ifeq ($(NO_PROTOBUF),true)

  # You can't build a C++ library if you don't have protobuf - a bit overreached, but still okay.

  $(LIBDIR)/$(CONFIG)/lib${lib.name}.a: protobuf_dep_error

  % if lib.build == "all":
  ifeq ($(SYSTEM),MINGW32)
  $(LIBDIR)/$(CONFIG)/${lib.name}.$(SHARED_EXT): protobuf_dep_error
  else
  $(LIBDIR)/$(CONFIG)/lib${lib.name}.$(SHARED_EXT): protobuf_dep_error
  endif
  % endif

  else
  % endif

  $(LIBDIR)/$(CONFIG)/lib${lib.name}.a: $(ZLIB_DEP) $(OPENSSL_DEP)\
  ## The else here corresponds to the if secure earlier.
  % else:
  % if lib.language == 'c++':
  ifeq ($(NO_PROTOBUF),true)

  # You can't build a C++ library if you don't have protobuf - a bit overreached, but still okay.

  $(LIBDIR)/$(CONFIG)/lib${lib.name}.a: protobuf_dep_error

  % if lib.build == "all":
  ifeq ($(SYSTEM),MINGW32)
  $(LIBDIR)/$(CONFIG)/${lib.name}.$(SHARED_EXT): protobuf_dep_error
  else
  $(LIBDIR)/$(CONFIG)/lib${lib.name}.$(SHARED_EXT): protobuf_dep_error
  endif
  % endif

  else

  % endif
  $(LIBDIR)/$(CONFIG)/lib${lib.name}.a: \
  % if lib.name != 'z':
  $(ZLIB_DEP) \
  % endif
  % endif
  % if lib.language == 'c++':
   $(PROTOBUF_DEP)\
  % endif
   $(LIB${lib.name.upper()}_OBJS)
  	$(E) "[AR]      Creating $@"
  	$(Q) mkdir -p `dirname $@`
  	$(Q) rm -f $(LIBDIR)/$(CONFIG)/lib${lib.name}.a
  	$(Q) $(AR) rcs $(LIBDIR)/$(CONFIG)/lib${lib.name}.a $(LIB${lib.name.upper()}_OBJS)
  % if lib.get('baselib', False):
  	$(Q) rm -rf $(BUILDDIR_ABSOLUTE)/tmp-merge-${lib.name}
  	$(Q) ( mkdir -p $(BUILDDIR_ABSOLUTE)/tmp-merge-${lib.name}/grpc ; <%text>\</%text>
  	       cd $(BUILDDIR_ABSOLUTE)/tmp-merge-${lib.name}/grpc ; <%text>\</%text>
  	       $(AR) x $(LIBDIR)/$(CONFIG)/lib${lib.name}.a )
  	$(Q) for l in $(ZLIB_MERGE_LIBS) ; do ( <%text>\</%text>
  	       mkdir -p $(BUILDDIR_ABSOLUTE)/tmp-merge-${lib.name}/zlib ; <%text>\</%text>
  	       cd $(BUILDDIR_ABSOLUTE)/tmp-merge-${lib.name}/zlib ; <%text>\</%text>
  	       <%text>$(AR) x $${l}</%text> ) ; done
  	$(Q) for l in $(ZLIB_MERGE_LIBS) ; do ( <%text>\</%text>
  	       mkdir -p $(BUILDDIR_ABSOLUTE)/tmp-merge-${lib.name}/zlib ; <%text>\</%text>
  	       cd $(BUILDDIR_ABSOLUTE)/tmp-merge-${lib.name}/zlib ; <%text>\</%text>
  	       <%text>$(AR) x $${l}</%text> ) ; done
  % if lib.get('secure', 'check') == True:
  	$(Q) for l in $(OPENSSL_MERGE_LIBS) ; do ( <%text>\</%text>
  	       mkdir -p $(BUILDDIR_ABSOLUTE)/tmp-merge-${lib.name}/ssl ; <%text>\</%text>
  	       cd $(BUILDDIR_ABSOLUTE)/tmp-merge-${lib.name}/ssl ; <%text>\</%text>
  	       <%text>$(AR) x $${l}</%text> ) ; done
  	$(Q) for l in $(OPENSSL_MERGE_LIBS) ; do ( <%text>\</%text>
  	       mkdir -p $(BUILDDIR_ABSOLUTE)/tmp-merge-${lib.name}/ssl ; <%text>\</%text>
  	       cd $(BUILDDIR_ABSOLUTE)/tmp-merge-${lib.name}/ssl ; <%text>\</%text>
  	       <%text>$(AR) x $${l}</%text> ) ; done
  % endif
  	$(Q) rm -f $(LIBDIR)/$(CONFIG)/lib${lib.name}.a $(BUILDDIR_ABSOLUTE)/tmp-merge-${lib.name}/*/__.SYMDEF*
  	$(Q) ar rcs $(LIBDIR)/$(CONFIG)/lib${lib.name}.a $(BUILDDIR_ABSOLUTE)/tmp-merge-${lib.name}/*/*
  	$(Q) rm -rf $(BUILDDIR_ABSOLUTE)/tmp-merge-${lib.name}
  % endif
  ifeq ($(SYSTEM),Darwin)
  	$(Q) ranlib $(LIBDIR)/$(CONFIG)/lib${lib.name}.a
  endif

  <%

    if lib.language == 'c++':
      ld = '$(LDXX)'
    else:
      ld = '$(LD)'

    out_base = '$(LIBDIR)/$(CONFIG)/' + lib.name
    out_libbase = '$(LIBDIR)/$(CONFIG)/lib' + lib.name

    common = '$(LIB' + lib.name.upper() + '_OBJS) $(LDLIBS)'

    libs = ''
    lib_deps = ' $(ZLIB_DEP)'
    mingw_libs = ''
    mingw_lib_deps = ' $(ZLIB_DEP)'
    if lib.language == 'c++':
      lib_deps += ' $(PROTOBUF_DEP)'
      mingw_lib_deps += ' $(PROTOBUF_DEP)'
    if lib.get('deps_linkage', None) == 'static':
      for dep in lib.get('deps', []):
        lib_archive = '$(LIBDIR)/$(CONFIG)/lib' + dep + '.a'
        common = common + ' ' + lib_archive
        lib_deps = lib_deps + ' ' + lib_archive
        mingw_lib_deps = mingw_lib_deps + ' ' + lib_archive
    else:
      for dep in lib.get('deps', []):
        libs = libs + ' -l' + dep
        lib_deps = lib_deps + ' $(LIBDIR)/$(CONFIG)/lib' + dep + '.$(SHARED_EXT)'
        mingw_libs = mingw_libs + ' -l' + dep + '-imp'
        mingw_lib_deps = mingw_lib_deps + ' $(LIBDIR)/$(CONFIG)/' + dep + '.$(SHARED_EXT)'

    security = lib.get('secure', 'check')
    if security == True:
      common = common + ' $(OPENSSL_MERGE_LIBS) $(LDLIBS_SECURE)'
    common = common + ' $(ZLIB_MERGE_LIBS)'

    if security in [True, 'check']:
      for src in lib.src:
        if not proto_re.match(src):
          sources_that_need_openssl.add(src)
    else:
      for src in lib.src:
        sources_that_don_t_need_openssl.add(src)

    if 'zookeeper' in lib.get('external_deps', []):
      libs = libs + ' -lzookeeper_mt'

    if lib.get('secure', 'check') == True or lib.get('secure', 'check') == 'check':
      lib_deps = lib_deps + ' $(OPENSSL_DEP)'
      mingw_lib_deps = mingw_lib_deps + ' $(OPENSSL_DEP)'

    if lib.language == 'c++':
      common = common + ' $(LDLIBSXX) $(LDLIBS_PROTOBUF)'
  %>

  % if lib.build == "all":
  ifeq ($(SYSTEM),MINGW32)
  ${out_base}.$(SHARED_EXT): $(LIB${lib.name.upper()}_OBJS) ${mingw_lib_deps}
  	$(E) "[LD]      Linking $@"
  	$(Q) mkdir -p `dirname $@`
  	$(Q) ${ld} $(LDFLAGS) -L$(LIBDIR)/$(CONFIG) -shared -Wl,--output-def=${out_base}.def -Wl,--out-implib=${out_libbase}-imp.a -o ${out_base}.$(SHARED_EXT) ${common}${mingw_libs}
  else
  ${out_libbase}.$(SHARED_EXT): $(LIB${lib.name.upper()}_OBJS) ${lib_deps}
  	$(E) "[LD]      Linking $@"
  	$(Q) mkdir -p `dirname $@`
  ifeq ($(SYSTEM),Darwin)
  	$(Q) ${ld} $(LDFLAGS) -L$(LIBDIR)/$(CONFIG) -install_name lib${lib.name}.$(SHARED_EXT) -dynamiclib -o ${out_libbase}.$(SHARED_EXT) ${common}${libs}
  else
  	$(Q) ${ld} $(LDFLAGS) -L$(LIBDIR)/$(CONFIG) -shared -Wl,-soname,lib${lib.name}.so.${settings.version.major} -o ${out_libbase}.$(SHARED_EXT) ${common}${libs}
  	$(Q) ln -sf lib${lib.name}.$(SHARED_EXT) ${out_libbase}.so.${settings.version.major}
  	$(Q) ln -sf lib${lib.name}.$(SHARED_EXT) ${out_libbase}.so
  endif
  endif
  % endif
  % if lib.get('secure', 'check') == True or lib.get('secure', 'check') == 'check':
  ## If the lib was secure, we have to close the Makefile's if that tested
  ## the presence of OpenSSL.

  endif
  % endif
  % if lib.language == 'c++':
  ## If the lib was C++, we have to close the Makefile's if that tested
  ## the presence of protobuf 3.0.0+

  endif
  % endif

  % if lib.get('secure', 'check') == True or lib.get('secure', 'check') == 'check':
  ifneq ($(NO_SECURE),true)
  % endif
  ifneq ($(NO_DEPS),true)
  -include $(LIB${lib.name.upper()}_OBJS:.o=.dep)
  endif
  % if lib.get('secure', 'check') == True or lib.get('secure', 'check') == 'check':
  endif
  % endif
  % for src in lib.src:
  % if not proto_re.match(src) and any(proto_re.match(src2) for src2 in lib.src):
  $(OBJDIR)/$(CONFIG)/${os.path.splitext(src)[0]}.o: ${' '.join(proto_to_cc(src2) for src2 in lib.src if proto_re.match(src2))}
  % endif
  % endfor
  </%def>

  <%def name="maketarget(tgt)"><% has_no_sources = not tgt.src %>
  % if not has_no_sources:
  ${tgt.name.upper()}_SRC = \\

  % for src in tgt.src:
      ${proto_to_cc(src)} \\

  % endfor

  ${tgt.name.upper()}_OBJS = $(addprefix $(OBJDIR)/$(CONFIG)/, $(addsuffix .o, $(basename $(${tgt.name.upper()}_SRC))))
  % endif
  % if tgt.get('secure', 'check') == True or tgt.get('secure', 'check') == 'check':
  ifeq ($(NO_SECURE),true)

  # You can't build secure targets if you don't have OpenSSL.

  $(BINDIR)/$(CONFIG)/${tgt.name}: openssl_dep_error

  else

  % endif

  % if tgt.boringssl:
  # boringssl needs an override to ensure that it does not include
  # system openssl headers regardless of other configuration
  # we do so here with a target specific variable assignment
  $(${tgt.name.upper()}_OBJS): CFLAGS := -Ithird_party/boringssl/include $(CFLAGS) -Wno-sign-conversion -Wno-conversion -Wno-unused-value
  $(${tgt.name.upper()}_OBJS): CXXFLAGS := -Ithird_party/boringssl/include $(CXXFLAGS)
  $(${tgt.name.upper()}_OBJS): CPPFLAGS += -DOPENSSL_NO_ASM -D_GNU_SOURCE
  % else:
  % endif

  ##
  ## We're not trying to add a dependency on building zlib and openssl here,
  ## as it's already done in the libraries. We're assuming that the build
  ## trickles down, and that a secure target requires a secure version of
  ## a library.
  ##
  ## That simplifies the codegen a bit, but prevents a fully defined Makefile.
  ## I can live with that.
  ##
  % if tgt.build == 'protoc' or tgt.language == 'c++':

  ifeq ($(NO_PROTOBUF),true)

  # You can't build the protoc plugins or protobuf-enabled targets if you don't have protobuf 3.0.0+.

  $(BINDIR)/$(CONFIG)/${tgt.name}: protobuf_dep_error

  else

  $(BINDIR)/$(CONFIG)/${tgt.name}: \
  % if not has_no_sources:
  $(PROTOBUF_DEP) $(${tgt.name.upper()}_OBJS)\
  % endif
  % else:
  $(BINDIR)/$(CONFIG)/${tgt.name}: \
  % if not has_no_sources:
  $(${tgt.name.upper()}_OBJS)\
  % endif
  % endif
  % for dep in tgt.deps:
   $(LIBDIR)/$(CONFIG)/lib${dep}.a\
  % endfor

  % if tgt.language == "c++" or tgt.boringssl:
  ## C++ targets specificies.
  % if tgt.build == 'protoc':
  	$(E) "[HOSTLD]  Linking $@"
  	$(Q) mkdir -p `dirname $@`
  	$(Q) $(HOST_LDXX) $(HOST_LDFLAGS) \
  % if not has_no_sources:
  $(${tgt.name.upper()}_OBJS)\
  % endif
  % else:
  	$(E) "[LD]      Linking $@"
  	$(Q) mkdir -p `dirname $@`
  	$(Q) $(LDXX) $(LDFLAGS) \
  % if not has_no_sources:
  $(${tgt.name.upper()}_OBJS)\
  % endif
  % endif
  % else:
  ## C-only targets specificities.
  	$(E) "[LD]      Linking $@"
  	$(Q) mkdir -p `dirname $@`
  	$(Q) $(LD) $(LDFLAGS) \
  % if not has_no_sources:
  $(${tgt.name.upper()}_OBJS)\
  % endif
  % endif
  % for dep in tgt.deps:
   $(LIBDIR)/$(CONFIG)/lib${dep}.a\
  % endfor
  % if 'zookeeper' in tgt.get('external_deps', []):
   -lzookeeper_mt\
  % endif
  % if tgt.language == "c++":
  % if tgt.build == 'protoc':
   $(HOST_LDLIBSXX) $(HOST_LDLIBS_PROTOC)\
  % else:
   $(LDLIBSXX) $(LDLIBS_PROTOBUF)\
  % endif
  % endif
  % if tgt.build == 'protoc':
   $(HOST_LDLIBS)\
  % else:
   $(LDLIBS)\
  % endif
  % if tgt.build == 'protoc':
   $(HOST_LDLIBS_PROTOC)\
  % elif tgt.get('secure', 'check') == True or tgt.get('secure', 'check') == 'check':
   $(LDLIBS_SECURE)\
  % endif
  % if tgt.language == 'c++' and tgt.build == 'test':
   $(GTEST_LIB)\
  % elif tgt.language == 'c++' and tgt.build == 'benchmark':
   $(GTEST_LIB)\
  % endif
   -o $(BINDIR)/$(CONFIG)/${tgt.name}
  % if tgt.build == 'protoc' or tgt.language == 'c++':

  endif
  % endif
  % if tgt.get('secure', 'check') == True or tgt.get('secure', 'check') == 'check':

  endif
  % endif

  % for src in tgt.src:
  $(OBJDIR)/$(CONFIG)/${os.path.splitext(src)[0]}.o: \
  % for dep in tgt.deps:
   $(LIBDIR)/$(CONFIG)/lib${dep}.a\
  % endfor

  % if tgt.language == 'c89':
  % for src in tgt.src:
  $(OBJDIR)/$(CONFIG)/${os.path.splitext(src)[0]}.o : ${src}
  	$(E) "[C]       Compiling $<"
  	$(Q) mkdir -p `dirname $@`
  	$(Q) $(CC) $(CPPFLAGS) $(CFLAGS) -std=c89 -pedantic -MMD -MF $(addsuffix .dep, $(basename $@)) -c -o $@ $<
  % endfor
  % endif

  % endfor
  % if not has_no_sources:
  deps_${tgt.name}: $(${tgt.name.upper()}_OBJS:.o=.dep)
  % endif

  % if not has_no_sources:
  % if tgt.get('secure', 'check') == True or tgt.get('secure', 'check') == 'check':
  ifneq ($(NO_SECURE),true)
  % endif
  ifneq ($(NO_DEPS),true)
  -include $(${tgt.name.upper()}_OBJS:.o=.dep)
  endif
  % if tgt.get('secure', 'check') == True or tgt.get('secure', 'check') == 'check':
  endif
  % endif
  % endif
  % for src in tgt.src:
  % if not proto_re.match(src) and any(proto_re.match(src2) for src2 in tgt.src):
  $(OBJDIR)/$(CONFIG)/${os.path.splitext(src)[0]}.o: ${' '.join(proto_to_cc(src2) for src2 in tgt.src if proto_re.match(src2))}
  % endif
  % endfor
  </%def>

  ifneq ($(OPENSSL_DEP),)
  # This is to ensure the embedded OpenSSL is built beforehand, properly
  # installing headers to their final destination on the drive. We need this
  # otherwise parallel compilation will fail if a source is compiled first.
  % for src in sorted(sources_that_need_openssl):
  % if src not in sources_that_don_t_need_openssl:
  ${src}: $(OPENSSL_DEP)
  % endif
  % endfor
  endif

  .PHONY: all strip tools \
  dep_error openssl_dep_error openssl_dep_message git_update stop \
  buildtests buildtests_c buildtests_cxx \
  test test_c test_cxx \
  install install_c install_cxx \
  install-headers install-headers_c install-headers_cxx \
  install-shared install-shared_c install-shared_cxx \
  install-static install-static_c install-static_cxx \
  strip strip-shared strip-static \
  strip_c strip-shared_c strip-static_c \
  strip_cxx strip-shared_cxx strip-static_cxx \
  dep_c dep_cxx bins_dep_c bins_dep_cxx \
  clean<|MERGE_RESOLUTION|>--- conflicted
+++ resolved
@@ -1437,23 +1437,10 @@
 
   LIB${lib.name.upper()}_OBJS = $(addprefix $(OBJDIR)/$(CONFIG)/, $(addsuffix .o, $(basename $(LIB${lib.name.upper()}_SRC))))
 
-<<<<<<< HEAD
   % if lib.get('defaults', None):
   %  for name, value in defaults.get(lib.defaults).iteritems():
   $(LIB${lib.name.upper()}_OBJS): ${name} += ${value}
   %  endfor
-=======
-  % if lib.boringssl:
-  # boringssl needs an override to ensure that it does not include
-  # system openssl headers regardless of other configuration
-  # we do so here with a target specific variable assignment
-  $(LIB${lib.name.upper()}_OBJS): CFLAGS := -Ithird_party/boringssl/include $(CFLAGS) -Wno-sign-conversion -Wno-conversion -Wno-unused-value -fvisibility=hidden
-  $(LIB${lib.name.upper()}_OBJS): CXXFLAGS := -Ithird_party/boringssl/include $(CXXFLAGS) -fvisibility=hidden
-  $(LIB${lib.name.upper()}_OBJS): CPPFLAGS += -DOPENSSL_NO_ASM -D_GNU_SOURCE
-  % elif lib.zlib:
-  $(LIB${lib.name.upper()}_OBJS): CFLAGS := $(CFLAGS) -Wno-sign-conversion -Wno-conversion -Wno-unused-value -Wno-implicit-function-declaration $(W_NO_SHIFT_NEGATIVE_VALUE) -fvisibility=hidden
-  % else:
->>>>>>> f846aaf4
   % endif
 
   ## If the library requires OpenSSL, let's add some restrictions.
