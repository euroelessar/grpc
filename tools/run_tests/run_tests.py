--- conflicted
+++ resolved
@@ -96,12 +96,8 @@
     return jobset.JobSpec(cmdline=cmdline,
                           shortname=shortname,
                           environ=actual_environ,
-<<<<<<< HEAD
+                          cpu_cost=cpu_cost,
                           timeout_seconds=(self.timeout_multiplier * timeout_seconds if timeout_seconds else None),
-=======
-                          cpu_cost=cpu_cost,
-                          timeout_seconds=self.timeout_multiplier * timeout_seconds,
->>>>>>> 0eef9eef
                           hash_targets=hash_targets
                               if self.allow_hashing else None,
                           flake_retries=5 if args.allow_flakes else 0,
@@ -450,7 +446,7 @@
   def test_specs(self, config, args):
     import yaml
     with open('tools/run_tests/sanity_tests.yaml', 'r') as f:
-      return [config.job_spec([cmd], None, timeout_seconds=None, environ={'TEST': 'true'})
+      return [config.job_spec([cmd['script']], None, timeout_seconds=None, environ={'TEST': 'true'}, cpu_cost=cmd.get('cpu_cost', 1))
               for cmd in yaml.load(f)]
 
   def pre_build_steps(self):
