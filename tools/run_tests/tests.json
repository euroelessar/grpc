--- conflicted
+++ resolved
@@ -9159,24 +9159,6 @@
     "exclude_configs": [], 
     "flaky": false, 
     "language": "c", 
-    "name": "h2_uchannel_channel_connectivity_test", 
-    "platforms": [
-      "linux", 
-      "mac", 
-      "posix", 
-      "windows"
-    ]
-  }, 
-  {
-    "ci_platforms": [
-      "linux", 
-      "mac", 
-      "posix", 
-      "windows"
-    ], 
-    "exclude_configs": [], 
-    "flaky": false, 
-    "language": "c", 
     "name": "h2_uchannel_compressed_payload_test", 
     "platforms": [
       "linux", 
@@ -9195,42 +9177,6 @@
     "exclude_configs": [], 
     "flaky": false, 
     "language": "c", 
-    "name": "h2_uchannel_default_host_test", 
-    "platforms": [
-      "linux", 
-      "mac", 
-      "posix", 
-      "windows"
-    ]
-  }, 
-  {
-    "ci_platforms": [
-      "linux", 
-      "mac", 
-      "posix", 
-      "windows"
-    ], 
-    "exclude_configs": [], 
-    "flaky": false, 
-    "language": "c", 
-    "name": "h2_uchannel_disappearing_server_test", 
-    "platforms": [
-      "linux", 
-      "mac", 
-      "posix", 
-      "windows"
-    ]
-  }, 
-  {
-    "ci_platforms": [
-      "linux", 
-      "mac", 
-      "posix", 
-      "windows"
-    ], 
-    "exclude_configs": [], 
-    "flaky": false, 
-    "language": "c", 
     "name": "h2_uchannel_empty_batch_test", 
     "platforms": [
       "linux", 
@@ -9573,24 +9519,6 @@
     "exclude_configs": [], 
     "flaky": false, 
     "language": "c", 
-    "name": "h2_uchannel_simple_delayed_request_test", 
-    "platforms": [
-      "linux", 
-      "mac", 
-      "posix", 
-      "windows"
-    ]
-  }, 
-  {
-    "ci_platforms": [
-      "linux", 
-      "mac", 
-      "posix", 
-      "windows"
-    ], 
-    "exclude_configs": [], 
-    "flaky": false, 
-    "language": "c", 
     "name": "h2_uchannel_simple_request_test", 
     "platforms": [
       "linux", 
@@ -9706,7 +9634,6 @@
     "exclude_configs": [], 
     "flaky": false, 
     "language": "c", 
-<<<<<<< HEAD
     "name": "h2_uds_cancel_after_invoke_test", 
     "platforms": [
       "linux", 
@@ -9724,25 +9651,21 @@
     "flaky": false, 
     "language": "c", 
     "name": "h2_uds_cancel_before_invoke_test", 
-=======
-    "name": "h2_uchannel_compressed_payload_test", 
->>>>>>> 4b6974ca
-    "platforms": [
-      "linux", 
-      "mac", 
-      "posix"
-    ]
-  }, 
-  {
-    "ci_platforms": [
-      "linux", 
-      "mac", 
-      "posix"
-    ], 
-    "exclude_configs": [], 
-    "flaky": false, 
-    "language": "c", 
-<<<<<<< HEAD
+    "platforms": [
+      "linux", 
+      "mac", 
+      "posix"
+    ]
+  }, 
+  {
+    "ci_platforms": [
+      "linux", 
+      "mac", 
+      "posix"
+    ], 
+    "exclude_configs": [], 
+    "flaky": false, 
+    "language": "c", 
     "name": "h2_uds_cancel_in_a_vacuum_test", 
     "platforms": [
       "linux", 
@@ -9776,9 +9699,6 @@
     "flaky": false, 
     "language": "c", 
     "name": "h2_uds_channel_connectivity_test", 
-=======
-    "name": "h2_uchannel_empty_batch_test", 
->>>>>>> 4b6974ca
     "platforms": [
       "linux", 
       "mac", 
@@ -10082,7 +10002,6 @@
     "exclude_configs": [], 
     "flaky": false, 
     "language": "c", 
-<<<<<<< HEAD
     "name": "h2_uds_server_finishes_request_test", 
     "platforms": [
       "linux", 
@@ -10100,9 +10019,6 @@
     "flaky": false, 
     "language": "c", 
     "name": "h2_uds_shutdown_finishes_calls_test", 
-=======
-    "name": "h2_uchannel_simple_request_test", 
->>>>>>> 4b6974ca
     "platforms": [
       "linux", 
       "mac", 
@@ -14997,28 +14913,6 @@
     "flaky": false, 
     "language": "c", 
     "name": "h2_uchannel_cancel_with_status_nosec_test", 
-    "platforms": [
-      "linux", 
-      "mac", 
-      "posix", 
-      "windows"
-    ]
-  }, 
-  {
-    "ci_platforms": [
-      "linux", 
-      "mac", 
-      "posix", 
-      "windows"
-    ], 
-    "exclude_configs": [], 
-    "flaky": false, 
-    "language": "c", 
-<<<<<<< HEAD
-    "name": "h2_uchannel_channel_connectivity_nosec_test", 
-=======
-    "name": "h2_uchannel_census_simple_request_nosec_test", 
->>>>>>> 4b6974ca
     "platforms": [
       "linux", 
       "mac", 
