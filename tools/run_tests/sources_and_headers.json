

[
  {
    "deps": [
      "grpc", 
      "grpc_test_util"
    ], 
    "headers": [], 
    "language": "c", 
    "name": "alarm_test", 
    "src": [
      "test/core/surface/alarm_test.c"
    ]
  }, 
  {
    "deps": [
      "grpc", 
      "grpc_test_util"
    ], 
    "headers": [], 
    "language": "c", 
    "name": "algorithm_test", 
    "src": [
      "test/core/compression/algorithm_test.c"
    ]
  }, 
  {
    "deps": [
      "grpc", 
      "grpc_test_util"
    ], 
    "headers": [], 
    "language": "c", 
    "name": "alloc_test", 
    "src": [
      "test/core/support/alloc_test.c"
    ]
  }, 
  {
    "deps": [
      "grpc", 
      "grpc_test_util"
    ], 
    "headers": [], 
    "language": "c", 
    "name": "alpn_test", 
    "src": [
      "test/core/transport/chttp2/alpn_test.c"
    ]
  }, 
  {
    "deps": [
      "grpc", 
      "grpc_test_util"
    ], 
    "headers": [], 
    "language": "c", 
    "name": "bin_encoder_test", 
    "src": [
      "test/core/transport/chttp2/bin_encoder_test.c"
    ]
  }, 
  {
    "deps": [
      "grpc", 
      "grpc_test_util"
    ], 
    "headers": [], 
    "language": "c", 
    "name": "census_context_test", 
    "src": [
      "test/core/census/context_test.c"
    ]
  }, 
  {
    "deps": [
      "grpc", 
      "grpc_test_util"
    ], 
    "headers": [], 
    "language": "c", 
    "name": "channel_create_test", 
    "src": [
      "test/core/surface/channel_create_test.c"
    ]
  }, 
  {
    "deps": [
      "grpc", 
      "grpc_test_util"
    ], 
    "headers": [], 
    "language": "c", 
    "name": "chttp2_hpack_encoder_test", 
    "src": [
      "test/core/transport/chttp2/hpack_encoder_test.c"
    ]
  }, 
  {
    "deps": [
      "grpc", 
      "grpc_test_util"
    ], 
    "headers": [], 
    "language": "c", 
    "name": "chttp2_status_conversion_test", 
    "src": [
      "test/core/transport/chttp2/status_conversion_test.c"
    ]
  }, 
  {
    "deps": [
      "grpc", 
      "grpc_test_util"
    ], 
    "headers": [], 
    "language": "c", 
    "name": "chttp2_stream_map_test", 
    "src": [
      "test/core/transport/chttp2/stream_map_test.c"
    ]
  }, 
  {
    "deps": [
      "grpc", 
      "grpc_test_util"
    ], 
    "headers": [], 
    "language": "c", 
    "name": "chttp2_varint_test", 
    "src": [
      "test/core/transport/chttp2/varint_test.c"
    ]
  }, 
  {
    "deps": [
      "grpc", 
      "grpc_test_util"
    ], 
    "headers": [], 
    "language": "c", 
    "name": "compression_test", 
    "src": [
      "test/core/compression/compression_test.c"
    ]
  }, 
  {
    "deps": [
      "grpc", 
      "grpc_test_util"
    ], 
    "headers": [], 
    "language": "c", 
    "name": "dns_resolver_test", 
    "src": [
      "test/core/client_config/resolvers/dns_resolver_test.c"
    ]
  }, 
  {
    "deps": [
      "grpc", 
      "grpc_test_util"
    ], 
    "headers": [], 
    "language": "c", 
    "name": "dualstack_socket_test", 
    "src": [
      "test/core/end2end/dualstack_socket_test.c"
    ]
  }, 
  {
    "deps": [
      "grpc", 
      "grpc_test_util"
    ], 
    "headers": [], 
    "language": "c", 
    "name": "endpoint_pair_test", 
    "src": [
      "test/core/iomgr/endpoint_pair_test.c"
    ]
  }, 
  {
    "deps": [
      "grpc", 
      "grpc_test_util"
    ], 
    "headers": [], 
    "language": "c", 
    "name": "fd_conservation_posix_test", 
    "src": [
      "test/core/iomgr/fd_conservation_posix_test.c"
    ]
  }, 
  {
    "deps": [
      "grpc", 
      "grpc_test_util"
    ], 
    "headers": [], 
    "language": "c", 
    "name": "fd_posix_test", 
    "src": [
      "test/core/iomgr/fd_posix_test.c"
    ]
  }, 
  {
    "deps": [
      "grpc", 
      "grpc_test_util"
    ], 
    "headers": [], 
    "language": "c", 
    "name": "fling_client", 
    "src": [
      "test/core/fling/client.c"
    ]
  }, 
  {
    "deps": [
      "grpc", 
      "grpc_test_util"
    ], 
    "headers": [], 
    "language": "c", 
    "name": "fling_server", 
    "src": [
      "test/core/fling/server.c"
    ]
  }, 
  {
    "deps": [
      "grpc", 
      "grpc_test_util"
    ], 
    "headers": [], 
    "language": "c", 
    "name": "fling_stream_test", 
    "src": [
      "test/core/fling/fling_stream_test.c"
    ]
  }, 
  {
    "deps": [
      "grpc", 
      "grpc_test_util"
    ], 
    "headers": [], 
    "language": "c", 
    "name": "fling_test", 
    "src": [
      "test/core/fling/fling_test.c"
    ]
  }, 
  {
    "deps": [
      "grpc"
    ], 
    "headers": [], 
    "language": "c", 
    "name": "gen_hpack_tables", 
    "src": [
      "tools/codegen/core/gen_hpack_tables.c"
    ]
  }, 
  {
    "deps": [], 
    "headers": [], 
    "language": "c", 
    "name": "gen_legal_metadata_characters", 
    "src": [
      "tools/codegen/core/gen_legal_metadata_characters.c"
    ]
  }, 
  {
    "deps": [
      "grpc", 
      "grpc_test_util"
    ], 
    "headers": [], 
    "language": "c", 
    "name": "gpr_avl_test", 
    "src": [
      "test/core/support/avl_test.c"
    ]
  }, 
  {
    "deps": [
      "grpc", 
      "grpc_test_util"
    ], 
    "headers": [], 
    "language": "c", 
    "name": "gpr_cmdline_test", 
    "src": [
      "test/core/support/cmdline_test.c"
    ]
  }, 
  {
    "deps": [
      "grpc", 
      "grpc_test_util"
    ], 
    "headers": [], 
    "language": "c", 
    "name": "gpr_cpu_test", 
    "src": [
      "test/core/support/cpu_test.c"
    ]
  }, 
  {
    "deps": [
      "grpc", 
      "grpc_test_util"
    ], 
    "headers": [], 
    "language": "c", 
    "name": "gpr_env_test", 
    "src": [
      "test/core/support/env_test.c"
    ]
  }, 
  {
    "deps": [
      "grpc", 
      "grpc_test_util"
    ], 
    "headers": [], 
    "language": "c", 
    "name": "gpr_file_test", 
    "src": [
      "test/core/support/file_test.c"
    ]
  }, 
  {
    "deps": [
      "grpc", 
      "grpc_test_util"
    ], 
    "headers": [], 
    "language": "c", 
    "name": "gpr_histogram_test", 
    "src": [
      "test/core/support/histogram_test.c"
    ]
  }, 
  {
    "deps": [
      "grpc", 
      "grpc_test_util"
    ], 
    "headers": [], 
    "language": "c", 
    "name": "gpr_host_port_test", 
    "src": [
      "test/core/support/host_port_test.c"
    ]
  }, 
  {
    "deps": [
      "grpc", 
      "grpc_test_util"
    ], 
    "headers": [], 
    "language": "c", 
    "name": "gpr_log_test", 
    "src": [
      "test/core/support/log_test.c"
    ]
  }, 
  {
    "deps": [
      "grpc", 
      "grpc_test_util"
    ], 
    "headers": [], 
    "language": "c", 
    "name": "gpr_slice_buffer_test", 
    "src": [
      "test/core/support/slice_buffer_test.c"
    ]
  }, 
  {
    "deps": [
      "grpc", 
      "grpc_test_util"
    ], 
    "headers": [], 
    "language": "c", 
    "name": "gpr_slice_test", 
    "src": [
      "test/core/support/slice_test.c"
    ]
  }, 
  {
    "deps": [
      "grpc", 
      "grpc_test_util"
    ], 
    "headers": [], 
    "language": "c", 
    "name": "gpr_stack_lockfree_test", 
    "src": [
      "test/core/support/stack_lockfree_test.c"
    ]
  }, 
  {
    "deps": [
      "grpc", 
      "grpc_test_util"
    ], 
    "headers": [], 
    "language": "c", 
    "name": "gpr_string_test", 
    "src": [
      "test/core/support/string_test.c"
    ]
  }, 
  {
    "deps": [
      "grpc", 
      "grpc_test_util"
    ], 
    "headers": [], 
    "language": "c", 
    "name": "gpr_sync_test", 
    "src": [
      "test/core/support/sync_test.c"
    ]
  }, 
  {
    "deps": [
      "grpc", 
      "grpc_test_util"
    ], 
    "headers": [], 
    "language": "c", 
    "name": "gpr_thd_test", 
    "src": [
      "test/core/support/thd_test.c"
    ]
  }, 
  {
    "deps": [
      "grpc", 
      "grpc_test_util"
    ], 
    "headers": [], 
    "language": "c", 
    "name": "gpr_time_test", 
    "src": [
      "test/core/support/time_test.c"
    ]
  }, 
  {
    "deps": [
      "grpc", 
      "grpc_test_util"
    ], 
    "headers": [], 
    "language": "c", 
    "name": "gpr_tls_test", 
    "src": [
      "test/core/support/tls_test.c"
    ]
  }, 
  {
    "deps": [
      "grpc", 
      "grpc_test_util"
    ], 
    "headers": [], 
    "language": "c", 
    "name": "gpr_useful_test", 
    "src": [
      "test/core/support/useful_test.c"
    ]
  }, 
  {
    "deps": [
      "grpc", 
      "grpc_test_util"
    ], 
    "headers": [], 
    "language": "c", 
    "name": "grpc_auth_context_test", 
    "src": [
      "test/core/security/auth_context_test.c"
    ]
  }, 
  {
    "deps": [
      "grpc", 
      "grpc_test_util"
    ], 
    "headers": [], 
    "language": "c", 
    "name": "grpc_base64_test", 
    "src": [
      "test/core/security/base64_test.c"
    ]
  }, 
  {
    "deps": [
      "grpc", 
      "grpc_test_util"
    ], 
    "headers": [], 
    "language": "c", 
    "name": "grpc_byte_buffer_reader_test", 
    "src": [
      "test/core/surface/byte_buffer_reader_test.c"
    ]
  }, 
  {
    "deps": [
      "grpc", 
      "grpc_test_util"
    ], 
    "headers": [], 
    "language": "c", 
    "name": "grpc_channel_args_test", 
    "src": [
      "test/core/channel/channel_args_test.c"
    ]
  }, 
  {
    "deps": [
      "grpc", 
      "grpc_test_util"
    ], 
    "headers": [], 
    "language": "c", 
    "name": "grpc_channel_stack_test", 
    "src": [
      "test/core/channel/channel_stack_test.c"
    ]
  }, 
  {
    "deps": [
      "grpc", 
      "grpc_test_util"
    ], 
    "headers": [], 
    "language": "c", 
    "name": "grpc_completion_queue_test", 
    "src": [
      "test/core/surface/completion_queue_test.c"
    ]
  }, 
  {
    "deps": [
      "grpc", 
      "grpc_test_util"
    ], 
    "headers": [], 
    "language": "c", 
    "name": "grpc_create_jwt", 
    "src": [
      "test/core/security/create_jwt.c"
    ]
  }, 
  {
    "deps": [
      "grpc", 
      "grpc_test_util"
    ], 
    "headers": [], 
    "language": "c", 
    "name": "grpc_credentials_test", 
    "src": [
      "test/core/security/credentials_test.c"
    ]
  }, 
  {
    "deps": [
      "grpc", 
      "grpc_test_util"
    ], 
    "headers": [], 
    "language": "c", 
    "name": "grpc_fetch_oauth2", 
    "src": [
      "test/core/security/fetch_oauth2.c"
    ]
  }, 
  {
    "deps": [
      "grpc", 
      "grpc_test_util"
    ], 
    "headers": [], 
    "language": "c", 
    "name": "grpc_invalid_channel_args_test", 
    "src": [
      "test/core/surface/invalid_channel_args_test.c"
    ]
  }, 
  {
    "deps": [
      "grpc", 
      "grpc_test_util"
    ], 
    "headers": [], 
    "language": "c", 
    "name": "grpc_json_token_test", 
    "src": [
      "test/core/security/json_token_test.c"
    ]
  }, 
  {
    "deps": [
      "grpc", 
      "grpc_test_util"
    ], 
    "headers": [], 
    "language": "c", 
    "name": "grpc_jwt_verifier_test", 
    "src": [
      "test/core/security/jwt_verifier_test.c"
    ]
  }, 
  {
    "deps": [
      "grpc", 
      "grpc_test_util"
    ], 
    "headers": [], 
    "language": "c", 
    "name": "grpc_print_google_default_creds_token", 
    "src": [
      "test/core/security/print_google_default_creds_token.c"
    ]
  }, 
  {
    "deps": [
      "grpc", 
      "grpc_test_util"
    ], 
    "headers": [], 
    "language": "c", 
    "name": "grpc_security_connector_test", 
    "src": [
      "test/core/security/security_connector_test.c"
    ]
  }, 
  {
    "deps": [
      "grpc", 
      "grpc_test_util"
    ], 
    "headers": [], 
    "language": "c", 
    "name": "grpc_verify_jwt", 
    "src": [
      "test/core/security/verify_jwt.c"
    ]
  }, 
  {
    "deps": [
      "grpc", 
      "grpc_test_util"
    ], 
    "headers": [], 
    "language": "c", 
    "name": "hpack_parser_test", 
    "src": [
      "test/core/transport/chttp2/hpack_parser_test.c"
    ]
  }, 
  {
    "deps": [
      "grpc", 
      "grpc_test_util"
    ], 
    "headers": [], 
    "language": "c", 
    "name": "hpack_table_test", 
    "src": [
      "test/core/transport/chttp2/hpack_table_test.c"
    ]
  }, 
  {
    "deps": [
      "grpc", 
      "grpc_test_util"
    ], 
    "headers": [], 
    "language": "c", 
    "name": "httpcli_format_request_test", 
    "src": [
      "test/core/httpcli/format_request_test.c"
    ]
  }, 
  {
    "deps": [
      "grpc", 
      "grpc_test_util"
    ], 
    "headers": [], 
    "language": "c", 
    "name": "httpcli_parser_test", 
    "src": [
      "test/core/httpcli/parser_test.c"
    ]
  }, 
  {
    "deps": [
      "grpc", 
      "grpc_test_util"
    ], 
    "headers": [], 
    "language": "c", 
    "name": "httpcli_test", 
    "src": [
      "test/core/httpcli/httpcli_test.c"
    ]
  }, 
  {
    "deps": [
      "grpc", 
      "grpc_test_util"
    ], 
    "headers": [], 
    "language": "c", 
    "name": "httpscli_test", 
    "src": [
      "test/core/httpcli/httpscli_test.c"
    ]
  }, 
  {
    "deps": [
      "grpc", 
      "grpc_test_util"
    ], 
    "headers": [], 
    "language": "c", 
    "name": "init_test", 
    "src": [
      "test/core/surface/init_test.c"
    ]
  }, 
  {
    "deps": [
      "grpc", 
      "grpc_test_util"
    ], 
    "headers": [], 
    "language": "c", 
    "name": "invalid_call_argument_test", 
    "src": [
      "test/core/end2end/invalid_call_argument_test.c"
    ]
  }, 
  {
    "deps": [
      "grpc"
    ], 
    "headers": [], 
    "language": "c", 
    "name": "json_rewrite", 
    "src": [
      "test/core/json/json_rewrite.c"
    ]
  }, 
  {
    "deps": [
      "grpc", 
      "grpc_test_util"
    ], 
    "headers": [], 
    "language": "c", 
    "name": "json_rewrite_test", 
    "src": [
      "test/core/json/json_rewrite_test.c"
    ]
  }, 
  {
    "deps": [
      "grpc", 
      "grpc_test_util"
    ], 
    "headers": [], 
    "language": "c", 
    "name": "json_stream_error_test", 
    "src": [
      "test/core/json/json_stream_error_test.c"
    ]
  }, 
  {
    "deps": [
      "grpc", 
      "grpc_test_util"
    ], 
    "headers": [], 
    "language": "c", 
    "name": "json_test", 
    "src": [
      "test/core/json/json_test.c"
    ]
  }, 
  {
    "deps": [
      "grpc", 
      "grpc_test_util"
    ], 
    "headers": [], 
    "language": "c", 
    "name": "lame_client_test", 
    "src": [
      "test/core/surface/lame_client_test.c"
    ]
  }, 
  {
    "deps": [
      "grpc", 
      "grpc_test_util"
    ], 
    "headers": [], 
    "language": "c", 
    "name": "lb_policies_test", 
    "src": [
      "test/core/client_config/lb_policies_test.c"
    ]
  }, 
  {
    "deps": [
      "grpc", 
      "grpc_test_util"
    ], 
    "headers": [], 
    "language": "c", 
    "name": "low_level_ping_pong_benchmark", 
    "src": [
      "test/core/network_benchmarks/low_level_ping_pong.c"
    ]
  }, 
  {
    "deps": [
      "grpc", 
      "grpc_test_util"
    ], 
    "headers": [], 
    "language": "c", 
    "name": "message_compress_test", 
    "src": [
      "test/core/compression/message_compress_test.c"
    ]
  }, 
  {
    "deps": [
      "grpc", 
      "grpc_test_util"
    ], 
    "headers": [], 
    "language": "c", 
    "name": "multiple_server_queues_test", 
    "src": [
      "test/core/end2end/multiple_server_queues_test.c"
    ]
  }, 
  {
    "deps": [
      "grpc", 
      "grpc_test_util"
    ], 
    "headers": [], 
    "language": "c", 
    "name": "murmur_hash_test", 
    "src": [
      "test/core/support/murmur_hash_test.c"
    ]
  }, 
  {
    "deps": [
      "grpc", 
      "grpc_test_util"
    ], 
    "headers": [], 
    "language": "c", 
    "name": "no_server_test", 
    "src": [
      "test/core/end2end/no_server_test.c"
    ]
  }, 
  {
    "deps": [
      "grpc", 
      "grpc_test_util"
    ], 
    "headers": [], 
    "language": "c", 
    "name": "resolve_address_test", 
    "src": [
      "test/core/iomgr/resolve_address_test.c"
    ]
  }, 
  {
    "deps": [
      "grpc", 
      "grpc_test_util"
    ], 
    "headers": [], 
    "language": "c", 
    "name": "secure_channel_create_test", 
    "src": [
      "test/core/surface/secure_channel_create_test.c"
    ]
  }, 
  {
    "deps": [
      "grpc", 
      "grpc_test_util"
    ], 
    "headers": [], 
    "language": "c", 
    "name": "secure_endpoint_test", 
    "src": [
      "test/core/security/secure_endpoint_test.c"
    ]
  }, 
  {
    "deps": [
      "grpc", 
      "grpc_test_util"
    ], 
    "headers": [], 
    "language": "c", 
    "name": "server_chttp2_test", 
    "src": [
      "test/core/surface/server_chttp2_test.c"
    ]
  }, 
  {
    "deps": [
      "grpc", 
      "grpc_test_util"
    ], 
    "headers": [], 
    "language": "c", 
    "name": "server_test", 
    "src": [
      "test/core/surface/server_test.c"
    ]
  }, 
  {
    "deps": [
      "grpc", 
      "grpc_test_util", 
      "test_tcp_server"
    ], 
    "headers": [], 
    "language": "c", 
    "name": "set_initial_connect_string_test", 
    "src": [
      "test/core/client_config/set_initial_connect_string_test.c"
    ]
  }, 
  {
    "deps": [
      "grpc", 
      "grpc_test_util"
    ], 
    "headers": [], 
    "language": "c", 
    "name": "sockaddr_resolver_test", 
    "src": [
      "test/core/client_config/resolvers/sockaddr_resolver_test.c"
    ]
  }, 
  {
    "deps": [
      "grpc", 
      "grpc_test_util"
    ], 
    "headers": [], 
    "language": "c", 
    "name": "sockaddr_utils_test", 
    "src": [
      "test/core/iomgr/sockaddr_utils_test.c"
    ]
  }, 
  {
    "deps": [
      "grpc", 
      "grpc_test_util"
    ], 
    "headers": [], 
    "language": "c", 
    "name": "socket_utils_test", 
    "src": [
      "test/core/iomgr/socket_utils_test.c"
    ]
  }, 
  {
    "deps": [
      "grpc", 
      "grpc_test_util"
    ], 
    "headers": [], 
    "language": "c", 
    "name": "tcp_client_posix_test", 
    "src": [
      "test/core/iomgr/tcp_client_posix_test.c"
    ]
  }, 
  {
    "deps": [
      "grpc", 
      "grpc_test_util"
    ], 
    "headers": [], 
    "language": "c", 
    "name": "tcp_posix_test", 
    "src": [
      "test/core/iomgr/tcp_posix_test.c"
    ]
  }, 
  {
    "deps": [
      "grpc", 
      "grpc_test_util"
    ], 
    "headers": [], 
    "language": "c", 
    "name": "tcp_server_posix_test", 
    "src": [
      "test/core/iomgr/tcp_server_posix_test.c"
    ]
  }, 
  {
    "deps": [
      "grpc", 
      "grpc_test_util"
    ], 
    "headers": [], 
    "language": "c", 
    "name": "time_averaged_stats_test", 
    "src": [
      "test/core/iomgr/time_averaged_stats_test.c"
    ]
  }, 
  {
    "deps": [
      "grpc", 
      "grpc_test_util"
    ], 
    "headers": [], 
    "language": "c", 
    "name": "timeout_encoding_test", 
    "src": [
      "test/core/transport/chttp2/timeout_encoding_test.c"
    ]
  }, 
  {
    "deps": [
      "grpc", 
      "grpc_test_util"
    ], 
    "headers": [], 
    "language": "c", 
    "name": "timer_heap_test", 
    "src": [
      "test/core/iomgr/timer_heap_test.c"
    ]
  }, 
  {
    "deps": [
      "grpc", 
      "grpc_test_util"
    ], 
    "headers": [], 
    "language": "c", 
    "name": "timer_list_test", 
    "src": [
      "test/core/iomgr/timer_list_test.c"
    ]
  }, 
  {
    "deps": [
      "grpc", 
      "grpc_test_util"
    ], 
    "headers": [], 
    "language": "c", 
    "name": "timers_test", 
    "src": [
      "test/core/profiling/timers_test.c"
    ]
  }, 
  {
    "deps": [
      "grpc", 
      "grpc_test_util"
    ], 
    "headers": [], 
    "language": "c", 
    "name": "transport_connectivity_state_test", 
    "src": [
      "test/core/transport/connectivity_state_test.c"
    ]
  }, 
  {
    "deps": [
      "grpc", 
      "grpc_test_util"
    ], 
    "headers": [], 
    "language": "c", 
    "name": "transport_metadata_test", 
    "src": [
      "test/core/transport/metadata_test.c"
    ]
  }, 
  {
    "deps": [
      "grpc", 
      "grpc_test_util"
    ], 
    "headers": [], 
    "language": "c", 
    "name": "transport_security_test", 
    "src": [
      "test/core/tsi/transport_security_test.c"
    ]
  }, 
  {
    "deps": [
      "grpc", 
      "grpc_test_util"
    ], 
    "headers": [], 
    "language": "c", 
    "name": "udp_server_test", 
    "src": [
      "test/core/iomgr/udp_server_test.c"
    ]
  }, 
  {
    "deps": [
      "grpc", 
      "grpc_test_util"
    ], 
    "headers": [], 
    "language": "c", 
    "name": "uri_parser_test", 
    "src": [
      "test/core/client_config/uri_parser_test.c"
    ]
  }, 
  {
    "deps": [
      "grpc", 
      "grpc_test_util"
    ], 
    "headers": [], 
    "language": "c", 
    "name": "workqueue_test", 
    "src": [
      "test/core/iomgr/workqueue_test.c"
    ]
  }, 
  {
    "deps": [
      "grpc", 
      "grpc++", 
      "grpc++_test_util", 
      "grpc_test_util"
    ], 
    "headers": [], 
    "language": "c++", 
    "name": "async_end2end_test", 
    "src": [
      "test/cpp/end2end/async_end2end_test.cc"
    ]
  }, 
  {
    "deps": [
      "grpc", 
      "grpc++", 
      "grpc++_test_util", 
      "grpc_test_util", 
      "qps"
    ], 
    "headers": [], 
    "language": "c++", 
    "name": "async_streaming_ping_pong_test", 
    "src": [
      "test/cpp/qps/async_streaming_ping_pong_test.cc"
    ]
  }, 
  {
    "deps": [
      "grpc", 
      "grpc++", 
      "grpc++_test_util", 
      "grpc_test_util", 
      "qps"
    ], 
    "headers": [], 
    "language": "c++", 
    "name": "async_unary_ping_pong_test", 
    "src": [
      "test/cpp/qps/async_unary_ping_pong_test.cc"
    ]
  }, 
  {
    "deps": [
      "grpc", 
      "grpc++", 
      "grpc++_test_util", 
      "grpc_test_util"
    ], 
    "headers": [], 
    "language": "c++", 
    "name": "auth_property_iterator_test", 
    "src": [
      "test/cpp/common/auth_property_iterator_test.cc"
    ]
  }, 
  {
    "deps": [
      "grpc", 
      "grpc++"
    ], 
    "headers": [], 
    "language": "c++", 
    "name": "channel_arguments_test", 
    "src": [
      "test/cpp/common/channel_arguments_test.cc"
    ]
  }, 
  {
    "deps": [
      "grpc", 
      "grpc++", 
      "grpc++_test_util", 
      "grpc_test_util"
    ], 
    "headers": [], 
    "language": "c++", 
    "name": "cli_call_test", 
    "src": [
      "test/cpp/util/cli_call_test.cc"
    ]
  }, 
  {
    "deps": [
      "grpc", 
      "grpc++", 
      "grpc++_test_util", 
      "grpc_test_util"
    ], 
    "headers": [], 
    "language": "c++", 
    "name": "client_crash_test", 
    "src": [
      "test/cpp/end2end/client_crash_test.cc"
    ]
  }, 
  {
    "deps": [
      "grpc", 
      "grpc++", 
      "grpc++_test_util", 
      "grpc_test_util"
    ], 
    "headers": [], 
    "language": "c++", 
    "name": "client_crash_test_server", 
    "src": [
      "test/cpp/end2end/client_crash_test_server.cc"
    ]
  }, 
  {
    "deps": [
      "grpc", 
      "grpc++"
    ], 
    "headers": [], 
    "language": "c++", 
    "name": "credentials_test", 
    "src": [
      "test/cpp/client/credentials_test.cc"
    ]
  }, 
  {
    "deps": [
      "grpc", 
      "grpc++", 
      "grpc_test_util"
    ], 
    "headers": [], 
    "language": "c++", 
    "name": "cxx_byte_buffer_test", 
    "src": [
      "test/cpp/util/byte_buffer_test.cc"
    ]
  }, 
  {
    "deps": [
      "grpc", 
      "grpc++", 
      "grpc_test_util"
    ], 
    "headers": [], 
    "language": "c++", 
    "name": "cxx_slice_test", 
    "src": [
      "test/cpp/util/slice_test.cc"
    ]
  }, 
  {
    "deps": [
      "grpc++"
    ], 
    "headers": [], 
    "language": "c++", 
    "name": "cxx_string_ref_test", 
    "src": [
      "test/cpp/util/string_ref_test.cc"
    ]
  }, 
  {
    "deps": [
      "grpc", 
      "grpc++", 
      "grpc_test_util"
    ], 
    "headers": [], 
    "language": "c++", 
    "name": "cxx_time_test", 
    "src": [
      "test/cpp/util/time_test.cc"
    ]
  }, 
  {
    "deps": [
      "grpc", 
      "grpc++", 
      "grpc++_test_util", 
      "grpc_test_util"
    ], 
    "headers": [], 
    "language": "c++", 
    "name": "end2end_test", 
    "src": [
      "test/cpp/end2end/end2end_test.cc"
    ]
  }, 
  {
    "deps": [
      "grpc", 
      "grpc++", 
      "grpc++_test_util", 
      "grpc_test_util", 
      "qps"
    ], 
    "headers": [], 
    "language": "c++", 
    "name": "generic_async_streaming_ping_pong_test", 
    "src": [
      "test/cpp/qps/generic_async_streaming_ping_pong_test.cc"
    ]
  }, 
  {
    "deps": [
      "grpc", 
      "grpc++", 
      "grpc++_test_util", 
      "grpc_test_util"
    ], 
    "headers": [], 
    "language": "c++", 
    "name": "generic_end2end_test", 
    "src": [
      "test/cpp/end2end/generic_end2end_test.cc"
    ]
  }, 
  {
    "deps": [
      "grpc", 
      "grpc++", 
      "grpc++_test_config", 
      "grpc++_test_util", 
      "grpc_test_util"
    ], 
    "headers": [], 
    "language": "c++", 
    "name": "grpc_cli", 
    "src": [
      "test/cpp/util/grpc_cli.cc"
    ]
  }, 
  {
    "deps": [
      "grpc_plugin_support"
    ], 
    "headers": [], 
    "language": "c++", 
    "name": "grpc_cpp_plugin", 
    "src": [
      "src/compiler/cpp_plugin.cc"
    ]
  }, 
  {
    "deps": [
      "grpc_plugin_support"
    ], 
    "headers": [], 
    "language": "c++", 
    "name": "grpc_csharp_plugin", 
    "src": [
      "src/compiler/csharp_plugin.cc"
    ]
  }, 
  {
    "deps": [
      "grpc_plugin_support"
    ], 
    "headers": [], 
    "language": "c++", 
    "name": "grpc_objective_c_plugin", 
    "src": [
      "src/compiler/objective_c_plugin.cc"
    ]
  }, 
  {
    "deps": [
      "grpc_plugin_support"
    ], 
    "headers": [], 
    "language": "c++", 
    "name": "grpc_python_plugin", 
    "src": [
      "src/compiler/python_plugin.cc"
    ]
  }, 
  {
    "deps": [
      "grpc_plugin_support"
    ], 
    "headers": [], 
    "language": "c++", 
    "name": "grpc_ruby_plugin", 
    "src": [
      "src/compiler/ruby_plugin.cc"
    ]
  }, 
  {
    "deps": [
      "grpc", 
      "grpc++", 
      "grpc++_test_util", 
      "grpc_test_util"
    ], 
    "headers": [
      "src/proto/grpc/lb/v0/load_balancer.grpc.pb.h", 
      "src/proto/grpc/lb/v0/load_balancer.pb.h"
    ], 
    "language": "c++", 
    "name": "grpclb_api_test", 
    "src": [
      "test/cpp/grpclb/grpclb_api_test.cc"
    ]
  }, 
  {
    "deps": [
      "gpr", 
      "gpr_test_util", 
      "grpc", 
      "grpc++", 
      "grpc++_test_util", 
      "grpc_test_util"
    ], 
    "headers": [], 
    "language": "c++", 
    "name": "hybrid_end2end_test", 
    "src": [
      "test/cpp/end2end/hybrid_end2end_test.cc"
    ]
  }, 
  {
    "deps": [
      "grpc", 
      "grpc++", 
      "grpc++_test_config", 
      "grpc++_test_util", 
      "grpc_test_util", 
      "interop_client_helper", 
      "interop_client_main"
    ], 
    "headers": [], 
    "language": "c++", 
    "name": "interop_client", 
    "src": []
  }, 
  {
    "deps": [
      "grpc", 
      "grpc++", 
      "grpc++_test_config", 
      "grpc++_test_util", 
      "grpc_test_util", 
      "interop_server_helper", 
      "interop_server_main"
    ], 
    "headers": [], 
    "language": "c++", 
    "name": "interop_server", 
    "src": []
  }, 
  {
    "deps": [
      "grpc", 
      "grpc_test_util"
    ], 
    "headers": [], 
    "language": "c++", 
    "name": "interop_test", 
    "src": [
      "test/cpp/interop/interop_test.cc"
    ]
  }, 
  {
    "deps": [
      "grpc", 
      "grpc++", 
      "grpc++_test_config"
    ], 
    "headers": [
      "src/proto/grpc/testing/metrics.grpc.pb.h", 
      "src/proto/grpc/testing/metrics.pb.h", 
      "test/cpp/util/metrics_server.h"
    ], 
    "language": "c++", 
    "name": "metrics_client", 
    "src": [
      "test/cpp/interop/metrics_client.cc", 
      "test/cpp/util/metrics_server.h"
    ]
  }, 
  {
    "deps": [
      "grpc", 
      "grpc++", 
      "grpc++_test_util", 
      "grpc_test_util"
    ], 
    "headers": [], 
    "language": "c++", 
    "name": "mock_test", 
    "src": [
      "test/cpp/end2end/mock_test.cc"
    ]
  }, 
  {
    "deps": [
      "grpc", 
      "grpc++", 
      "grpc++_test_config", 
      "grpc++_test_util", 
      "grpc_test_util", 
      "qps"
    ], 
    "headers": [], 
    "language": "c++", 
    "name": "qps_driver", 
    "src": [
      "test/cpp/qps/qps_driver.cc"
    ]
  }, 
  {
    "deps": [
      "grpc", 
      "grpc++", 
      "grpc++_test_util", 
      "grpc_test_util", 
      "qps"
    ], 
    "headers": [], 
    "language": "c++", 
    "name": "qps_interarrival_test", 
    "src": [
      "test/cpp/qps/qps_interarrival_test.cc"
    ]
  }, 
  {
    "deps": [
      "grpc", 
      "grpc++", 
      "grpc++_test_config", 
      "grpc++_test_util", 
      "grpc_test_util", 
      "qps"
    ], 
    "headers": [], 
    "language": "c++", 
    "name": "qps_openloop_test", 
    "src": [
      "test/cpp/qps/qps_openloop_test.cc"
    ]
  }, 
  {
    "deps": [
      "grpc", 
      "grpc++", 
      "grpc++_test_config", 
      "grpc++_test_util", 
      "grpc_test_util", 
      "qps"
    ], 
    "headers": [], 
    "language": "c++", 
    "name": "qps_test", 
    "src": [
      "test/cpp/qps/qps_test.cc"
    ]
  }, 
  {
    "deps": [
      "grpc", 
      "grpc++", 
      "grpc++_test_config", 
      "grpc++_test_util", 
      "grpc_test_util", 
      "qps"
    ], 
    "headers": [
      "test/cpp/qps/client.h", 
      "test/cpp/qps/server.h"
    ], 
    "language": "c++", 
    "name": "qps_worker", 
    "src": [
      "test/cpp/qps/client.h", 
      "test/cpp/qps/server.h", 
      "test/cpp/qps/worker.cc"
    ]
  }, 
  {
    "deps": [
      "grpc", 
      "grpc++", 
      "grpc++_test_config", 
      "grpc++_test_util", 
      "grpc_test_util"
    ], 
    "headers": [
      "src/proto/grpc/testing/empty.grpc.pb.h", 
      "src/proto/grpc/testing/empty.pb.h", 
      "src/proto/grpc/testing/messages.grpc.pb.h", 
      "src/proto/grpc/testing/messages.pb.h", 
      "src/proto/grpc/testing/test.grpc.pb.h", 
      "src/proto/grpc/testing/test.pb.h"
    ], 
    "language": "c++", 
    "name": "reconnect_interop_client", 
    "src": [
      "test/cpp/interop/reconnect_interop_client.cc"
    ]
  }, 
  {
    "deps": [
      "grpc", 
      "grpc++", 
      "grpc++_test_config", 
      "grpc++_test_util", 
      "grpc_test_util", 
      "reconnect_server", 
      "test_tcp_server"
    ], 
    "headers": [
      "src/proto/grpc/testing/empty.grpc.pb.h", 
      "src/proto/grpc/testing/empty.pb.h", 
      "src/proto/grpc/testing/messages.grpc.pb.h", 
      "src/proto/grpc/testing/messages.pb.h", 
      "src/proto/grpc/testing/test.grpc.pb.h", 
      "src/proto/grpc/testing/test.pb.h"
    ], 
    "language": "c++", 
    "name": "reconnect_interop_server", 
    "src": [
      "test/cpp/interop/reconnect_interop_server.cc"
    ]
  }, 
  {
    "deps": [
      "grpc", 
      "grpc++", 
      "grpc++_test_util", 
      "grpc_test_util"
    ], 
    "headers": [], 
    "language": "c++", 
    "name": "secure_auth_context_test", 
    "src": [
      "test/cpp/common/secure_auth_context_test.cc"
    ]
  }, 
  {
    "deps": [
      "grpc", 
      "grpc++", 
      "grpc++_test_util", 
      "grpc_test_util", 
      "qps"
    ], 
    "headers": [], 
    "language": "c++", 
    "name": "secure_sync_unary_ping_pong_test", 
    "src": [
      "test/cpp/qps/secure_sync_unary_ping_pong_test.cc"
    ]
  }, 
  {
    "deps": [
      "grpc", 
      "grpc++", 
      "grpc++_test_util", 
      "grpc_test_util"
    ], 
    "headers": [], 
    "language": "c++", 
    "name": "server_crash_test", 
    "src": [
      "test/cpp/end2end/server_crash_test.cc"
    ]
  }, 
  {
    "deps": [
      "grpc", 
      "grpc++", 
      "grpc++_test_util", 
      "grpc_test_util"
    ], 
    "headers": [], 
    "language": "c++", 
    "name": "server_crash_test_client", 
    "src": [
      "test/cpp/end2end/server_crash_test_client.cc"
    ]
  }, 
  {
    "deps": [
      "grpc", 
      "grpc++", 
      "grpc++_test_util", 
      "grpc_test_util"
    ], 
    "headers": [], 
    "language": "c++", 
    "name": "shutdown_test", 
    "src": [
      "test/cpp/end2end/shutdown_test.cc"
    ]
  }, 
  {
    "deps": [
      "grpc", 
      "grpc++", 
      "grpc_test_util"
    ], 
    "headers": [], 
    "language": "c++", 
    "name": "status_test", 
    "src": [
      "test/cpp/util/status_test.cc"
    ]
  }, 
  {
    "deps": [
      "grpc", 
      "grpc++", 
      "grpc++_test_util", 
      "grpc_test_util"
    ], 
    "headers": [], 
    "language": "c++", 
    "name": "streaming_throughput_test", 
    "src": [
      "test/cpp/end2end/streaming_throughput_test.cc"
    ]
  }, 
  {
    "deps": [
      "grpc", 
      "grpc++", 
      "grpc++_test_config", 
      "grpc++_test_util", 
      "grpc_test_util"
    ], 
    "headers": [
      "src/proto/grpc/testing/empty.grpc.pb.h", 
      "src/proto/grpc/testing/empty.pb.h", 
      "src/proto/grpc/testing/messages.grpc.pb.h", 
      "src/proto/grpc/testing/messages.pb.h", 
      "src/proto/grpc/testing/metrics.grpc.pb.h", 
      "src/proto/grpc/testing/metrics.pb.h", 
      "src/proto/grpc/testing/test.grpc.pb.h", 
      "src/proto/grpc/testing/test.pb.h", 
      "test/cpp/interop/client_helper.h", 
      "test/cpp/interop/interop_client.h", 
      "test/cpp/interop/stress_interop_client.h", 
      "test/cpp/util/metrics_server.h"
    ], 
    "language": "c++", 
    "name": "stress_test", 
    "src": [
      "test/cpp/interop/client_helper.h", 
      "test/cpp/interop/interop_client.cc", 
      "test/cpp/interop/interop_client.h", 
      "test/cpp/interop/stress_interop_client.cc", 
      "test/cpp/interop/stress_interop_client.h", 
      "test/cpp/interop/stress_test.cc", 
      "test/cpp/util/metrics_server.cc", 
      "test/cpp/util/metrics_server.h"
    ]
  }, 
  {
    "deps": [
      "grpc", 
      "grpc++", 
      "grpc++_test_util", 
      "grpc_test_util", 
      "qps"
    ], 
    "headers": [], 
    "language": "c++", 
    "name": "sync_streaming_ping_pong_test", 
    "src": [
      "test/cpp/qps/sync_streaming_ping_pong_test.cc"
    ]
  }, 
  {
    "deps": [
      "grpc", 
      "grpc++", 
      "grpc++_test_util", 
      "grpc_test_util", 
      "qps"
    ], 
    "headers": [], 
    "language": "c++", 
    "name": "sync_unary_ping_pong_test", 
    "src": [
      "test/cpp/qps/sync_unary_ping_pong_test.cc"
    ]
  }, 
  {
    "deps": [
      "grpc", 
      "grpc++", 
      "grpc++_test_util", 
      "grpc_test_util"
    ], 
    "headers": [], 
    "language": "c++", 
    "name": "thread_stress_test", 
    "src": [
      "test/cpp/end2end/thread_stress_test.cc"
    ]
  }, 
  {
    "deps": [
      "grpc", 
      "grpc++", 
      "grpc++_test_util", 
      "grpc_test_util", 
      "grpc_zookeeper"
    ], 
    "headers": [
      "src/proto/grpc/testing/echo.grpc.pb.h", 
      "src/proto/grpc/testing/echo.pb.h"
    ], 
    "language": "c++", 
    "name": "zookeeper_test", 
    "src": [
      "test/cpp/end2end/zookeeper_test.cc"
    ]
  }, 
  {
    "deps": [
      "grpc"
    ], 
    "headers": [], 
    "language": "c89", 
    "name": "public_headers_must_be_c89", 
    "src": [
      "test/core/surface/public_headers_must_be_c89.c"
    ]
  }, 
  {
    "deps": [
      "bad_client_test", 
      "grpc_test_util_unsecure", 
      "grpc_unsecure"
    ], 
    "headers": [], 
    "language": "c", 
    "name": "badreq_bad_client_test", 
    "src": [
      "test/core/bad_client/tests/badreq.c"
    ]
  }, 
  {
    "deps": [
      "bad_client_test", 
      "grpc_test_util_unsecure", 
      "grpc_unsecure"
    ], 
    "headers": [], 
    "language": "c", 
    "name": "connection_prefix_bad_client_test", 
    "src": [
      "test/core/bad_client/tests/connection_prefix.c"
    ]
  }, 
  {
    "deps": [
      "bad_client_test", 
      "grpc_test_util_unsecure", 
      "grpc_unsecure"
    ], 
    "headers": [], 
    "language": "c", 
    "name": "headers_bad_client_test", 
    "src": [
      "test/core/bad_client/tests/headers.c"
    ]
  }, 
  {
    "deps": [
      "bad_client_test", 
      "grpc_test_util_unsecure", 
      "grpc_unsecure"
    ], 
    "headers": [], 
    "language": "c", 
    "name": "initial_settings_frame_bad_client_test", 
    "src": [
      "test/core/bad_client/tests/initial_settings_frame.c"
    ]
  }, 
  {
    "deps": [
      "bad_client_test", 
      "grpc_test_util_unsecure", 
      "grpc_unsecure"
    ], 
    "headers": [], 
    "language": "c", 
    "name": "server_registered_method_bad_client_test", 
    "src": [
      "test/core/bad_client/tests/server_registered_method.c"
    ]
  }, 
  {
    "deps": [
      "bad_client_test", 
      "grpc_test_util_unsecure", 
      "grpc_unsecure"
    ], 
    "headers": [], 
    "language": "c", 
    "name": "simple_request_bad_client_test", 
    "src": [
      "test/core/bad_client/tests/simple_request.c"
    ]
  }, 
  {
    "deps": [
      "bad_client_test", 
      "grpc_test_util_unsecure", 
      "grpc_unsecure"
    ], 
    "headers": [], 
    "language": "c", 
    "name": "unknown_frame_bad_client_test", 
    "src": [
      "test/core/bad_client/tests/unknown_frame.c"
    ]
  }, 
  {
    "deps": [
      "bad_client_test", 
      "grpc_test_util_unsecure", 
      "grpc_unsecure"
    ], 
    "headers": [], 
    "language": "c", 
    "name": "window_overflow_bad_client_test", 
    "src": [
      "test/core/bad_client/tests/window_overflow.c"
    ]
  }, 
  {
    "deps": [
      "bad_ssl_test_server", 
      "grpc", 
      "grpc_test_util"
    ], 
    "headers": [], 
    "language": "c", 
    "name": "bad_ssl_alpn_server", 
    "src": [
      "test/core/bad_ssl/servers/alpn.c"
    ]
  }, 
  {
    "deps": [
      "bad_ssl_test_server", 
      "grpc", 
      "grpc_test_util"
    ], 
    "headers": [], 
    "language": "c", 
    "name": "bad_ssl_cert_server", 
    "src": [
      "test/core/bad_ssl/servers/cert.c"
    ]
  }, 
  {
    "deps": [
      "grpc", 
      "grpc_test_util"
    ], 
    "headers": [], 
    "language": "c", 
    "name": "bad_ssl_alpn_test", 
    "src": [
      "test/core/bad_ssl/bad_ssl_test.c"
    ]
  }, 
  {
    "deps": [
      "grpc", 
      "grpc_test_util"
    ], 
    "headers": [], 
    "language": "c", 
    "name": "bad_ssl_cert_test", 
    "src": [
      "test/core/bad_ssl/bad_ssl_test.c"
    ]
  }, 
  {
    "deps": [
      "end2end_certs", 
      "end2end_tests", 
      "grpc", 
      "grpc_test_util"
    ], 
    "headers": [], 
    "language": "c", 
    "name": "h2_census_test", 
    "src": [
      "test/core/end2end/fixtures/h2_census.c"
    ]
  }, 
  {
    "deps": [
      "end2end_certs", 
      "end2end_tests", 
      "grpc", 
      "grpc_test_util"
    ], 
    "headers": [], 
    "language": "c", 
    "name": "h2_compress_test", 
    "src": [
      "test/core/end2end/fixtures/h2_compress.c"
    ]
  }, 
  {
    "deps": [
      "end2end_certs", 
      "end2end_tests", 
      "grpc", 
      "grpc_test_util"
    ], 
    "headers": [], 
    "language": "c", 
    "name": "h2_fakesec_test", 
    "src": [
      "test/core/end2end/fixtures/h2_fakesec.c"
    ]
  }, 
  {
    "deps": [
      "end2end_certs", 
      "end2end_tests", 
      "grpc", 
      "grpc_test_util"
    ], 
    "headers": [], 
    "language": "c", 
    "name": "h2_full_test", 
    "src": [
      "test/core/end2end/fixtures/h2_full.c"
    ]
  }, 
  {
    "deps": [
      "end2end_certs", 
      "end2end_tests", 
      "grpc", 
      "grpc_test_util"
    ], 
    "headers": [], 
    "language": "c", 
    "name": "h2_full+pipe_test", 
    "src": [
      "test/core/end2end/fixtures/h2_full+pipe.c"
    ]
  }, 
  {
    "deps": [
      "end2end_certs", 
      "end2end_tests", 
      "grpc", 
      "grpc_test_util"
    ], 
    "headers": [], 
    "language": "c", 
    "name": "h2_full+poll_test", 
    "src": [
      "test/core/end2end/fixtures/h2_full+poll.c"
    ]
  }, 
  {
    "deps": [
      "end2end_certs", 
      "end2end_tests", 
      "grpc", 
      "grpc_test_util"
    ], 
    "headers": [], 
    "language": "c", 
    "name": "h2_full+poll+pipe_test", 
    "src": [
      "test/core/end2end/fixtures/h2_full+poll+pipe.c"
    ]
  }, 
  {
    "deps": [
      "end2end_certs", 
      "end2end_tests", 
      "grpc", 
      "grpc_test_util"
    ], 
    "headers": [], 
    "language": "c", 
    "name": "h2_oauth2_test", 
    "src": [
      "test/core/end2end/fixtures/h2_oauth2.c"
    ]
  }, 
  {
    "deps": [
      "end2end_certs", 
      "end2end_tests", 
      "grpc", 
      "grpc_test_util"
    ], 
    "headers": [], 
    "language": "c", 
    "name": "h2_proxy_test", 
    "src": [
      "test/core/end2end/fixtures/h2_proxy.c"
    ]
  }, 
  {
    "deps": [
      "end2end_certs", 
      "end2end_tests", 
      "grpc", 
      "grpc_test_util"
    ], 
    "headers": [], 
    "language": "c", 
    "name": "h2_sockpair_test", 
    "src": [
      "test/core/end2end/fixtures/h2_sockpair.c"
    ]
  }, 
  {
    "deps": [
      "end2end_certs", 
      "end2end_tests", 
      "grpc", 
      "grpc_test_util"
    ], 
    "headers": [], 
    "language": "c", 
    "name": "h2_sockpair+trace_test", 
    "src": [
      "test/core/end2end/fixtures/h2_sockpair+trace.c"
    ]
  }, 
  {
    "deps": [
      "end2end_certs", 
      "end2end_tests", 
      "grpc", 
      "grpc_test_util"
    ], 
    "headers": [], 
    "language": "c", 
    "name": "h2_sockpair_1byte_test", 
    "src": [
      "test/core/end2end/fixtures/h2_sockpair_1byte.c"
    ]
  }, 
  {
    "deps": [
      "end2end_certs", 
      "end2end_tests", 
      "grpc", 
      "grpc_test_util"
    ], 
    "headers": [], 
    "language": "c", 
    "name": "h2_ssl_test", 
    "src": [
      "test/core/end2end/fixtures/h2_ssl.c"
    ]
  }, 
  {
    "deps": [
      "end2end_certs", 
      "end2end_tests", 
      "grpc", 
      "grpc_test_util"
    ], 
    "headers": [], 
    "language": "c", 
    "name": "h2_ssl+poll_test", 
    "src": [
      "test/core/end2end/fixtures/h2_ssl+poll.c"
    ]
  }, 
  {
    "deps": [
      "end2end_certs", 
      "end2end_tests", 
      "grpc", 
      "grpc_test_util"
    ], 
    "headers": [], 
    "language": "c", 
    "name": "h2_ssl_proxy_test", 
    "src": [
      "test/core/end2end/fixtures/h2_ssl_proxy.c"
    ]
  }, 
  {
    "deps": [
      "end2end_certs", 
      "end2end_tests", 
      "grpc", 
      "grpc_test_util"
    ], 
    "headers": [], 
    "language": "c", 
    "name": "h2_uchannel_test", 
    "src": [
      "test/core/end2end/fixtures/h2_uchannel.c"
    ]
  }, 
  {
    "deps": [
      "end2end_certs", 
      "end2end_tests", 
      "grpc", 
      "grpc_test_util"
    ], 
    "headers": [], 
    "language": "c", 
    "name": "h2_uds_test", 
    "src": [
      "test/core/end2end/fixtures/h2_uds.c"
    ]
  }, 
  {
    "deps": [
      "end2end_certs", 
      "end2end_tests", 
      "grpc", 
      "grpc_test_util"
    ], 
    "headers": [], 
    "language": "c", 
    "name": "h2_uds+poll_test", 
    "src": [
      "test/core/end2end/fixtures/h2_uds+poll.c"
    ]
  }, 
  {
    "deps": [
      "end2end_nosec_tests", 
      "grpc_test_util_unsecure", 
      "grpc_unsecure"
    ], 
    "headers": [], 
    "language": "c", 
    "name": "h2_census_nosec_test", 
    "src": [
      "test/core/end2end/fixtures/h2_census.c"
    ]
  }, 
  {
    "deps": [
      "end2end_nosec_tests", 
      "grpc_test_util_unsecure", 
      "grpc_unsecure"
    ], 
    "headers": [], 
    "language": "c", 
    "name": "h2_compress_nosec_test", 
    "src": [
      "test/core/end2end/fixtures/h2_compress.c"
    ]
  }, 
  {
    "deps": [
      "end2end_nosec_tests", 
      "grpc_test_util_unsecure", 
      "grpc_unsecure"
    ], 
    "headers": [], 
    "language": "c", 
    "name": "h2_full_nosec_test", 
    "src": [
      "test/core/end2end/fixtures/h2_full.c"
    ]
  }, 
  {
    "deps": [
      "end2end_nosec_tests", 
      "grpc_test_util_unsecure", 
      "grpc_unsecure"
    ], 
    "headers": [], 
    "language": "c", 
    "name": "h2_full+pipe_nosec_test", 
    "src": [
      "test/core/end2end/fixtures/h2_full+pipe.c"
    ]
  }, 
  {
    "deps": [
      "end2end_nosec_tests", 
      "grpc_test_util_unsecure", 
      "grpc_unsecure"
    ], 
    "headers": [], 
    "language": "c", 
    "name": "h2_full+poll_nosec_test", 
    "src": [
      "test/core/end2end/fixtures/h2_full+poll.c"
    ]
  }, 
  {
    "deps": [
      "end2end_nosec_tests", 
      "grpc_test_util_unsecure", 
      "grpc_unsecure"
    ], 
    "headers": [], 
    "language": "c", 
    "name": "h2_full+poll+pipe_nosec_test", 
    "src": [
      "test/core/end2end/fixtures/h2_full+poll+pipe.c"
    ]
  }, 
  {
    "deps": [
      "end2end_nosec_tests", 
      "grpc_test_util_unsecure", 
      "grpc_unsecure"
    ], 
    "headers": [], 
    "language": "c", 
    "name": "h2_proxy_nosec_test", 
    "src": [
      "test/core/end2end/fixtures/h2_proxy.c"
    ]
  }, 
  {
    "deps": [
      "end2end_nosec_tests", 
      "grpc_test_util_unsecure", 
      "grpc_unsecure"
    ], 
    "headers": [], 
    "language": "c", 
    "name": "h2_sockpair_nosec_test", 
    "src": [
      "test/core/end2end/fixtures/h2_sockpair.c"
    ]
  }, 
  {
    "deps": [
      "end2end_nosec_tests", 
      "grpc_test_util_unsecure", 
      "grpc_unsecure"
    ], 
    "headers": [], 
    "language": "c", 
    "name": "h2_sockpair+trace_nosec_test", 
    "src": [
      "test/core/end2end/fixtures/h2_sockpair+trace.c"
    ]
  }, 
  {
    "deps": [
      "end2end_nosec_tests", 
      "grpc_test_util_unsecure", 
      "grpc_unsecure"
    ], 
    "headers": [], 
    "language": "c", 
    "name": "h2_sockpair_1byte_nosec_test", 
    "src": [
      "test/core/end2end/fixtures/h2_sockpair_1byte.c"
    ]
  }, 
  {
    "deps": [
      "end2end_nosec_tests", 
      "grpc_test_util_unsecure", 
      "grpc_unsecure"
    ], 
    "headers": [], 
    "language": "c", 
    "name": "h2_uchannel_nosec_test", 
    "src": [
      "test/core/end2end/fixtures/h2_uchannel.c"
    ]
  }, 
  {
    "deps": [
      "end2end_nosec_tests", 
      "grpc_test_util_unsecure", 
      "grpc_unsecure"
    ], 
    "headers": [], 
    "language": "c", 
    "name": "h2_uds_nosec_test", 
    "src": [
      "test/core/end2end/fixtures/h2_uds.c"
    ]
  }, 
  {
    "deps": [
      "end2end_nosec_tests", 
      "grpc_test_util_unsecure", 
      "grpc_unsecure"
    ], 
    "headers": [], 
    "language": "c", 
    "name": "h2_uds+poll_nosec_test", 
    "src": [
      "test/core/end2end/fixtures/h2_uds+poll.c"
    ]
  }, 
  {
    "deps": [], 
    "headers": [
      "include/grpc/byte_buffer.h", 
      "include/grpc/byte_buffer_reader.h", 
      "include/grpc/census.h", 
      "include/grpc/compression.h", 
      "include/grpc/grpc.h", 
      "include/grpc/grpc_security.h", 
      "include/grpc/impl/codegen/alloc.h", 
      "include/grpc/impl/codegen/atm.h", 
      "include/grpc/impl/codegen/atm_gcc_atomic.h", 
      "include/grpc/impl/codegen/atm_gcc_sync.h", 
      "include/grpc/impl/codegen/atm_win32.h", 
      "include/grpc/impl/codegen/byte_buffer.h", 
      "include/grpc/impl/codegen/compression_types.h", 
      "include/grpc/impl/codegen/connectivity_state.h", 
      "include/grpc/impl/codegen/grpc_types.h", 
      "include/grpc/impl/codegen/log.h", 
      "include/grpc/impl/codegen/port_platform.h", 
      "include/grpc/impl/codegen/propagation_bits.h", 
      "include/grpc/impl/codegen/slice.h", 
      "include/grpc/impl/codegen/slice_buffer.h", 
      "include/grpc/impl/codegen/status.h", 
      "include/grpc/impl/codegen/sync.h", 
      "include/grpc/impl/codegen/sync_generic.h", 
      "include/grpc/impl/codegen/sync_posix.h", 
      "include/grpc/impl/codegen/sync_win32.h", 
      "include/grpc/impl/codegen/time.h", 
      "include/grpc/status.h", 
      "include/grpc/support/alloc.h", 
      "include/grpc/support/atm.h", 
      "include/grpc/support/atm_gcc_atomic.h", 
      "include/grpc/support/atm_gcc_sync.h", 
      "include/grpc/support/atm_win32.h", 
      "include/grpc/support/avl.h", 
      "include/grpc/support/cmdline.h", 
      "include/grpc/support/cpu.h", 
      "include/grpc/support/histogram.h", 
      "include/grpc/support/host_port.h", 
      "include/grpc/support/log.h", 
      "include/grpc/support/log_win32.h", 
      "include/grpc/support/port_platform.h", 
      "include/grpc/support/slice.h", 
      "include/grpc/support/slice_buffer.h", 
      "include/grpc/support/string_util.h", 
      "include/grpc/support/subprocess.h", 
      "include/grpc/support/sync.h", 
      "include/grpc/support/sync_generic.h", 
      "include/grpc/support/sync_posix.h", 
      "include/grpc/support/sync_win32.h", 
      "include/grpc/support/thd.h", 
      "include/grpc/support/time.h", 
      "include/grpc/support/tls.h", 
      "include/grpc/support/tls_gcc.h", 
      "include/grpc/support/tls_msvc.h", 
      "include/grpc/support/tls_pthread.h", 
      "include/grpc/support/useful.h", 
      "src/core/census/aggregation.h", 
      "src/core/census/grpc_filter.h", 
      "src/core/census/rpc_metric_id.h", 
      "src/core/channel/channel_args.h", 
      "src/core/channel/channel_stack.h", 
      "src/core/channel/client_channel.h", 
      "src/core/channel/client_uchannel.h", 
      "src/core/channel/compress_filter.h", 
      "src/core/channel/connected_channel.h", 
      "src/core/channel/context.h", 
      "src/core/channel/http_client_filter.h", 
      "src/core/channel/http_server_filter.h", 
      "src/core/channel/subchannel_call_holder.h", 
      "src/core/client_config/client_config.h", 
      "src/core/client_config/connector.h", 
      "src/core/client_config/initial_connect_string.h", 
      "src/core/client_config/lb_policies/load_balancer_api.h", 
      "src/core/client_config/lb_policies/pick_first.h", 
      "src/core/client_config/lb_policies/round_robin.h", 
      "src/core/client_config/lb_policy.h", 
      "src/core/client_config/lb_policy_factory.h", 
      "src/core/client_config/lb_policy_registry.h", 
      "src/core/client_config/resolver.h", 
      "src/core/client_config/resolver_factory.h", 
      "src/core/client_config/resolver_registry.h", 
      "src/core/client_config/resolvers/dns_resolver.h", 
      "src/core/client_config/resolvers/sockaddr_resolver.h", 
      "src/core/client_config/subchannel.h", 
      "src/core/client_config/subchannel_factory.h", 
      "src/core/client_config/uri_parser.h", 
      "src/core/compression/algorithm_metadata.h", 
      "src/core/compression/message_compress.h", 
      "src/core/debug/trace.h", 
      "src/core/httpcli/format_request.h", 
      "src/core/httpcli/httpcli.h", 
      "src/core/httpcli/parser.h", 
      "src/core/iomgr/closure.h", 
      "src/core/iomgr/endpoint.h", 
      "src/core/iomgr/endpoint_pair.h", 
      "src/core/iomgr/exec_ctx.h", 
      "src/core/iomgr/executor.h", 
      "src/core/iomgr/fd_posix.h", 
      "src/core/iomgr/iocp_windows.h", 
      "src/core/iomgr/iomgr.h", 
      "src/core/iomgr/iomgr_internal.h", 
      "src/core/iomgr/iomgr_posix.h", 
      "src/core/iomgr/pollset.h", 
      "src/core/iomgr/pollset_posix.h", 
      "src/core/iomgr/pollset_set.h", 
      "src/core/iomgr/pollset_set_posix.h", 
      "src/core/iomgr/pollset_set_windows.h", 
      "src/core/iomgr/pollset_windows.h", 
      "src/core/iomgr/resolve_address.h", 
      "src/core/iomgr/sockaddr.h", 
      "src/core/iomgr/sockaddr_posix.h", 
      "src/core/iomgr/sockaddr_utils.h", 
      "src/core/iomgr/sockaddr_win32.h", 
      "src/core/iomgr/socket_utils_posix.h", 
      "src/core/iomgr/socket_windows.h", 
      "src/core/iomgr/tcp_client.h", 
      "src/core/iomgr/tcp_posix.h", 
      "src/core/iomgr/tcp_server.h", 
      "src/core/iomgr/tcp_windows.h", 
      "src/core/iomgr/time_averaged_stats.h", 
      "src/core/iomgr/timer.h", 
      "src/core/iomgr/timer_heap.h", 
      "src/core/iomgr/timer_internal.h", 
      "src/core/iomgr/udp_server.h", 
      "src/core/iomgr/wakeup_fd_pipe.h", 
      "src/core/iomgr/wakeup_fd_posix.h", 
      "src/core/iomgr/workqueue.h", 
      "src/core/iomgr/workqueue_posix.h", 
      "src/core/iomgr/workqueue_windows.h", 
      "src/core/json/json.h", 
      "src/core/json/json_common.h", 
      "src/core/json/json_reader.h", 
      "src/core/json/json_writer.h", 
<<<<<<< HEAD
      "src/core/proto/grpc/lb/v0/load_balancer.pb.h", 
=======
      "src/core/profiling/timers.h", 
>>>>>>> 2dbaca8a
      "src/core/security/auth_filters.h", 
      "src/core/security/base64.h", 
      "src/core/security/credentials.h", 
      "src/core/security/handshake.h", 
      "src/core/security/json_token.h", 
      "src/core/security/jwt_verifier.h", 
      "src/core/security/secure_endpoint.h", 
      "src/core/security/security_connector.h", 
      "src/core/security/security_context.h", 
      "src/core/statistics/census_interface.h", 
      "src/core/statistics/census_rpc_stats.h", 
      "src/core/support/block_annotate.h", 
      "src/core/support/env.h", 
      "src/core/support/file.h", 
      "src/core/support/murmur_hash.h", 
      "src/core/support/stack_lockfree.h", 
      "src/core/support/string.h", 
      "src/core/support/string_win32.h", 
      "src/core/support/thd_internal.h", 
      "src/core/support/time_precise.h", 
      "src/core/surface/api_trace.h", 
      "src/core/surface/call.h", 
      "src/core/surface/call_test_only.h", 
      "src/core/surface/channel.h", 
      "src/core/surface/completion_queue.h", 
      "src/core/surface/event_string.h", 
      "src/core/surface/init.h", 
      "src/core/surface/server.h", 
      "src/core/surface/surface_trace.h", 
      "src/core/transport/byte_stream.h", 
      "src/core/transport/chttp2/alpn.h", 
      "src/core/transport/chttp2/bin_encoder.h", 
      "src/core/transport/chttp2/frame.h", 
      "src/core/transport/chttp2/frame_data.h", 
      "src/core/transport/chttp2/frame_goaway.h", 
      "src/core/transport/chttp2/frame_ping.h", 
      "src/core/transport/chttp2/frame_rst_stream.h", 
      "src/core/transport/chttp2/frame_settings.h", 
      "src/core/transport/chttp2/frame_window_update.h", 
      "src/core/transport/chttp2/hpack_encoder.h", 
      "src/core/transport/chttp2/hpack_parser.h", 
      "src/core/transport/chttp2/hpack_table.h", 
      "src/core/transport/chttp2/http2_errors.h", 
      "src/core/transport/chttp2/huffsyms.h", 
      "src/core/transport/chttp2/incoming_metadata.h", 
      "src/core/transport/chttp2/internal.h", 
      "src/core/transport/chttp2/status_conversion.h", 
      "src/core/transport/chttp2/stream_map.h", 
      "src/core/transport/chttp2/timeout_encoding.h", 
      "src/core/transport/chttp2/varint.h", 
      "src/core/transport/chttp2_transport.h", 
      "src/core/transport/connectivity_state.h", 
      "src/core/transport/metadata.h", 
      "src/core/transport/metadata_batch.h", 
      "src/core/transport/static_metadata.h", 
      "src/core/transport/transport.h", 
      "src/core/transport/transport_impl.h", 
      "src/core/tsi/fake_transport_security.h", 
      "src/core/tsi/ssl_transport_security.h", 
      "src/core/tsi/ssl_types.h", 
      "src/core/tsi/transport_security.h", 
      "src/core/tsi/transport_security_interface.h", 
      "third_party/nanopb/pb.h", 
      "third_party/nanopb/pb_common.h", 
      "third_party/nanopb/pb_decode.h", 
      "third_party/nanopb/pb_encode.h"
    ], 
    "language": "c", 
    "name": "grpc", 
    "src": [
      "include/grpc/byte_buffer.h", 
      "include/grpc/byte_buffer_reader.h", 
      "include/grpc/census.h", 
      "include/grpc/compression.h", 
      "include/grpc/grpc.h", 
      "include/grpc/grpc_security.h", 
      "include/grpc/impl/codegen/alloc.h", 
      "include/grpc/impl/codegen/atm.h", 
      "include/grpc/impl/codegen/atm_gcc_atomic.h", 
      "include/grpc/impl/codegen/atm_gcc_sync.h", 
      "include/grpc/impl/codegen/atm_win32.h", 
      "include/grpc/impl/codegen/byte_buffer.h", 
      "include/grpc/impl/codegen/compression_types.h", 
      "include/grpc/impl/codegen/connectivity_state.h", 
      "include/grpc/impl/codegen/grpc_types.h", 
      "include/grpc/impl/codegen/log.h", 
      "include/grpc/impl/codegen/port_platform.h", 
      "include/grpc/impl/codegen/propagation_bits.h", 
      "include/grpc/impl/codegen/slice.h", 
      "include/grpc/impl/codegen/slice_buffer.h", 
      "include/grpc/impl/codegen/status.h", 
      "include/grpc/impl/codegen/sync.h", 
      "include/grpc/impl/codegen/sync_generic.h", 
      "include/grpc/impl/codegen/sync_posix.h", 
      "include/grpc/impl/codegen/sync_win32.h", 
      "include/grpc/impl/codegen/time.h", 
      "include/grpc/status.h", 
      "include/grpc/support/alloc.h", 
      "include/grpc/support/atm.h", 
      "include/grpc/support/atm_gcc_atomic.h", 
      "include/grpc/support/atm_gcc_sync.h", 
      "include/grpc/support/atm_win32.h", 
      "include/grpc/support/avl.h", 
      "include/grpc/support/cmdline.h", 
      "include/grpc/support/cpu.h", 
      "include/grpc/support/histogram.h", 
      "include/grpc/support/host_port.h", 
      "include/grpc/support/log.h", 
      "include/grpc/support/log_win32.h", 
      "include/grpc/support/port_platform.h", 
      "include/grpc/support/slice.h", 
      "include/grpc/support/slice_buffer.h", 
      "include/grpc/support/string_util.h", 
      "include/grpc/support/subprocess.h", 
      "include/grpc/support/sync.h", 
      "include/grpc/support/sync_generic.h", 
      "include/grpc/support/sync_posix.h", 
      "include/grpc/support/sync_win32.h", 
      "include/grpc/support/thd.h", 
      "include/grpc/support/time.h", 
      "include/grpc/support/tls.h", 
      "include/grpc/support/tls_gcc.h", 
      "include/grpc/support/tls_msvc.h", 
      "include/grpc/support/tls_pthread.h", 
      "include/grpc/support/useful.h", 
      "src/core/census/aggregation.h", 
      "src/core/census/context.c", 
      "src/core/census/grpc_context.c", 
      "src/core/census/grpc_filter.c", 
      "src/core/census/grpc_filter.h", 
      "src/core/census/initialize.c", 
      "src/core/census/operation.c", 
      "src/core/census/placeholders.c", 
      "src/core/census/rpc_metric_id.h", 
      "src/core/census/tracing.c", 
      "src/core/channel/channel_args.c", 
      "src/core/channel/channel_args.h", 
      "src/core/channel/channel_stack.c", 
      "src/core/channel/channel_stack.h", 
      "src/core/channel/client_channel.c", 
      "src/core/channel/client_channel.h", 
      "src/core/channel/client_uchannel.c", 
      "src/core/channel/client_uchannel.h", 
      "src/core/channel/compress_filter.c", 
      "src/core/channel/compress_filter.h", 
      "src/core/channel/connected_channel.c", 
      "src/core/channel/connected_channel.h", 
      "src/core/channel/context.h", 
      "src/core/channel/http_client_filter.c", 
      "src/core/channel/http_client_filter.h", 
      "src/core/channel/http_server_filter.c", 
      "src/core/channel/http_server_filter.h", 
      "src/core/channel/subchannel_call_holder.c", 
      "src/core/channel/subchannel_call_holder.h", 
      "src/core/client_config/client_config.c", 
      "src/core/client_config/client_config.h", 
      "src/core/client_config/connector.c", 
      "src/core/client_config/connector.h", 
      "src/core/client_config/default_initial_connect_string.c", 
      "src/core/client_config/initial_connect_string.c", 
      "src/core/client_config/initial_connect_string.h", 
      "src/core/client_config/lb_policies/load_balancer_api.c", 
      "src/core/client_config/lb_policies/load_balancer_api.h", 
      "src/core/client_config/lb_policies/pick_first.c", 
      "src/core/client_config/lb_policies/pick_first.h", 
      "src/core/client_config/lb_policies/round_robin.c", 
      "src/core/client_config/lb_policies/round_robin.h", 
      "src/core/client_config/lb_policy.c", 
      "src/core/client_config/lb_policy.h", 
      "src/core/client_config/lb_policy_factory.c", 
      "src/core/client_config/lb_policy_factory.h", 
      "src/core/client_config/lb_policy_registry.c", 
      "src/core/client_config/lb_policy_registry.h", 
      "src/core/client_config/resolver.c", 
      "src/core/client_config/resolver.h", 
      "src/core/client_config/resolver_factory.c", 
      "src/core/client_config/resolver_factory.h", 
      "src/core/client_config/resolver_registry.c", 
      "src/core/client_config/resolver_registry.h", 
      "src/core/client_config/resolvers/dns_resolver.c", 
      "src/core/client_config/resolvers/dns_resolver.h", 
      "src/core/client_config/resolvers/sockaddr_resolver.c", 
      "src/core/client_config/resolvers/sockaddr_resolver.h", 
      "src/core/client_config/subchannel.c", 
      "src/core/client_config/subchannel.h", 
      "src/core/client_config/subchannel_factory.c", 
      "src/core/client_config/subchannel_factory.h", 
      "src/core/client_config/uri_parser.c", 
      "src/core/client_config/uri_parser.h", 
      "src/core/compression/algorithm.c", 
      "src/core/compression/algorithm_metadata.h", 
      "src/core/compression/message_compress.c", 
      "src/core/compression/message_compress.h", 
      "src/core/debug/trace.c", 
      "src/core/debug/trace.h", 
      "src/core/httpcli/format_request.c", 
      "src/core/httpcli/format_request.h", 
      "src/core/httpcli/httpcli.c", 
      "src/core/httpcli/httpcli.h", 
      "src/core/httpcli/httpcli_security_connector.c", 
      "src/core/httpcli/parser.c", 
      "src/core/httpcli/parser.h", 
      "src/core/iomgr/closure.c", 
      "src/core/iomgr/closure.h", 
      "src/core/iomgr/endpoint.c", 
      "src/core/iomgr/endpoint.h", 
      "src/core/iomgr/endpoint_pair.h", 
      "src/core/iomgr/endpoint_pair_posix.c", 
      "src/core/iomgr/endpoint_pair_windows.c", 
      "src/core/iomgr/exec_ctx.c", 
      "src/core/iomgr/exec_ctx.h", 
      "src/core/iomgr/executor.c", 
      "src/core/iomgr/executor.h", 
      "src/core/iomgr/fd_posix.c", 
      "src/core/iomgr/fd_posix.h", 
      "src/core/iomgr/iocp_windows.c", 
      "src/core/iomgr/iocp_windows.h", 
      "src/core/iomgr/iomgr.c", 
      "src/core/iomgr/iomgr.h", 
      "src/core/iomgr/iomgr_internal.h", 
      "src/core/iomgr/iomgr_posix.c", 
      "src/core/iomgr/iomgr_posix.h", 
      "src/core/iomgr/iomgr_windows.c", 
      "src/core/iomgr/pollset.h", 
      "src/core/iomgr/pollset_multipoller_with_epoll.c", 
      "src/core/iomgr/pollset_multipoller_with_poll_posix.c", 
      "src/core/iomgr/pollset_posix.c", 
      "src/core/iomgr/pollset_posix.h", 
      "src/core/iomgr/pollset_set.h", 
      "src/core/iomgr/pollset_set_posix.c", 
      "src/core/iomgr/pollset_set_posix.h", 
      "src/core/iomgr/pollset_set_windows.c", 
      "src/core/iomgr/pollset_set_windows.h", 
      "src/core/iomgr/pollset_windows.c", 
      "src/core/iomgr/pollset_windows.h", 
      "src/core/iomgr/resolve_address.h", 
      "src/core/iomgr/resolve_address_posix.c", 
      "src/core/iomgr/resolve_address_windows.c", 
      "src/core/iomgr/sockaddr.h", 
      "src/core/iomgr/sockaddr_posix.h", 
      "src/core/iomgr/sockaddr_utils.c", 
      "src/core/iomgr/sockaddr_utils.h", 
      "src/core/iomgr/sockaddr_win32.h", 
      "src/core/iomgr/socket_utils_common_posix.c", 
      "src/core/iomgr/socket_utils_linux.c", 
      "src/core/iomgr/socket_utils_posix.c", 
      "src/core/iomgr/socket_utils_posix.h", 
      "src/core/iomgr/socket_windows.c", 
      "src/core/iomgr/socket_windows.h", 
      "src/core/iomgr/tcp_client.h", 
      "src/core/iomgr/tcp_client_posix.c", 
      "src/core/iomgr/tcp_client_windows.c", 
      "src/core/iomgr/tcp_posix.c", 
      "src/core/iomgr/tcp_posix.h", 
      "src/core/iomgr/tcp_server.h", 
      "src/core/iomgr/tcp_server_posix.c", 
      "src/core/iomgr/tcp_server_windows.c", 
      "src/core/iomgr/tcp_windows.c", 
      "src/core/iomgr/tcp_windows.h", 
      "src/core/iomgr/time_averaged_stats.c", 
      "src/core/iomgr/time_averaged_stats.h", 
      "src/core/iomgr/timer.c", 
      "src/core/iomgr/timer.h", 
      "src/core/iomgr/timer_heap.c", 
      "src/core/iomgr/timer_heap.h", 
      "src/core/iomgr/timer_internal.h", 
      "src/core/iomgr/udp_server.c", 
      "src/core/iomgr/udp_server.h", 
      "src/core/iomgr/wakeup_fd_eventfd.c", 
      "src/core/iomgr/wakeup_fd_nospecial.c", 
      "src/core/iomgr/wakeup_fd_pipe.c", 
      "src/core/iomgr/wakeup_fd_pipe.h", 
      "src/core/iomgr/wakeup_fd_posix.c", 
      "src/core/iomgr/wakeup_fd_posix.h", 
      "src/core/iomgr/workqueue.h", 
      "src/core/iomgr/workqueue_posix.c", 
      "src/core/iomgr/workqueue_posix.h", 
      "src/core/iomgr/workqueue_windows.c", 
      "src/core/iomgr/workqueue_windows.h", 
      "src/core/json/json.c", 
      "src/core/json/json.h", 
      "src/core/json/json_common.h", 
      "src/core/json/json_reader.c", 
      "src/core/json/json_reader.h", 
      "src/core/json/json_string.c", 
      "src/core/json/json_writer.c", 
      "src/core/json/json_writer.h", 
<<<<<<< HEAD
      "src/core/proto/grpc/lb/v0/load_balancer.pb.c", 
      "src/core/proto/grpc/lb/v0/load_balancer.pb.h", 
=======
      "src/core/profiling/basic_timers.c", 
      "src/core/profiling/stap_timers.c", 
      "src/core/profiling/timers.h", 
>>>>>>> 2dbaca8a
      "src/core/security/auth_filters.h", 
      "src/core/security/base64.c", 
      "src/core/security/base64.h", 
      "src/core/security/client_auth_filter.c", 
      "src/core/security/credentials.c", 
      "src/core/security/credentials.h", 
      "src/core/security/credentials_metadata.c", 
      "src/core/security/credentials_posix.c", 
      "src/core/security/credentials_win32.c", 
      "src/core/security/google_default_credentials.c", 
      "src/core/security/handshake.c", 
      "src/core/security/handshake.h", 
      "src/core/security/json_token.c", 
      "src/core/security/json_token.h", 
      "src/core/security/jwt_verifier.c", 
      "src/core/security/jwt_verifier.h", 
      "src/core/security/secure_endpoint.c", 
      "src/core/security/secure_endpoint.h", 
      "src/core/security/security_connector.c", 
      "src/core/security/security_connector.h", 
      "src/core/security/security_context.c", 
      "src/core/security/security_context.h", 
      "src/core/security/server_auth_filter.c", 
      "src/core/security/server_secure_chttp2.c", 
      "src/core/statistics/census_interface.h", 
      "src/core/statistics/census_rpc_stats.h", 
      "src/core/support/alloc.c", 
      "src/core/support/avl.c", 
      "src/core/support/block_annotate.h", 
      "src/core/support/cmdline.c", 
      "src/core/support/cpu_iphone.c", 
      "src/core/support/cpu_linux.c", 
      "src/core/support/cpu_posix.c", 
      "src/core/support/cpu_windows.c", 
      "src/core/support/env.h", 
      "src/core/support/env_linux.c", 
      "src/core/support/env_posix.c", 
      "src/core/support/env_win32.c", 
      "src/core/support/file.c", 
      "src/core/support/file.h", 
      "src/core/support/file_posix.c", 
      "src/core/support/file_win32.c", 
      "src/core/support/histogram.c", 
      "src/core/support/host_port.c", 
      "src/core/support/log.c", 
      "src/core/support/log_android.c", 
      "src/core/support/log_linux.c", 
      "src/core/support/log_posix.c", 
      "src/core/support/log_win32.c", 
      "src/core/support/murmur_hash.c", 
      "src/core/support/murmur_hash.h", 
      "src/core/support/slice.c", 
      "src/core/support/slice_buffer.c", 
      "src/core/support/stack_lockfree.c", 
      "src/core/support/stack_lockfree.h", 
      "src/core/support/string.c", 
      "src/core/support/string.h", 
      "src/core/support/string_posix.c", 
      "src/core/support/string_win32.c", 
      "src/core/support/string_win32.h", 
      "src/core/support/subprocess_posix.c", 
      "src/core/support/subprocess_windows.c", 
      "src/core/support/sync.c", 
      "src/core/support/sync_posix.c", 
      "src/core/support/sync_win32.c", 
      "src/core/support/thd.c", 
      "src/core/support/thd_internal.h", 
      "src/core/support/thd_posix.c", 
      "src/core/support/thd_win32.c", 
      "src/core/support/time.c", 
      "src/core/support/time_posix.c", 
      "src/core/support/time_precise.c", 
      "src/core/support/time_precise.h", 
      "src/core/support/time_win32.c", 
      "src/core/support/tls_pthread.c", 
      "src/core/support/wrap_memcpy.c", 
      "src/core/surface/alarm.c", 
      "src/core/surface/api_trace.c", 
      "src/core/surface/api_trace.h", 
      "src/core/surface/byte_buffer.c", 
      "src/core/surface/byte_buffer_reader.c", 
      "src/core/surface/call.c", 
      "src/core/surface/call.h", 
      "src/core/surface/call_details.c", 
      "src/core/surface/call_log_batch.c", 
      "src/core/surface/call_test_only.h", 
      "src/core/surface/channel.c", 
      "src/core/surface/channel.h", 
      "src/core/surface/channel_connectivity.c", 
      "src/core/surface/channel_create.c", 
      "src/core/surface/channel_ping.c", 
      "src/core/surface/completion_queue.c", 
      "src/core/surface/completion_queue.h", 
      "src/core/surface/event_string.c", 
      "src/core/surface/event_string.h", 
      "src/core/surface/init.c", 
      "src/core/surface/init.h", 
      "src/core/surface/init_secure.c", 
      "src/core/surface/lame_client.c", 
      "src/core/surface/metadata_array.c", 
      "src/core/surface/secure_channel_create.c", 
      "src/core/surface/server.c", 
      "src/core/surface/server.h", 
      "src/core/surface/server_chttp2.c", 
      "src/core/surface/server_create.c", 
      "src/core/surface/surface_trace.h", 
      "src/core/surface/validate_metadata.c", 
      "src/core/surface/version.c", 
      "src/core/transport/byte_stream.c", 
      "src/core/transport/byte_stream.h", 
      "src/core/transport/chttp2/alpn.c", 
      "src/core/transport/chttp2/alpn.h", 
      "src/core/transport/chttp2/bin_encoder.c", 
      "src/core/transport/chttp2/bin_encoder.h", 
      "src/core/transport/chttp2/frame.h", 
      "src/core/transport/chttp2/frame_data.c", 
      "src/core/transport/chttp2/frame_data.h", 
      "src/core/transport/chttp2/frame_goaway.c", 
      "src/core/transport/chttp2/frame_goaway.h", 
      "src/core/transport/chttp2/frame_ping.c", 
      "src/core/transport/chttp2/frame_ping.h", 
      "src/core/transport/chttp2/frame_rst_stream.c", 
      "src/core/transport/chttp2/frame_rst_stream.h", 
      "src/core/transport/chttp2/frame_settings.c", 
      "src/core/transport/chttp2/frame_settings.h", 
      "src/core/transport/chttp2/frame_window_update.c", 
      "src/core/transport/chttp2/frame_window_update.h", 
      "src/core/transport/chttp2/hpack_encoder.c", 
      "src/core/transport/chttp2/hpack_encoder.h", 
      "src/core/transport/chttp2/hpack_parser.c", 
      "src/core/transport/chttp2/hpack_parser.h", 
      "src/core/transport/chttp2/hpack_table.c", 
      "src/core/transport/chttp2/hpack_table.h", 
      "src/core/transport/chttp2/http2_errors.h", 
      "src/core/transport/chttp2/huffsyms.c", 
      "src/core/transport/chttp2/huffsyms.h", 
      "src/core/transport/chttp2/incoming_metadata.c", 
      "src/core/transport/chttp2/incoming_metadata.h", 
      "src/core/transport/chttp2/internal.h", 
      "src/core/transport/chttp2/parsing.c", 
      "src/core/transport/chttp2/status_conversion.c", 
      "src/core/transport/chttp2/status_conversion.h", 
      "src/core/transport/chttp2/stream_lists.c", 
      "src/core/transport/chttp2/stream_map.c", 
      "src/core/transport/chttp2/stream_map.h", 
      "src/core/transport/chttp2/timeout_encoding.c", 
      "src/core/transport/chttp2/timeout_encoding.h", 
      "src/core/transport/chttp2/varint.c", 
      "src/core/transport/chttp2/varint.h", 
      "src/core/transport/chttp2/writing.c", 
      "src/core/transport/chttp2_transport.c", 
      "src/core/transport/chttp2_transport.h", 
      "src/core/transport/connectivity_state.c", 
      "src/core/transport/connectivity_state.h", 
      "src/core/transport/metadata.c", 
      "src/core/transport/metadata.h", 
      "src/core/transport/metadata_batch.c", 
      "src/core/transport/metadata_batch.h", 
      "src/core/transport/static_metadata.c", 
      "src/core/transport/static_metadata.h", 
      "src/core/transport/transport.c", 
      "src/core/transport/transport.h", 
      "src/core/transport/transport_impl.h", 
      "src/core/transport/transport_op_string.c", 
      "src/core/tsi/fake_transport_security.c", 
      "src/core/tsi/fake_transport_security.h", 
      "src/core/tsi/ssl_transport_security.c", 
      "src/core/tsi/ssl_transport_security.h", 
      "src/core/tsi/ssl_types.h", 
      "src/core/tsi/transport_security.c", 
      "src/core/tsi/transport_security.h", 
      "src/core/tsi/transport_security_interface.h"
    ]
  }, 
  {
    "deps": [
      "grpc"
    ], 
    "headers": [
      "test/core/end2end/cq_verifier.h", 
      "test/core/end2end/data/ssl_test_data.h", 
      "test/core/end2end/fixtures/proxy.h", 
      "test/core/iomgr/endpoint_tests.h", 
      "test/core/security/oauth2_utils.h", 
      "test/core/util/grpc_profiler.h", 
      "test/core/util/parse_hexstring.h", 
      "test/core/util/port.h", 
      "test/core/util/slice_splitter.h", 
      "test/core/util/test_config.h"
    ], 
    "language": "c", 
    "name": "grpc_test_util", 
    "src": [
      "test/core/end2end/cq_verifier.c", 
      "test/core/end2end/cq_verifier.h", 
      "test/core/end2end/data/server1_cert.c", 
      "test/core/end2end/data/server1_key.c", 
      "test/core/end2end/data/ssl_test_data.h", 
      "test/core/end2end/data/test_root_cert.c", 
      "test/core/end2end/fixtures/proxy.c", 
      "test/core/end2end/fixtures/proxy.h", 
      "test/core/iomgr/endpoint_tests.c", 
      "test/core/iomgr/endpoint_tests.h", 
      "test/core/security/oauth2_utils.c", 
      "test/core/security/oauth2_utils.h", 
      "test/core/util/grpc_profiler.c", 
      "test/core/util/grpc_profiler.h", 
      "test/core/util/parse_hexstring.c", 
      "test/core/util/parse_hexstring.h", 
      "test/core/util/port.h", 
      "test/core/util/port_posix.c", 
      "test/core/util/port_windows.c", 
      "test/core/util/slice_splitter.c", 
      "test/core/util/slice_splitter.h", 
      "test/core/util/test_config.c", 
      "test/core/util/test_config.h"
    ]
  }, 
  {
    "deps": [
      "grpc_unsecure"
    ], 
    "headers": [
      "test/core/end2end/cq_verifier.h", 
      "test/core/end2end/fixtures/proxy.h", 
      "test/core/iomgr/endpoint_tests.h", 
      "test/core/util/grpc_profiler.h", 
      "test/core/util/parse_hexstring.h", 
      "test/core/util/port.h", 
      "test/core/util/slice_splitter.h", 
      "test/core/util/test_config.h"
    ], 
    "language": "c", 
    "name": "grpc_test_util_unsecure", 
    "src": [
      "test/core/end2end/cq_verifier.c", 
      "test/core/end2end/cq_verifier.h", 
      "test/core/end2end/fixtures/proxy.c", 
      "test/core/end2end/fixtures/proxy.h", 
      "test/core/iomgr/endpoint_tests.c", 
      "test/core/iomgr/endpoint_tests.h", 
      "test/core/util/grpc_profiler.c", 
      "test/core/util/grpc_profiler.h", 
      "test/core/util/parse_hexstring.c", 
      "test/core/util/parse_hexstring.h", 
      "test/core/util/port.h", 
      "test/core/util/port_posix.c", 
      "test/core/util/port_windows.c", 
      "test/core/util/slice_splitter.c", 
      "test/core/util/slice_splitter.h", 
      "test/core/util/test_config.c", 
      "test/core/util/test_config.h"
    ]
  }, 
  {
    "deps": [], 
    "headers": [
      "include/grpc/byte_buffer.h", 
      "include/grpc/byte_buffer_reader.h", 
      "include/grpc/census.h", 
      "include/grpc/compression.h", 
      "include/grpc/grpc.h", 
      "include/grpc/impl/codegen/alloc.h", 
      "include/grpc/impl/codegen/atm.h", 
      "include/grpc/impl/codegen/atm_gcc_atomic.h", 
      "include/grpc/impl/codegen/atm_gcc_sync.h", 
      "include/grpc/impl/codegen/atm_win32.h", 
      "include/grpc/impl/codegen/byte_buffer.h", 
      "include/grpc/impl/codegen/compression_types.h", 
      "include/grpc/impl/codegen/connectivity_state.h", 
      "include/grpc/impl/codegen/grpc_types.h", 
      "include/grpc/impl/codegen/log.h", 
      "include/grpc/impl/codegen/port_platform.h", 
      "include/grpc/impl/codegen/propagation_bits.h", 
      "include/grpc/impl/codegen/slice.h", 
      "include/grpc/impl/codegen/slice_buffer.h", 
      "include/grpc/impl/codegen/status.h", 
      "include/grpc/impl/codegen/sync.h", 
      "include/grpc/impl/codegen/sync_generic.h", 
      "include/grpc/impl/codegen/sync_posix.h", 
      "include/grpc/impl/codegen/sync_win32.h", 
      "include/grpc/impl/codegen/time.h", 
      "include/grpc/status.h", 
      "include/grpc/support/alloc.h", 
      "include/grpc/support/atm.h", 
      "include/grpc/support/atm_gcc_atomic.h", 
      "include/grpc/support/atm_gcc_sync.h", 
      "include/grpc/support/atm_win32.h", 
      "include/grpc/support/avl.h", 
      "include/grpc/support/cmdline.h", 
      "include/grpc/support/cpu.h", 
      "include/grpc/support/histogram.h", 
      "include/grpc/support/host_port.h", 
      "include/grpc/support/log.h", 
      "include/grpc/support/log_win32.h", 
      "include/grpc/support/port_platform.h", 
      "include/grpc/support/slice.h", 
      "include/grpc/support/slice_buffer.h", 
      "include/grpc/support/string_util.h", 
      "include/grpc/support/subprocess.h", 
      "include/grpc/support/sync.h", 
      "include/grpc/support/sync_generic.h", 
      "include/grpc/support/sync_posix.h", 
      "include/grpc/support/sync_win32.h", 
      "include/grpc/support/thd.h", 
      "include/grpc/support/time.h", 
      "include/grpc/support/tls.h", 
      "include/grpc/support/tls_gcc.h", 
      "include/grpc/support/tls_msvc.h", 
      "include/grpc/support/tls_pthread.h", 
      "include/grpc/support/useful.h", 
      "src/core/census/aggregation.h", 
      "src/core/census/grpc_filter.h", 
      "src/core/census/rpc_metric_id.h", 
      "src/core/channel/channel_args.h", 
      "src/core/channel/channel_stack.h", 
      "src/core/channel/client_channel.h", 
      "src/core/channel/client_uchannel.h", 
      "src/core/channel/compress_filter.h", 
      "src/core/channel/connected_channel.h", 
      "src/core/channel/context.h", 
      "src/core/channel/http_client_filter.h", 
      "src/core/channel/http_server_filter.h", 
      "src/core/channel/subchannel_call_holder.h", 
      "src/core/client_config/client_config.h", 
      "src/core/client_config/connector.h", 
      "src/core/client_config/initial_connect_string.h", 
      "src/core/client_config/lb_policies/load_balancer_api.h", 
      "src/core/client_config/lb_policies/pick_first.h", 
      "src/core/client_config/lb_policies/round_robin.h", 
      "src/core/client_config/lb_policy.h", 
      "src/core/client_config/lb_policy_factory.h", 
      "src/core/client_config/lb_policy_registry.h", 
      "src/core/client_config/resolver.h", 
      "src/core/client_config/resolver_factory.h", 
      "src/core/client_config/resolver_registry.h", 
      "src/core/client_config/resolvers/dns_resolver.h", 
      "src/core/client_config/resolvers/sockaddr_resolver.h", 
      "src/core/client_config/subchannel.h", 
      "src/core/client_config/subchannel_factory.h", 
      "src/core/client_config/uri_parser.h", 
      "src/core/compression/algorithm_metadata.h", 
      "src/core/compression/message_compress.h", 
      "src/core/debug/trace.h", 
      "src/core/httpcli/format_request.h", 
      "src/core/httpcli/httpcli.h", 
      "src/core/httpcli/parser.h", 
      "src/core/iomgr/closure.h", 
      "src/core/iomgr/endpoint.h", 
      "src/core/iomgr/endpoint_pair.h", 
      "src/core/iomgr/exec_ctx.h", 
      "src/core/iomgr/executor.h", 
      "src/core/iomgr/fd_posix.h", 
      "src/core/iomgr/iocp_windows.h", 
      "src/core/iomgr/iomgr.h", 
      "src/core/iomgr/iomgr_internal.h", 
      "src/core/iomgr/iomgr_posix.h", 
      "src/core/iomgr/pollset.h", 
      "src/core/iomgr/pollset_posix.h", 
      "src/core/iomgr/pollset_set.h", 
      "src/core/iomgr/pollset_set_posix.h", 
      "src/core/iomgr/pollset_set_windows.h", 
      "src/core/iomgr/pollset_windows.h", 
      "src/core/iomgr/resolve_address.h", 
      "src/core/iomgr/sockaddr.h", 
      "src/core/iomgr/sockaddr_posix.h", 
      "src/core/iomgr/sockaddr_utils.h", 
      "src/core/iomgr/sockaddr_win32.h", 
      "src/core/iomgr/socket_utils_posix.h", 
      "src/core/iomgr/socket_windows.h", 
      "src/core/iomgr/tcp_client.h", 
      "src/core/iomgr/tcp_posix.h", 
      "src/core/iomgr/tcp_server.h", 
      "src/core/iomgr/tcp_windows.h", 
      "src/core/iomgr/time_averaged_stats.h", 
      "src/core/iomgr/timer.h", 
      "src/core/iomgr/timer_heap.h", 
      "src/core/iomgr/timer_internal.h", 
      "src/core/iomgr/udp_server.h", 
      "src/core/iomgr/wakeup_fd_pipe.h", 
      "src/core/iomgr/wakeup_fd_posix.h", 
      "src/core/iomgr/workqueue.h", 
      "src/core/iomgr/workqueue_posix.h", 
      "src/core/iomgr/workqueue_windows.h", 
      "src/core/json/json.h", 
      "src/core/json/json_common.h", 
      "src/core/json/json_reader.h", 
      "src/core/json/json_writer.h", 
<<<<<<< HEAD
      "src/core/proto/grpc/lb/v0/load_balancer.pb.h", 
=======
      "src/core/profiling/timers.h", 
>>>>>>> 2dbaca8a
      "src/core/statistics/census_interface.h", 
      "src/core/statistics/census_rpc_stats.h", 
      "src/core/support/block_annotate.h", 
      "src/core/support/env.h", 
      "src/core/support/file.h", 
      "src/core/support/murmur_hash.h", 
      "src/core/support/stack_lockfree.h", 
      "src/core/support/string.h", 
      "src/core/support/string_win32.h", 
      "src/core/support/thd_internal.h", 
      "src/core/support/time_precise.h", 
      "src/core/surface/api_trace.h", 
      "src/core/surface/call.h", 
      "src/core/surface/call_test_only.h", 
      "src/core/surface/channel.h", 
      "src/core/surface/completion_queue.h", 
      "src/core/surface/event_string.h", 
      "src/core/surface/init.h", 
      "src/core/surface/server.h", 
      "src/core/surface/surface_trace.h", 
      "src/core/transport/byte_stream.h", 
      "src/core/transport/chttp2/alpn.h", 
      "src/core/transport/chttp2/bin_encoder.h", 
      "src/core/transport/chttp2/frame.h", 
      "src/core/transport/chttp2/frame_data.h", 
      "src/core/transport/chttp2/frame_goaway.h", 
      "src/core/transport/chttp2/frame_ping.h", 
      "src/core/transport/chttp2/frame_rst_stream.h", 
      "src/core/transport/chttp2/frame_settings.h", 
      "src/core/transport/chttp2/frame_window_update.h", 
      "src/core/transport/chttp2/hpack_encoder.h", 
      "src/core/transport/chttp2/hpack_parser.h", 
      "src/core/transport/chttp2/hpack_table.h", 
      "src/core/transport/chttp2/http2_errors.h", 
      "src/core/transport/chttp2/huffsyms.h", 
      "src/core/transport/chttp2/incoming_metadata.h", 
      "src/core/transport/chttp2/internal.h", 
      "src/core/transport/chttp2/status_conversion.h", 
      "src/core/transport/chttp2/stream_map.h", 
      "src/core/transport/chttp2/timeout_encoding.h", 
      "src/core/transport/chttp2/varint.h", 
      "src/core/transport/chttp2_transport.h", 
      "src/core/transport/connectivity_state.h", 
      "src/core/transport/metadata.h", 
      "src/core/transport/metadata_batch.h", 
      "src/core/transport/static_metadata.h", 
      "src/core/transport/transport.h", 
      "src/core/transport/transport_impl.h", 
      "third_party/nanopb/pb.h", 
      "third_party/nanopb/pb_common.h", 
      "third_party/nanopb/pb_decode.h", 
      "third_party/nanopb/pb_encode.h"
    ], 
    "language": "c", 
    "name": "grpc_unsecure", 
    "src": [
      "include/grpc/byte_buffer.h", 
      "include/grpc/byte_buffer_reader.h", 
      "include/grpc/census.h", 
      "include/grpc/compression.h", 
      "include/grpc/grpc.h", 
      "include/grpc/impl/codegen/alloc.h", 
      "include/grpc/impl/codegen/atm.h", 
      "include/grpc/impl/codegen/atm_gcc_atomic.h", 
      "include/grpc/impl/codegen/atm_gcc_sync.h", 
      "include/grpc/impl/codegen/atm_win32.h", 
      "include/grpc/impl/codegen/byte_buffer.h", 
      "include/grpc/impl/codegen/compression_types.h", 
      "include/grpc/impl/codegen/connectivity_state.h", 
      "include/grpc/impl/codegen/grpc_types.h", 
      "include/grpc/impl/codegen/log.h", 
      "include/grpc/impl/codegen/port_platform.h", 
      "include/grpc/impl/codegen/propagation_bits.h", 
      "include/grpc/impl/codegen/slice.h", 
      "include/grpc/impl/codegen/slice_buffer.h", 
      "include/grpc/impl/codegen/status.h", 
      "include/grpc/impl/codegen/sync.h", 
      "include/grpc/impl/codegen/sync_generic.h", 
      "include/grpc/impl/codegen/sync_posix.h", 
      "include/grpc/impl/codegen/sync_win32.h", 
      "include/grpc/impl/codegen/time.h", 
      "include/grpc/status.h", 
      "include/grpc/support/alloc.h", 
      "include/grpc/support/atm.h", 
      "include/grpc/support/atm_gcc_atomic.h", 
      "include/grpc/support/atm_gcc_sync.h", 
      "include/grpc/support/atm_win32.h", 
      "include/grpc/support/avl.h", 
      "include/grpc/support/cmdline.h", 
      "include/grpc/support/cpu.h", 
      "include/grpc/support/histogram.h", 
      "include/grpc/support/host_port.h", 
      "include/grpc/support/log.h", 
      "include/grpc/support/log_win32.h", 
      "include/grpc/support/port_platform.h", 
      "include/grpc/support/slice.h", 
      "include/grpc/support/slice_buffer.h", 
      "include/grpc/support/string_util.h", 
      "include/grpc/support/subprocess.h", 
      "include/grpc/support/sync.h", 
      "include/grpc/support/sync_generic.h", 
      "include/grpc/support/sync_posix.h", 
      "include/grpc/support/sync_win32.h", 
      "include/grpc/support/thd.h", 
      "include/grpc/support/time.h", 
      "include/grpc/support/tls.h", 
      "include/grpc/support/tls_gcc.h", 
      "include/grpc/support/tls_msvc.h", 
      "include/grpc/support/tls_pthread.h", 
      "include/grpc/support/useful.h", 
      "src/core/census/aggregation.h", 
      "src/core/census/context.c", 
      "src/core/census/grpc_context.c", 
      "src/core/census/grpc_filter.c", 
      "src/core/census/grpc_filter.h", 
      "src/core/census/initialize.c", 
      "src/core/census/operation.c", 
      "src/core/census/placeholders.c", 
      "src/core/census/rpc_metric_id.h", 
      "src/core/census/tracing.c", 
      "src/core/channel/channel_args.c", 
      "src/core/channel/channel_args.h", 
      "src/core/channel/channel_stack.c", 
      "src/core/channel/channel_stack.h", 
      "src/core/channel/client_channel.c", 
      "src/core/channel/client_channel.h", 
      "src/core/channel/client_uchannel.c", 
      "src/core/channel/client_uchannel.h", 
      "src/core/channel/compress_filter.c", 
      "src/core/channel/compress_filter.h", 
      "src/core/channel/connected_channel.c", 
      "src/core/channel/connected_channel.h", 
      "src/core/channel/context.h", 
      "src/core/channel/http_client_filter.c", 
      "src/core/channel/http_client_filter.h", 
      "src/core/channel/http_server_filter.c", 
      "src/core/channel/http_server_filter.h", 
      "src/core/channel/subchannel_call_holder.c", 
      "src/core/channel/subchannel_call_holder.h", 
      "src/core/client_config/client_config.c", 
      "src/core/client_config/client_config.h", 
      "src/core/client_config/connector.c", 
      "src/core/client_config/connector.h", 
      "src/core/client_config/default_initial_connect_string.c", 
      "src/core/client_config/initial_connect_string.c", 
      "src/core/client_config/initial_connect_string.h", 
      "src/core/client_config/lb_policies/load_balancer_api.c", 
      "src/core/client_config/lb_policies/load_balancer_api.h", 
      "src/core/client_config/lb_policies/pick_first.c", 
      "src/core/client_config/lb_policies/pick_first.h", 
      "src/core/client_config/lb_policies/round_robin.c", 
      "src/core/client_config/lb_policies/round_robin.h", 
      "src/core/client_config/lb_policy.c", 
      "src/core/client_config/lb_policy.h", 
      "src/core/client_config/lb_policy_factory.c", 
      "src/core/client_config/lb_policy_factory.h", 
      "src/core/client_config/lb_policy_registry.c", 
      "src/core/client_config/lb_policy_registry.h", 
      "src/core/client_config/resolver.c", 
      "src/core/client_config/resolver.h", 
      "src/core/client_config/resolver_factory.c", 
      "src/core/client_config/resolver_factory.h", 
      "src/core/client_config/resolver_registry.c", 
      "src/core/client_config/resolver_registry.h", 
      "src/core/client_config/resolvers/dns_resolver.c", 
      "src/core/client_config/resolvers/dns_resolver.h", 
      "src/core/client_config/resolvers/sockaddr_resolver.c", 
      "src/core/client_config/resolvers/sockaddr_resolver.h", 
      "src/core/client_config/subchannel.c", 
      "src/core/client_config/subchannel.h", 
      "src/core/client_config/subchannel_factory.c", 
      "src/core/client_config/subchannel_factory.h", 
      "src/core/client_config/uri_parser.c", 
      "src/core/client_config/uri_parser.h", 
      "src/core/compression/algorithm.c", 
      "src/core/compression/algorithm_metadata.h", 
      "src/core/compression/message_compress.c", 
      "src/core/compression/message_compress.h", 
      "src/core/debug/trace.c", 
      "src/core/debug/trace.h", 
      "src/core/httpcli/format_request.c", 
      "src/core/httpcli/format_request.h", 
      "src/core/httpcli/httpcli.c", 
      "src/core/httpcli/httpcli.h", 
      "src/core/httpcli/parser.c", 
      "src/core/httpcli/parser.h", 
      "src/core/iomgr/closure.c", 
      "src/core/iomgr/closure.h", 
      "src/core/iomgr/endpoint.c", 
      "src/core/iomgr/endpoint.h", 
      "src/core/iomgr/endpoint_pair.h", 
      "src/core/iomgr/endpoint_pair_posix.c", 
      "src/core/iomgr/endpoint_pair_windows.c", 
      "src/core/iomgr/exec_ctx.c", 
      "src/core/iomgr/exec_ctx.h", 
      "src/core/iomgr/executor.c", 
      "src/core/iomgr/executor.h", 
      "src/core/iomgr/fd_posix.c", 
      "src/core/iomgr/fd_posix.h", 
      "src/core/iomgr/iocp_windows.c", 
      "src/core/iomgr/iocp_windows.h", 
      "src/core/iomgr/iomgr.c", 
      "src/core/iomgr/iomgr.h", 
      "src/core/iomgr/iomgr_internal.h", 
      "src/core/iomgr/iomgr_posix.c", 
      "src/core/iomgr/iomgr_posix.h", 
      "src/core/iomgr/iomgr_windows.c", 
      "src/core/iomgr/pollset.h", 
      "src/core/iomgr/pollset_multipoller_with_epoll.c", 
      "src/core/iomgr/pollset_multipoller_with_poll_posix.c", 
      "src/core/iomgr/pollset_posix.c", 
      "src/core/iomgr/pollset_posix.h", 
      "src/core/iomgr/pollset_set.h", 
      "src/core/iomgr/pollset_set_posix.c", 
      "src/core/iomgr/pollset_set_posix.h", 
      "src/core/iomgr/pollset_set_windows.c", 
      "src/core/iomgr/pollset_set_windows.h", 
      "src/core/iomgr/pollset_windows.c", 
      "src/core/iomgr/pollset_windows.h", 
      "src/core/iomgr/resolve_address.h", 
      "src/core/iomgr/resolve_address_posix.c", 
      "src/core/iomgr/resolve_address_windows.c", 
      "src/core/iomgr/sockaddr.h", 
      "src/core/iomgr/sockaddr_posix.h", 
      "src/core/iomgr/sockaddr_utils.c", 
      "src/core/iomgr/sockaddr_utils.h", 
      "src/core/iomgr/sockaddr_win32.h", 
      "src/core/iomgr/socket_utils_common_posix.c", 
      "src/core/iomgr/socket_utils_linux.c", 
      "src/core/iomgr/socket_utils_posix.c", 
      "src/core/iomgr/socket_utils_posix.h", 
      "src/core/iomgr/socket_windows.c", 
      "src/core/iomgr/socket_windows.h", 
      "src/core/iomgr/tcp_client.h", 
      "src/core/iomgr/tcp_client_posix.c", 
      "src/core/iomgr/tcp_client_windows.c", 
      "src/core/iomgr/tcp_posix.c", 
      "src/core/iomgr/tcp_posix.h", 
      "src/core/iomgr/tcp_server.h", 
      "src/core/iomgr/tcp_server_posix.c", 
      "src/core/iomgr/tcp_server_windows.c", 
      "src/core/iomgr/tcp_windows.c", 
      "src/core/iomgr/tcp_windows.h", 
      "src/core/iomgr/time_averaged_stats.c", 
      "src/core/iomgr/time_averaged_stats.h", 
      "src/core/iomgr/timer.c", 
      "src/core/iomgr/timer.h", 
      "src/core/iomgr/timer_heap.c", 
      "src/core/iomgr/timer_heap.h", 
      "src/core/iomgr/timer_internal.h", 
      "src/core/iomgr/udp_server.c", 
      "src/core/iomgr/udp_server.h", 
      "src/core/iomgr/wakeup_fd_eventfd.c", 
      "src/core/iomgr/wakeup_fd_nospecial.c", 
      "src/core/iomgr/wakeup_fd_pipe.c", 
      "src/core/iomgr/wakeup_fd_pipe.h", 
      "src/core/iomgr/wakeup_fd_posix.c", 
      "src/core/iomgr/wakeup_fd_posix.h", 
      "src/core/iomgr/workqueue.h", 
      "src/core/iomgr/workqueue_posix.c", 
      "src/core/iomgr/workqueue_posix.h", 
      "src/core/iomgr/workqueue_windows.c", 
      "src/core/iomgr/workqueue_windows.h", 
      "src/core/json/json.c", 
      "src/core/json/json.h", 
      "src/core/json/json_common.h", 
      "src/core/json/json_reader.c", 
      "src/core/json/json_reader.h", 
      "src/core/json/json_string.c", 
      "src/core/json/json_writer.c", 
      "src/core/json/json_writer.h", 
<<<<<<< HEAD
      "src/core/proto/grpc/lb/v0/load_balancer.pb.c", 
      "src/core/proto/grpc/lb/v0/load_balancer.pb.h", 
=======
      "src/core/profiling/basic_timers.c", 
      "src/core/profiling/stap_timers.c", 
      "src/core/profiling/timers.h", 
>>>>>>> 2dbaca8a
      "src/core/statistics/census_interface.h", 
      "src/core/statistics/census_rpc_stats.h", 
      "src/core/support/alloc.c", 
      "src/core/support/avl.c", 
      "src/core/support/block_annotate.h", 
      "src/core/support/cmdline.c", 
      "src/core/support/cpu_iphone.c", 
      "src/core/support/cpu_linux.c", 
      "src/core/support/cpu_posix.c", 
      "src/core/support/cpu_windows.c", 
      "src/core/support/env.h", 
      "src/core/support/env_linux.c", 
      "src/core/support/env_posix.c", 
      "src/core/support/env_win32.c", 
      "src/core/support/file.c", 
      "src/core/support/file.h", 
      "src/core/support/file_posix.c", 
      "src/core/support/file_win32.c", 
      "src/core/support/histogram.c", 
      "src/core/support/host_port.c", 
      "src/core/support/log.c", 
      "src/core/support/log_android.c", 
      "src/core/support/log_linux.c", 
      "src/core/support/log_posix.c", 
      "src/core/support/log_win32.c", 
      "src/core/support/murmur_hash.c", 
      "src/core/support/murmur_hash.h", 
      "src/core/support/slice.c", 
      "src/core/support/slice_buffer.c", 
      "src/core/support/stack_lockfree.c", 
      "src/core/support/stack_lockfree.h", 
      "src/core/support/string.c", 
      "src/core/support/string.h", 
      "src/core/support/string_posix.c", 
      "src/core/support/string_win32.c", 
      "src/core/support/string_win32.h", 
      "src/core/support/subprocess_posix.c", 
      "src/core/support/subprocess_windows.c", 
      "src/core/support/sync.c", 
      "src/core/support/sync_posix.c", 
      "src/core/support/sync_win32.c", 
      "src/core/support/thd.c", 
      "src/core/support/thd_internal.h", 
      "src/core/support/thd_posix.c", 
      "src/core/support/thd_win32.c", 
      "src/core/support/time.c", 
      "src/core/support/time_posix.c", 
      "src/core/support/time_precise.c", 
      "src/core/support/time_precise.h", 
      "src/core/support/time_win32.c", 
      "src/core/support/tls_pthread.c", 
      "src/core/support/wrap_memcpy.c", 
      "src/core/surface/alarm.c", 
      "src/core/surface/api_trace.c", 
      "src/core/surface/api_trace.h", 
      "src/core/surface/byte_buffer.c", 
      "src/core/surface/byte_buffer_reader.c", 
      "src/core/surface/call.c", 
      "src/core/surface/call.h", 
      "src/core/surface/call_details.c", 
      "src/core/surface/call_log_batch.c", 
      "src/core/surface/call_test_only.h", 
      "src/core/surface/channel.c", 
      "src/core/surface/channel.h", 
      "src/core/surface/channel_connectivity.c", 
      "src/core/surface/channel_create.c", 
      "src/core/surface/channel_ping.c", 
      "src/core/surface/completion_queue.c", 
      "src/core/surface/completion_queue.h", 
      "src/core/surface/event_string.c", 
      "src/core/surface/event_string.h", 
      "src/core/surface/init.c", 
      "src/core/surface/init.h", 
      "src/core/surface/init_unsecure.c", 
      "src/core/surface/lame_client.c", 
      "src/core/surface/metadata_array.c", 
      "src/core/surface/server.c", 
      "src/core/surface/server.h", 
      "src/core/surface/server_chttp2.c", 
      "src/core/surface/server_create.c", 
      "src/core/surface/surface_trace.h", 
      "src/core/surface/validate_metadata.c", 
      "src/core/surface/version.c", 
      "src/core/transport/byte_stream.c", 
      "src/core/transport/byte_stream.h", 
      "src/core/transport/chttp2/alpn.c", 
      "src/core/transport/chttp2/alpn.h", 
      "src/core/transport/chttp2/bin_encoder.c", 
      "src/core/transport/chttp2/bin_encoder.h", 
      "src/core/transport/chttp2/frame.h", 
      "src/core/transport/chttp2/frame_data.c", 
      "src/core/transport/chttp2/frame_data.h", 
      "src/core/transport/chttp2/frame_goaway.c", 
      "src/core/transport/chttp2/frame_goaway.h", 
      "src/core/transport/chttp2/frame_ping.c", 
      "src/core/transport/chttp2/frame_ping.h", 
      "src/core/transport/chttp2/frame_rst_stream.c", 
      "src/core/transport/chttp2/frame_rst_stream.h", 
      "src/core/transport/chttp2/frame_settings.c", 
      "src/core/transport/chttp2/frame_settings.h", 
      "src/core/transport/chttp2/frame_window_update.c", 
      "src/core/transport/chttp2/frame_window_update.h", 
      "src/core/transport/chttp2/hpack_encoder.c", 
      "src/core/transport/chttp2/hpack_encoder.h", 
      "src/core/transport/chttp2/hpack_parser.c", 
      "src/core/transport/chttp2/hpack_parser.h", 
      "src/core/transport/chttp2/hpack_table.c", 
      "src/core/transport/chttp2/hpack_table.h", 
      "src/core/transport/chttp2/http2_errors.h", 
      "src/core/transport/chttp2/huffsyms.c", 
      "src/core/transport/chttp2/huffsyms.h", 
      "src/core/transport/chttp2/incoming_metadata.c", 
      "src/core/transport/chttp2/incoming_metadata.h", 
      "src/core/transport/chttp2/internal.h", 
      "src/core/transport/chttp2/parsing.c", 
      "src/core/transport/chttp2/status_conversion.c", 
      "src/core/transport/chttp2/status_conversion.h", 
      "src/core/transport/chttp2/stream_lists.c", 
      "src/core/transport/chttp2/stream_map.c", 
      "src/core/transport/chttp2/stream_map.h", 
      "src/core/transport/chttp2/timeout_encoding.c", 
      "src/core/transport/chttp2/timeout_encoding.h", 
      "src/core/transport/chttp2/varint.c", 
      "src/core/transport/chttp2/varint.h", 
      "src/core/transport/chttp2/writing.c", 
      "src/core/transport/chttp2_transport.c", 
      "src/core/transport/chttp2_transport.h", 
      "src/core/transport/connectivity_state.c", 
      "src/core/transport/connectivity_state.h", 
      "src/core/transport/metadata.c", 
      "src/core/transport/metadata.h", 
      "src/core/transport/metadata_batch.c", 
      "src/core/transport/metadata_batch.h", 
      "src/core/transport/static_metadata.c", 
      "src/core/transport/static_metadata.h", 
      "src/core/transport/transport.c", 
      "src/core/transport/transport.h", 
      "src/core/transport/transport_impl.h", 
      "src/core/transport/transport_op_string.c"
    ]
  }, 
  {
    "deps": [
      "grpc"
    ], 
    "headers": [
      "include/grpc/grpc_zookeeper.h", 
      "src/core/client_config/resolvers/zookeeper_resolver.h"
    ], 
    "language": "c", 
    "name": "grpc_zookeeper", 
    "src": [
      "include/grpc/grpc_zookeeper.h", 
      "src/core/client_config/resolvers/zookeeper_resolver.c", 
      "src/core/client_config/resolvers/zookeeper_resolver.h"
    ]
  }, 
  {
    "deps": [
      "grpc", 
      "grpc_test_util", 
      "test_tcp_server"
    ], 
    "headers": [
      "test/core/util/reconnect_server.h"
    ], 
    "language": "c", 
    "name": "reconnect_server", 
    "src": [
      "test/core/util/reconnect_server.c", 
      "test/core/util/reconnect_server.h"
    ]
  }, 
  {
    "deps": [
      "grpc", 
      "grpc_test_util"
    ], 
    "headers": [
      "test/core/util/test_tcp_server.h"
    ], 
    "language": "c", 
    "name": "test_tcp_server", 
    "src": [
      "test/core/util/test_tcp_server.c", 
      "test/core/util/test_tcp_server.h"
    ]
  }, 
  {
    "deps": [
      "grpc"
    ], 
    "headers": [
      "include/grpc++/channel.h", 
      "include/grpc++/client_context.h", 
      "include/grpc++/completion_queue.h", 
      "include/grpc++/create_channel.h", 
      "include/grpc++/generic/async_generic_service.h", 
      "include/grpc++/generic/generic_stub.h", 
      "include/grpc++/grpc++.h", 
      "include/grpc++/impl/call.h", 
      "include/grpc++/impl/client_unary_call.h", 
      "include/grpc++/impl/codegen/async_stream.h", 
      "include/grpc++/impl/codegen/async_unary_call.h", 
      "include/grpc++/impl/codegen/call.h", 
      "include/grpc++/impl/codegen/call_hook.h", 
      "include/grpc++/impl/codegen/channel_interface.h", 
      "include/grpc++/impl/codegen/client_context.h", 
      "include/grpc++/impl/codegen/client_unary_call.h", 
      "include/grpc++/impl/codegen/completion_queue.h", 
      "include/grpc++/impl/codegen/completion_queue_tag.h", 
      "include/grpc++/impl/codegen/config.h", 
      "include/grpc++/impl/codegen/config_protobuf.h", 
      "include/grpc++/impl/codegen/grpc_library.h", 
      "include/grpc++/impl/codegen/method_handler_impl.h", 
      "include/grpc++/impl/codegen/proto_utils.h", 
      "include/grpc++/impl/codegen/rpc_method.h", 
      "include/grpc++/impl/codegen/rpc_service_method.h", 
      "include/grpc++/impl/codegen/security/auth_context.h", 
      "include/grpc++/impl/codegen/serialization_traits.h", 
      "include/grpc++/impl/codegen/server_context.h", 
      "include/grpc++/impl/codegen/server_interface.h", 
      "include/grpc++/impl/codegen/service_type.h", 
      "include/grpc++/impl/codegen/status.h", 
      "include/grpc++/impl/codegen/status_code_enum.h", 
      "include/grpc++/impl/codegen/string_ref.h", 
      "include/grpc++/impl/codegen/stub_options.h", 
      "include/grpc++/impl/codegen/sync.h", 
      "include/grpc++/impl/codegen/sync_cxx11.h", 
      "include/grpc++/impl/codegen/sync_no_cxx11.h", 
      "include/grpc++/impl/codegen/sync_stream.h", 
      "include/grpc++/impl/codegen/time.h", 
      "include/grpc++/impl/grpc_library.h", 
      "include/grpc++/impl/method_handler_impl.h", 
      "include/grpc++/impl/proto_utils.h", 
      "include/grpc++/impl/rpc_method.h", 
      "include/grpc++/impl/rpc_service_method.h", 
      "include/grpc++/impl/serialization_traits.h", 
      "include/grpc++/impl/server_builder_option.h", 
      "include/grpc++/impl/service_type.h", 
      "include/grpc++/impl/sync.h", 
      "include/grpc++/impl/sync_cxx11.h", 
      "include/grpc++/impl/sync_no_cxx11.h", 
      "include/grpc++/impl/thd.h", 
      "include/grpc++/impl/thd_cxx11.h", 
      "include/grpc++/impl/thd_no_cxx11.h", 
      "include/grpc++/security/auth_context.h", 
      "include/grpc++/security/auth_metadata_processor.h", 
      "include/grpc++/security/credentials.h", 
      "include/grpc++/security/server_credentials.h", 
      "include/grpc++/server.h", 
      "include/grpc++/server_builder.h", 
      "include/grpc++/server_context.h", 
      "include/grpc++/support/async_stream.h", 
      "include/grpc++/support/async_unary_call.h", 
      "include/grpc++/support/byte_buffer.h", 
      "include/grpc++/support/channel_arguments.h", 
      "include/grpc++/support/config.h", 
      "include/grpc++/support/config_protobuf.h", 
      "include/grpc++/support/slice.h", 
      "include/grpc++/support/status.h", 
      "include/grpc++/support/status_code_enum.h", 
      "include/grpc++/support/string_ref.h", 
      "include/grpc++/support/stub_options.h", 
      "include/grpc++/support/sync_stream.h", 
      "include/grpc++/support/time.h", 
      "src/cpp/client/create_channel_internal.h", 
      "src/cpp/client/secure_credentials.h", 
      "src/cpp/common/create_auth_context.h", 
      "src/cpp/common/secure_auth_context.h", 
      "src/cpp/server/dynamic_thread_pool.h", 
      "src/cpp/server/fixed_size_thread_pool.h", 
      "src/cpp/server/secure_server_credentials.h", 
      "src/cpp/server/thread_pool_interface.h"
    ], 
    "language": "c++", 
    "name": "grpc++", 
    "src": [
      "include/grpc++/channel.h", 
      "include/grpc++/client_context.h", 
      "include/grpc++/completion_queue.h", 
      "include/grpc++/create_channel.h", 
      "include/grpc++/generic/async_generic_service.h", 
      "include/grpc++/generic/generic_stub.h", 
      "include/grpc++/grpc++.h", 
      "include/grpc++/impl/call.h", 
      "include/grpc++/impl/client_unary_call.h", 
      "include/grpc++/impl/codegen/async_stream.h", 
      "include/grpc++/impl/codegen/async_unary_call.h", 
      "include/grpc++/impl/codegen/call.h", 
      "include/grpc++/impl/codegen/call_hook.h", 
      "include/grpc++/impl/codegen/channel_interface.h", 
      "include/grpc++/impl/codegen/client_context.h", 
      "include/grpc++/impl/codegen/client_unary_call.h", 
      "include/grpc++/impl/codegen/completion_queue.h", 
      "include/grpc++/impl/codegen/completion_queue_tag.h", 
      "include/grpc++/impl/codegen/config.h", 
      "include/grpc++/impl/codegen/config_protobuf.h", 
      "include/grpc++/impl/codegen/grpc_library.h", 
      "include/grpc++/impl/codegen/method_handler_impl.h", 
      "include/grpc++/impl/codegen/proto_utils.h", 
      "include/grpc++/impl/codegen/rpc_method.h", 
      "include/grpc++/impl/codegen/rpc_service_method.h", 
      "include/grpc++/impl/codegen/security/auth_context.h", 
      "include/grpc++/impl/codegen/serialization_traits.h", 
      "include/grpc++/impl/codegen/server_context.h", 
      "include/grpc++/impl/codegen/server_interface.h", 
      "include/grpc++/impl/codegen/service_type.h", 
      "include/grpc++/impl/codegen/status.h", 
      "include/grpc++/impl/codegen/status_code_enum.h", 
      "include/grpc++/impl/codegen/string_ref.h", 
      "include/grpc++/impl/codegen/stub_options.h", 
      "include/grpc++/impl/codegen/sync.h", 
      "include/grpc++/impl/codegen/sync_cxx11.h", 
      "include/grpc++/impl/codegen/sync_no_cxx11.h", 
      "include/grpc++/impl/codegen/sync_stream.h", 
      "include/grpc++/impl/codegen/time.h", 
      "include/grpc++/impl/grpc_library.h", 
      "include/grpc++/impl/method_handler_impl.h", 
      "include/grpc++/impl/proto_utils.h", 
      "include/grpc++/impl/rpc_method.h", 
      "include/grpc++/impl/rpc_service_method.h", 
      "include/grpc++/impl/serialization_traits.h", 
      "include/grpc++/impl/server_builder_option.h", 
      "include/grpc++/impl/service_type.h", 
      "include/grpc++/impl/sync.h", 
      "include/grpc++/impl/sync_cxx11.h", 
      "include/grpc++/impl/sync_no_cxx11.h", 
      "include/grpc++/impl/thd.h", 
      "include/grpc++/impl/thd_cxx11.h", 
      "include/grpc++/impl/thd_no_cxx11.h", 
      "include/grpc++/security/auth_context.h", 
      "include/grpc++/security/auth_metadata_processor.h", 
      "include/grpc++/security/credentials.h", 
      "include/grpc++/security/server_credentials.h", 
      "include/grpc++/server.h", 
      "include/grpc++/server_builder.h", 
      "include/grpc++/server_context.h", 
      "include/grpc++/support/async_stream.h", 
      "include/grpc++/support/async_unary_call.h", 
      "include/grpc++/support/byte_buffer.h", 
      "include/grpc++/support/channel_arguments.h", 
      "include/grpc++/support/config.h", 
      "include/grpc++/support/config_protobuf.h", 
      "include/grpc++/support/slice.h", 
      "include/grpc++/support/status.h", 
      "include/grpc++/support/status_code_enum.h", 
      "include/grpc++/support/string_ref.h", 
      "include/grpc++/support/stub_options.h", 
      "include/grpc++/support/sync_stream.h", 
      "include/grpc++/support/time.h", 
      "src/cpp/client/channel.cc", 
      "src/cpp/client/client_context.cc", 
      "src/cpp/client/create_channel.cc", 
      "src/cpp/client/create_channel_internal.cc", 
      "src/cpp/client/create_channel_internal.h", 
      "src/cpp/client/credentials.cc", 
      "src/cpp/client/generic_stub.cc", 
      "src/cpp/client/insecure_credentials.cc", 
      "src/cpp/client/secure_credentials.cc", 
      "src/cpp/client/secure_credentials.h", 
      "src/cpp/codegen/grpc_library.cc", 
      "src/cpp/common/auth_property_iterator.cc", 
      "src/cpp/common/call.cc", 
      "src/cpp/common/channel_arguments.cc", 
      "src/cpp/common/completion_queue.cc", 
      "src/cpp/common/create_auth_context.h", 
      "src/cpp/common/rpc_method.cc", 
      "src/cpp/common/secure_auth_context.cc", 
      "src/cpp/common/secure_auth_context.h", 
      "src/cpp/common/secure_channel_arguments.cc", 
      "src/cpp/common/secure_create_auth_context.cc", 
      "src/cpp/proto/proto_utils.cc", 
      "src/cpp/server/async_generic_service.cc", 
      "src/cpp/server/create_default_thread_pool.cc", 
      "src/cpp/server/dynamic_thread_pool.cc", 
      "src/cpp/server/dynamic_thread_pool.h", 
      "src/cpp/server/fixed_size_thread_pool.cc", 
      "src/cpp/server/fixed_size_thread_pool.h", 
      "src/cpp/server/insecure_server_credentials.cc", 
      "src/cpp/server/secure_server_credentials.cc", 
      "src/cpp/server/secure_server_credentials.h", 
      "src/cpp/server/server.cc", 
      "src/cpp/server/server_builder.cc", 
      "src/cpp/server/server_context.cc", 
      "src/cpp/server/server_credentials.cc", 
      "src/cpp/server/thread_pool_interface.h", 
      "src/cpp/util/byte_buffer.cc", 
      "src/cpp/util/slice.cc", 
      "src/cpp/util/status.cc", 
      "src/cpp/util/string_ref.cc", 
      "src/cpp/util/time.cc"
    ]
  }, 
  {
    "deps": [], 
    "headers": [
      "test/cpp/util/test_config.h"
    ], 
    "language": "c++", 
    "name": "grpc++_test_config", 
    "src": [
      "test/cpp/util/test_config.cc", 
      "test/cpp/util/test_config.h"
    ]
  }, 
  {
    "deps": [
      "grpc++", 
      "grpc_test_util"
    ], 
    "headers": [
      "src/proto/grpc/testing/duplicate/echo_duplicate.grpc.pb.h", 
      "src/proto/grpc/testing/duplicate/echo_duplicate.pb.h", 
      "src/proto/grpc/testing/echo.grpc.pb.h", 
      "src/proto/grpc/testing/echo.pb.h", 
      "src/proto/grpc/testing/echo_messages.grpc.pb.h", 
      "src/proto/grpc/testing/echo_messages.pb.h", 
      "test/cpp/end2end/test_service_impl.h", 
      "test/cpp/util/byte_buffer_proto_helper.h", 
      "test/cpp/util/cli_call.h", 
      "test/cpp/util/create_test_channel.h", 
      "test/cpp/util/string_ref_helper.h", 
      "test/cpp/util/subprocess.h"
    ], 
    "language": "c++", 
    "name": "grpc++_test_util", 
    "src": [
      "test/cpp/end2end/test_service_impl.cc", 
      "test/cpp/end2end/test_service_impl.h", 
      "test/cpp/util/byte_buffer_proto_helper.cc", 
      "test/cpp/util/byte_buffer_proto_helper.h", 
      "test/cpp/util/cli_call.cc", 
      "test/cpp/util/cli_call.h", 
      "test/cpp/util/create_test_channel.cc", 
      "test/cpp/util/create_test_channel.h", 
      "test/cpp/util/string_ref_helper.cc", 
      "test/cpp/util/string_ref_helper.h", 
      "test/cpp/util/subprocess.cc", 
      "test/cpp/util/subprocess.h"
    ]
  }, 
  {
    "deps": [
      "grpc_unsecure"
    ], 
    "headers": [
      "include/grpc++/channel.h", 
      "include/grpc++/client_context.h", 
      "include/grpc++/completion_queue.h", 
      "include/grpc++/create_channel.h", 
      "include/grpc++/generic/async_generic_service.h", 
      "include/grpc++/generic/generic_stub.h", 
      "include/grpc++/grpc++.h", 
      "include/grpc++/impl/call.h", 
      "include/grpc++/impl/client_unary_call.h", 
      "include/grpc++/impl/codegen/async_stream.h", 
      "include/grpc++/impl/codegen/async_unary_call.h", 
      "include/grpc++/impl/codegen/call.h", 
      "include/grpc++/impl/codegen/call_hook.h", 
      "include/grpc++/impl/codegen/channel_interface.h", 
      "include/grpc++/impl/codegen/client_context.h", 
      "include/grpc++/impl/codegen/client_unary_call.h", 
      "include/grpc++/impl/codegen/completion_queue.h", 
      "include/grpc++/impl/codegen/completion_queue_tag.h", 
      "include/grpc++/impl/codegen/config.h", 
      "include/grpc++/impl/codegen/config_protobuf.h", 
      "include/grpc++/impl/codegen/grpc_library.h", 
      "include/grpc++/impl/codegen/method_handler_impl.h", 
      "include/grpc++/impl/codegen/proto_utils.h", 
      "include/grpc++/impl/codegen/rpc_method.h", 
      "include/grpc++/impl/codegen/rpc_service_method.h", 
      "include/grpc++/impl/codegen/security/auth_context.h", 
      "include/grpc++/impl/codegen/serialization_traits.h", 
      "include/grpc++/impl/codegen/server_context.h", 
      "include/grpc++/impl/codegen/server_interface.h", 
      "include/grpc++/impl/codegen/service_type.h", 
      "include/grpc++/impl/codegen/status.h", 
      "include/grpc++/impl/codegen/status_code_enum.h", 
      "include/grpc++/impl/codegen/string_ref.h", 
      "include/grpc++/impl/codegen/stub_options.h", 
      "include/grpc++/impl/codegen/sync.h", 
      "include/grpc++/impl/codegen/sync_cxx11.h", 
      "include/grpc++/impl/codegen/sync_no_cxx11.h", 
      "include/grpc++/impl/codegen/sync_stream.h", 
      "include/grpc++/impl/codegen/time.h", 
      "include/grpc++/impl/grpc_library.h", 
      "include/grpc++/impl/method_handler_impl.h", 
      "include/grpc++/impl/proto_utils.h", 
      "include/grpc++/impl/rpc_method.h", 
      "include/grpc++/impl/rpc_service_method.h", 
      "include/grpc++/impl/serialization_traits.h", 
      "include/grpc++/impl/server_builder_option.h", 
      "include/grpc++/impl/service_type.h", 
      "include/grpc++/impl/sync.h", 
      "include/grpc++/impl/sync_cxx11.h", 
      "include/grpc++/impl/sync_no_cxx11.h", 
      "include/grpc++/impl/thd.h", 
      "include/grpc++/impl/thd_cxx11.h", 
      "include/grpc++/impl/thd_no_cxx11.h", 
      "include/grpc++/security/auth_context.h", 
      "include/grpc++/security/auth_metadata_processor.h", 
      "include/grpc++/security/credentials.h", 
      "include/grpc++/security/server_credentials.h", 
      "include/grpc++/server.h", 
      "include/grpc++/server_builder.h", 
      "include/grpc++/server_context.h", 
      "include/grpc++/support/async_stream.h", 
      "include/grpc++/support/async_unary_call.h", 
      "include/grpc++/support/byte_buffer.h", 
      "include/grpc++/support/channel_arguments.h", 
      "include/grpc++/support/config.h", 
      "include/grpc++/support/config_protobuf.h", 
      "include/grpc++/support/slice.h", 
      "include/grpc++/support/status.h", 
      "include/grpc++/support/status_code_enum.h", 
      "include/grpc++/support/string_ref.h", 
      "include/grpc++/support/stub_options.h", 
      "include/grpc++/support/sync_stream.h", 
      "include/grpc++/support/time.h", 
      "src/cpp/client/create_channel_internal.h", 
      "src/cpp/common/create_auth_context.h", 
      "src/cpp/server/dynamic_thread_pool.h", 
      "src/cpp/server/fixed_size_thread_pool.h", 
      "src/cpp/server/thread_pool_interface.h"
    ], 
    "language": "c++", 
    "name": "grpc++_unsecure", 
    "src": [
      "include/grpc++/channel.h", 
      "include/grpc++/client_context.h", 
      "include/grpc++/completion_queue.h", 
      "include/grpc++/create_channel.h", 
      "include/grpc++/generic/async_generic_service.h", 
      "include/grpc++/generic/generic_stub.h", 
      "include/grpc++/grpc++.h", 
      "include/grpc++/impl/call.h", 
      "include/grpc++/impl/client_unary_call.h", 
      "include/grpc++/impl/codegen/async_stream.h", 
      "include/grpc++/impl/codegen/async_unary_call.h", 
      "include/grpc++/impl/codegen/call.h", 
      "include/grpc++/impl/codegen/call_hook.h", 
      "include/grpc++/impl/codegen/channel_interface.h", 
      "include/grpc++/impl/codegen/client_context.h", 
      "include/grpc++/impl/codegen/client_unary_call.h", 
      "include/grpc++/impl/codegen/completion_queue.h", 
      "include/grpc++/impl/codegen/completion_queue_tag.h", 
      "include/grpc++/impl/codegen/config.h", 
      "include/grpc++/impl/codegen/config_protobuf.h", 
      "include/grpc++/impl/codegen/grpc_library.h", 
      "include/grpc++/impl/codegen/method_handler_impl.h", 
      "include/grpc++/impl/codegen/proto_utils.h", 
      "include/grpc++/impl/codegen/rpc_method.h", 
      "include/grpc++/impl/codegen/rpc_service_method.h", 
      "include/grpc++/impl/codegen/security/auth_context.h", 
      "include/grpc++/impl/codegen/serialization_traits.h", 
      "include/grpc++/impl/codegen/server_context.h", 
      "include/grpc++/impl/codegen/server_interface.h", 
      "include/grpc++/impl/codegen/service_type.h", 
      "include/grpc++/impl/codegen/status.h", 
      "include/grpc++/impl/codegen/status_code_enum.h", 
      "include/grpc++/impl/codegen/string_ref.h", 
      "include/grpc++/impl/codegen/stub_options.h", 
      "include/grpc++/impl/codegen/sync.h", 
      "include/grpc++/impl/codegen/sync_cxx11.h", 
      "include/grpc++/impl/codegen/sync_no_cxx11.h", 
      "include/grpc++/impl/codegen/sync_stream.h", 
      "include/grpc++/impl/codegen/time.h", 
      "include/grpc++/impl/grpc_library.h", 
      "include/grpc++/impl/method_handler_impl.h", 
      "include/grpc++/impl/proto_utils.h", 
      "include/grpc++/impl/rpc_method.h", 
      "include/grpc++/impl/rpc_service_method.h", 
      "include/grpc++/impl/serialization_traits.h", 
      "include/grpc++/impl/server_builder_option.h", 
      "include/grpc++/impl/service_type.h", 
      "include/grpc++/impl/sync.h", 
      "include/grpc++/impl/sync_cxx11.h", 
      "include/grpc++/impl/sync_no_cxx11.h", 
      "include/grpc++/impl/thd.h", 
      "include/grpc++/impl/thd_cxx11.h", 
      "include/grpc++/impl/thd_no_cxx11.h", 
      "include/grpc++/security/auth_context.h", 
      "include/grpc++/security/auth_metadata_processor.h", 
      "include/grpc++/security/credentials.h", 
      "include/grpc++/security/server_credentials.h", 
      "include/grpc++/server.h", 
      "include/grpc++/server_builder.h", 
      "include/grpc++/server_context.h", 
      "include/grpc++/support/async_stream.h", 
      "include/grpc++/support/async_unary_call.h", 
      "include/grpc++/support/byte_buffer.h", 
      "include/grpc++/support/channel_arguments.h", 
      "include/grpc++/support/config.h", 
      "include/grpc++/support/config_protobuf.h", 
      "include/grpc++/support/slice.h", 
      "include/grpc++/support/status.h", 
      "include/grpc++/support/status_code_enum.h", 
      "include/grpc++/support/string_ref.h", 
      "include/grpc++/support/stub_options.h", 
      "include/grpc++/support/sync_stream.h", 
      "include/grpc++/support/time.h", 
      "src/cpp/client/channel.cc", 
      "src/cpp/client/client_context.cc", 
      "src/cpp/client/create_channel.cc", 
      "src/cpp/client/create_channel_internal.cc", 
      "src/cpp/client/create_channel_internal.h", 
      "src/cpp/client/credentials.cc", 
      "src/cpp/client/generic_stub.cc", 
      "src/cpp/client/insecure_credentials.cc", 
      "src/cpp/codegen/grpc_library.cc", 
      "src/cpp/common/call.cc", 
      "src/cpp/common/channel_arguments.cc", 
      "src/cpp/common/completion_queue.cc", 
      "src/cpp/common/create_auth_context.h", 
      "src/cpp/common/insecure_create_auth_context.cc", 
      "src/cpp/common/rpc_method.cc", 
      "src/cpp/proto/proto_utils.cc", 
      "src/cpp/server/async_generic_service.cc", 
      "src/cpp/server/create_default_thread_pool.cc", 
      "src/cpp/server/dynamic_thread_pool.cc", 
      "src/cpp/server/dynamic_thread_pool.h", 
      "src/cpp/server/fixed_size_thread_pool.cc", 
      "src/cpp/server/fixed_size_thread_pool.h", 
      "src/cpp/server/insecure_server_credentials.cc", 
      "src/cpp/server/server.cc", 
      "src/cpp/server/server_builder.cc", 
      "src/cpp/server/server_context.cc", 
      "src/cpp/server/server_credentials.cc", 
      "src/cpp/server/thread_pool_interface.h", 
      "src/cpp/util/byte_buffer.cc", 
      "src/cpp/util/slice.cc", 
      "src/cpp/util/status.cc", 
      "src/cpp/util/string_ref.cc", 
      "src/cpp/util/time.cc"
    ]
  }, 
  {
    "deps": [], 
    "headers": [
      "include/grpc++/impl/codegen/async_stream.h", 
      "include/grpc++/impl/codegen/async_unary_call.h", 
      "include/grpc++/impl/codegen/call.h", 
      "include/grpc++/impl/codegen/call_hook.h", 
      "include/grpc++/impl/codegen/channel_interface.h", 
      "include/grpc++/impl/codegen/client_context.h", 
      "include/grpc++/impl/codegen/client_unary_call.h", 
      "include/grpc++/impl/codegen/completion_queue.h", 
      "include/grpc++/impl/codegen/completion_queue_tag.h", 
      "include/grpc++/impl/codegen/config.h", 
      "include/grpc++/impl/codegen/config_protobuf.h", 
      "include/grpc++/impl/codegen/grpc_library.h", 
      "include/grpc++/impl/codegen/method_handler_impl.h", 
      "include/grpc++/impl/codegen/proto_utils.h", 
      "include/grpc++/impl/codegen/rpc_method.h", 
      "include/grpc++/impl/codegen/rpc_service_method.h", 
      "include/grpc++/impl/codegen/security/auth_context.h", 
      "include/grpc++/impl/codegen/serialization_traits.h", 
      "include/grpc++/impl/codegen/server_context.h", 
      "include/grpc++/impl/codegen/server_interface.h", 
      "include/grpc++/impl/codegen/service_type.h", 
      "include/grpc++/impl/codegen/status.h", 
      "include/grpc++/impl/codegen/status_code_enum.h", 
      "include/grpc++/impl/codegen/string_ref.h", 
      "include/grpc++/impl/codegen/stub_options.h", 
      "include/grpc++/impl/codegen/sync.h", 
      "include/grpc++/impl/codegen/sync_cxx11.h", 
      "include/grpc++/impl/codegen/sync_no_cxx11.h", 
      "include/grpc++/impl/codegen/sync_stream.h", 
      "include/grpc++/impl/codegen/time.h", 
      "include/grpc++/support/config.h", 
      "include/grpc++/support/config_protobuf.h", 
      "include/grpc/impl/codegen/alloc.h", 
      "include/grpc/impl/codegen/atm.h", 
      "include/grpc/impl/codegen/atm_gcc_atomic.h", 
      "include/grpc/impl/codegen/atm_gcc_sync.h", 
      "include/grpc/impl/codegen/atm_win32.h", 
      "include/grpc/impl/codegen/byte_buffer.h", 
      "include/grpc/impl/codegen/compression_types.h", 
      "include/grpc/impl/codegen/connectivity_state.h", 
      "include/grpc/impl/codegen/grpc_types.h", 
      "include/grpc/impl/codegen/log.h", 
      "include/grpc/impl/codegen/port_platform.h", 
      "include/grpc/impl/codegen/propagation_bits.h", 
      "include/grpc/impl/codegen/slice.h", 
      "include/grpc/impl/codegen/slice_buffer.h", 
      "include/grpc/impl/codegen/status.h", 
      "include/grpc/impl/codegen/sync.h", 
      "include/grpc/impl/codegen/sync_generic.h", 
      "include/grpc/impl/codegen/sync_posix.h", 
      "include/grpc/impl/codegen/sync_win32.h", 
      "include/grpc/impl/codegen/time.h", 
      "src/compiler/config.h", 
      "src/compiler/cpp_generator.h", 
      "src/compiler/cpp_generator_helpers.h", 
      "src/compiler/csharp_generator.h", 
      "src/compiler/csharp_generator_helpers.h", 
      "src/compiler/generator_helpers.h", 
      "src/compiler/objective_c_generator.h", 
      "src/compiler/objective_c_generator_helpers.h", 
      "src/compiler/python_generator.h", 
      "src/compiler/ruby_generator.h", 
      "src/compiler/ruby_generator_helpers-inl.h", 
      "src/compiler/ruby_generator_map-inl.h", 
      "src/compiler/ruby_generator_string-inl.h"
    ], 
    "language": "c++", 
    "name": "grpc_plugin_support", 
    "src": [
      "include/grpc++/impl/codegen/async_stream.h", 
      "include/grpc++/impl/codegen/async_unary_call.h", 
      "include/grpc++/impl/codegen/call.h", 
      "include/grpc++/impl/codegen/call_hook.h", 
      "include/grpc++/impl/codegen/channel_interface.h", 
      "include/grpc++/impl/codegen/client_context.h", 
      "include/grpc++/impl/codegen/client_unary_call.h", 
      "include/grpc++/impl/codegen/completion_queue.h", 
      "include/grpc++/impl/codegen/completion_queue_tag.h", 
      "include/grpc++/impl/codegen/config.h", 
      "include/grpc++/impl/codegen/config_protobuf.h", 
      "include/grpc++/impl/codegen/grpc_library.h", 
      "include/grpc++/impl/codegen/method_handler_impl.h", 
      "include/grpc++/impl/codegen/proto_utils.h", 
      "include/grpc++/impl/codegen/rpc_method.h", 
      "include/grpc++/impl/codegen/rpc_service_method.h", 
      "include/grpc++/impl/codegen/security/auth_context.h", 
      "include/grpc++/impl/codegen/serialization_traits.h", 
      "include/grpc++/impl/codegen/server_context.h", 
      "include/grpc++/impl/codegen/server_interface.h", 
      "include/grpc++/impl/codegen/service_type.h", 
      "include/grpc++/impl/codegen/status.h", 
      "include/grpc++/impl/codegen/status_code_enum.h", 
      "include/grpc++/impl/codegen/string_ref.h", 
      "include/grpc++/impl/codegen/stub_options.h", 
      "include/grpc++/impl/codegen/sync.h", 
      "include/grpc++/impl/codegen/sync_cxx11.h", 
      "include/grpc++/impl/codegen/sync_no_cxx11.h", 
      "include/grpc++/impl/codegen/sync_stream.h", 
      "include/grpc++/impl/codegen/time.h", 
      "include/grpc++/support/config.h", 
      "include/grpc++/support/config_protobuf.h", 
      "include/grpc/impl/codegen/alloc.h", 
      "include/grpc/impl/codegen/atm.h", 
      "include/grpc/impl/codegen/atm_gcc_atomic.h", 
      "include/grpc/impl/codegen/atm_gcc_sync.h", 
      "include/grpc/impl/codegen/atm_win32.h", 
      "include/grpc/impl/codegen/byte_buffer.h", 
      "include/grpc/impl/codegen/compression_types.h", 
      "include/grpc/impl/codegen/connectivity_state.h", 
      "include/grpc/impl/codegen/grpc_types.h", 
      "include/grpc/impl/codegen/log.h", 
      "include/grpc/impl/codegen/port_platform.h", 
      "include/grpc/impl/codegen/propagation_bits.h", 
      "include/grpc/impl/codegen/slice.h", 
      "include/grpc/impl/codegen/slice_buffer.h", 
      "include/grpc/impl/codegen/status.h", 
      "include/grpc/impl/codegen/sync.h", 
      "include/grpc/impl/codegen/sync_generic.h", 
      "include/grpc/impl/codegen/sync_posix.h", 
      "include/grpc/impl/codegen/sync_win32.h", 
      "include/grpc/impl/codegen/time.h", 
      "src/compiler/config.h", 
      "src/compiler/cpp_generator.cc", 
      "src/compiler/cpp_generator.h", 
      "src/compiler/cpp_generator_helpers.h", 
      "src/compiler/csharp_generator.cc", 
      "src/compiler/csharp_generator.h", 
      "src/compiler/csharp_generator_helpers.h", 
      "src/compiler/generator_helpers.h", 
      "src/compiler/objective_c_generator.cc", 
      "src/compiler/objective_c_generator.h", 
      "src/compiler/objective_c_generator_helpers.h", 
      "src/compiler/python_generator.cc", 
      "src/compiler/python_generator.h", 
      "src/compiler/ruby_generator.cc", 
      "src/compiler/ruby_generator.h", 
      "src/compiler/ruby_generator_helpers-inl.h", 
      "src/compiler/ruby_generator_map-inl.h", 
      "src/compiler/ruby_generator_string-inl.h", 
      "src/cpp/codegen/grpc_library.cc"
    ]
  }, 
  {
    "deps": [
      "grpc", 
      "grpc++", 
      "grpc++_test_util", 
      "grpc_test_util"
    ], 
    "headers": [
      "src/proto/grpc/testing/messages.grpc.pb.h", 
      "src/proto/grpc/testing/messages.pb.h", 
      "test/cpp/interop/client_helper.h"
    ], 
    "language": "c++", 
    "name": "interop_client_helper", 
    "src": [
      "test/cpp/interop/client_helper.cc", 
      "test/cpp/interop/client_helper.h"
    ]
  }, 
  {
    "deps": [
      "grpc", 
      "grpc++", 
      "grpc++_test_config", 
      "grpc++_test_util", 
      "grpc_test_util", 
      "interop_client_helper"
    ], 
    "headers": [
      "src/proto/grpc/testing/empty.grpc.pb.h", 
      "src/proto/grpc/testing/empty.pb.h", 
      "src/proto/grpc/testing/messages.grpc.pb.h", 
      "src/proto/grpc/testing/messages.pb.h", 
      "src/proto/grpc/testing/test.grpc.pb.h", 
      "src/proto/grpc/testing/test.pb.h", 
      "test/cpp/interop/interop_client.h"
    ], 
    "language": "c++", 
    "name": "interop_client_main", 
    "src": [
      "test/cpp/interop/client.cc", 
      "test/cpp/interop/interop_client.cc", 
      "test/cpp/interop/interop_client.h"
    ]
  }, 
  {
    "deps": [
      "grpc", 
      "grpc++", 
      "grpc_test_util"
    ], 
    "headers": [
      "test/cpp/interop/server_helper.h"
    ], 
    "language": "c++", 
    "name": "interop_server_helper", 
    "src": [
      "test/cpp/interop/server_helper.cc", 
      "test/cpp/interop/server_helper.h"
    ]
  }, 
  {
    "deps": [
      "grpc", 
      "grpc++", 
      "grpc++_test_config", 
      "grpc++_test_util", 
      "grpc_test_util", 
      "interop_server_helper"
    ], 
    "headers": [
      "src/proto/grpc/testing/empty.grpc.pb.h", 
      "src/proto/grpc/testing/empty.pb.h", 
      "src/proto/grpc/testing/messages.grpc.pb.h", 
      "src/proto/grpc/testing/messages.pb.h", 
      "src/proto/grpc/testing/test.grpc.pb.h", 
      "src/proto/grpc/testing/test.pb.h"
    ], 
    "language": "c++", 
    "name": "interop_server_main", 
    "src": [
      "test/cpp/interop/server.cc"
    ]
  }, 
  {
    "deps": [
      "grpc++", 
      "grpc++_test_util", 
      "grpc_test_util"
    ], 
    "headers": [
      "src/proto/grpc/testing/control.grpc.pb.h", 
      "src/proto/grpc/testing/control.pb.h", 
      "src/proto/grpc/testing/messages.grpc.pb.h", 
      "src/proto/grpc/testing/messages.pb.h", 
      "src/proto/grpc/testing/payloads.grpc.pb.h", 
      "src/proto/grpc/testing/payloads.pb.h", 
      "src/proto/grpc/testing/perf_db.grpc.pb.h", 
      "src/proto/grpc/testing/perf_db.pb.h", 
      "src/proto/grpc/testing/services.grpc.pb.h", 
      "src/proto/grpc/testing/services.pb.h", 
      "src/proto/grpc/testing/stats.grpc.pb.h", 
      "src/proto/grpc/testing/stats.pb.h", 
      "test/cpp/qps/client.h", 
      "test/cpp/qps/driver.h", 
      "test/cpp/qps/histogram.h", 
      "test/cpp/qps/interarrival.h", 
      "test/cpp/qps/limit_cores.h", 
      "test/cpp/qps/perf_db_client.h", 
      "test/cpp/qps/qps_worker.h", 
      "test/cpp/qps/report.h", 
      "test/cpp/qps/server.h", 
      "test/cpp/qps/stats.h", 
      "test/cpp/qps/timer.h", 
      "test/cpp/util/benchmark_config.h"
    ], 
    "language": "c++", 
    "name": "qps", 
    "src": [
      "test/cpp/qps/client.h", 
      "test/cpp/qps/client_async.cc", 
      "test/cpp/qps/client_sync.cc", 
      "test/cpp/qps/driver.cc", 
      "test/cpp/qps/driver.h", 
      "test/cpp/qps/histogram.h", 
      "test/cpp/qps/interarrival.h", 
      "test/cpp/qps/limit_cores.cc", 
      "test/cpp/qps/limit_cores.h", 
      "test/cpp/qps/perf_db_client.cc", 
      "test/cpp/qps/perf_db_client.h", 
      "test/cpp/qps/qps_worker.cc", 
      "test/cpp/qps/qps_worker.h", 
      "test/cpp/qps/report.cc", 
      "test/cpp/qps/report.h", 
      "test/cpp/qps/server.h", 
      "test/cpp/qps/server_async.cc", 
      "test/cpp/qps/server_sync.cc", 
      "test/cpp/qps/stats.h", 
      "test/cpp/qps/timer.cc", 
      "test/cpp/qps/timer.h", 
      "test/cpp/util/benchmark_config.cc", 
      "test/cpp/util/benchmark_config.h"
    ]
  }, 
  {
    "deps": [
      "grpc"
    ], 
    "headers": [], 
    "language": "csharp", 
    "name": "grpc_csharp_ext", 
    "src": [
      "src/csharp/ext/grpc_csharp_ext.c"
    ]
  }, 
  {
    "deps": [
      "grpc_test_util_unsecure", 
      "grpc_unsecure"
    ], 
    "headers": [
      "test/core/bad_client/bad_client.h"
    ], 
    "language": "c", 
    "name": "bad_client_test", 
    "src": [
      "test/core/bad_client/bad_client.c", 
      "test/core/bad_client/bad_client.h"
    ]
  }, 
  {
    "deps": [
      "grpc", 
      "grpc_test_util"
    ], 
    "headers": [
      "test/core/bad_ssl/server.h"
    ], 
    "language": "c", 
    "name": "bad_ssl_test_server", 
    "src": [
      "test/core/bad_ssl/server.c", 
      "test/core/bad_ssl/server.h"
    ]
  }, 
  {
    "deps": [
      "end2end_certs", 
      "grpc", 
      "grpc_test_util"
    ], 
    "headers": [
      "test/core/end2end/end2end_tests.h", 
      "test/core/end2end/tests/cancel_test_helpers.h"
    ], 
    "language": "c", 
    "name": "end2end_tests", 
    "src": [
      "test/core/end2end/end2end_tests.c", 
      "test/core/end2end/end2end_tests.h", 
      "test/core/end2end/tests/bad_hostname.c", 
      "test/core/end2end/tests/binary_metadata.c", 
      "test/core/end2end/tests/call_creds.c", 
      "test/core/end2end/tests/cancel_after_accept.c", 
      "test/core/end2end/tests/cancel_after_client_done.c", 
      "test/core/end2end/tests/cancel_after_invoke.c", 
      "test/core/end2end/tests/cancel_before_invoke.c", 
      "test/core/end2end/tests/cancel_in_a_vacuum.c", 
      "test/core/end2end/tests/cancel_test_helpers.h", 
      "test/core/end2end/tests/cancel_with_status.c", 
      "test/core/end2end/tests/channel_connectivity.c", 
      "test/core/end2end/tests/channel_ping.c", 
      "test/core/end2end/tests/compressed_payload.c", 
      "test/core/end2end/tests/default_host.c", 
      "test/core/end2end/tests/disappearing_server.c", 
      "test/core/end2end/tests/empty_batch.c", 
      "test/core/end2end/tests/graceful_server_shutdown.c", 
      "test/core/end2end/tests/high_initial_seqno.c", 
      "test/core/end2end/tests/hpack_size.c", 
      "test/core/end2end/tests/invoke_large_request.c", 
      "test/core/end2end/tests/large_metadata.c", 
      "test/core/end2end/tests/max_concurrent_streams.c", 
      "test/core/end2end/tests/max_message_length.c", 
      "test/core/end2end/tests/metadata.c", 
      "test/core/end2end/tests/negative_deadline.c", 
      "test/core/end2end/tests/no_op.c", 
      "test/core/end2end/tests/payload.c", 
      "test/core/end2end/tests/ping_pong_streaming.c", 
      "test/core/end2end/tests/registered_call.c", 
      "test/core/end2end/tests/request_with_flags.c", 
      "test/core/end2end/tests/request_with_payload.c", 
      "test/core/end2end/tests/server_finishes_request.c", 
      "test/core/end2end/tests/shutdown_finishes_calls.c", 
      "test/core/end2end/tests/shutdown_finishes_tags.c", 
      "test/core/end2end/tests/simple_delayed_request.c", 
      "test/core/end2end/tests/simple_request.c", 
      "test/core/end2end/tests/trailing_metadata.c"
    ]
  }, 
  {
    "deps": [
      "grpc_test_util_unsecure", 
      "grpc_unsecure"
    ], 
    "headers": [
      "test/core/end2end/end2end_tests.h", 
      "test/core/end2end/tests/cancel_test_helpers.h"
    ], 
    "language": "c", 
    "name": "end2end_nosec_tests", 
    "src": [
      "test/core/end2end/end2end_nosec_tests.c", 
      "test/core/end2end/end2end_tests.h", 
      "test/core/end2end/tests/bad_hostname.c", 
      "test/core/end2end/tests/binary_metadata.c", 
      "test/core/end2end/tests/cancel_after_accept.c", 
      "test/core/end2end/tests/cancel_after_client_done.c", 
      "test/core/end2end/tests/cancel_after_invoke.c", 
      "test/core/end2end/tests/cancel_before_invoke.c", 
      "test/core/end2end/tests/cancel_in_a_vacuum.c", 
      "test/core/end2end/tests/cancel_test_helpers.h", 
      "test/core/end2end/tests/cancel_with_status.c", 
      "test/core/end2end/tests/channel_connectivity.c", 
      "test/core/end2end/tests/channel_ping.c", 
      "test/core/end2end/tests/compressed_payload.c", 
      "test/core/end2end/tests/default_host.c", 
      "test/core/end2end/tests/disappearing_server.c", 
      "test/core/end2end/tests/empty_batch.c", 
      "test/core/end2end/tests/graceful_server_shutdown.c", 
      "test/core/end2end/tests/high_initial_seqno.c", 
      "test/core/end2end/tests/hpack_size.c", 
      "test/core/end2end/tests/invoke_large_request.c", 
      "test/core/end2end/tests/large_metadata.c", 
      "test/core/end2end/tests/max_concurrent_streams.c", 
      "test/core/end2end/tests/max_message_length.c", 
      "test/core/end2end/tests/metadata.c", 
      "test/core/end2end/tests/negative_deadline.c", 
      "test/core/end2end/tests/no_op.c", 
      "test/core/end2end/tests/payload.c", 
      "test/core/end2end/tests/ping_pong_streaming.c", 
      "test/core/end2end/tests/registered_call.c", 
      "test/core/end2end/tests/request_with_flags.c", 
      "test/core/end2end/tests/request_with_payload.c", 
      "test/core/end2end/tests/server_finishes_request.c", 
      "test/core/end2end/tests/shutdown_finishes_calls.c", 
      "test/core/end2end/tests/shutdown_finishes_tags.c", 
      "test/core/end2end/tests/simple_delayed_request.c", 
      "test/core/end2end/tests/simple_request.c", 
      "test/core/end2end/tests/trailing_metadata.c"
    ]
  }, 
  {
    "deps": [], 
    "headers": [], 
    "language": "c", 
    "name": "end2end_certs", 
    "src": [
      "test/core/end2end/data/server1_cert.c", 
      "test/core/end2end/data/server1_key.c", 
      "test/core/end2end/data/test_root_cert.c"
    ]
  }
]<|MERGE_RESOLUTION|>--- conflicted
+++ resolved
@@ -1467,8 +1467,6 @@
   }, 
   {
     "deps": [
-      "gpr", 
-      "gpr_test_util", 
       "grpc", 
       "grpc++", 
       "grpc++_test_util", 
@@ -2601,11 +2599,8 @@
       "src/core/json/json_common.h", 
       "src/core/json/json_reader.h", 
       "src/core/json/json_writer.h", 
-<<<<<<< HEAD
+      "src/core/profiling/timers.h", 
       "src/core/proto/grpc/lb/v0/load_balancer.pb.h", 
-=======
-      "src/core/profiling/timers.h", 
->>>>>>> 2dbaca8a
       "src/core/security/auth_filters.h", 
       "src/core/security/base64.h", 
       "src/core/security/credentials.h", 
@@ -2893,14 +2888,11 @@
       "src/core/json/json_string.c", 
       "src/core/json/json_writer.c", 
       "src/core/json/json_writer.h", 
-<<<<<<< HEAD
-      "src/core/proto/grpc/lb/v0/load_balancer.pb.c", 
-      "src/core/proto/grpc/lb/v0/load_balancer.pb.h", 
-=======
       "src/core/profiling/basic_timers.c", 
       "src/core/profiling/stap_timers.c", 
       "src/core/profiling/timers.h", 
->>>>>>> 2dbaca8a
+      "src/core/proto/grpc/lb/v0/load_balancer.pb.c", 
+      "src/core/proto/grpc/lb/v0/load_balancer.pb.h", 
       "src/core/security/auth_filters.h", 
       "src/core/security/base64.c", 
       "src/core/security/base64.h", 
@@ -3289,11 +3281,8 @@
       "src/core/json/json_common.h", 
       "src/core/json/json_reader.h", 
       "src/core/json/json_writer.h", 
-<<<<<<< HEAD
+      "src/core/profiling/timers.h", 
       "src/core/proto/grpc/lb/v0/load_balancer.pb.h", 
-=======
-      "src/core/profiling/timers.h", 
->>>>>>> 2dbaca8a
       "src/core/statistics/census_interface.h", 
       "src/core/statistics/census_rpc_stats.h", 
       "src/core/support/block_annotate.h", 
@@ -3565,14 +3554,11 @@
       "src/core/json/json_string.c", 
       "src/core/json/json_writer.c", 
       "src/core/json/json_writer.h", 
-<<<<<<< HEAD
-      "src/core/proto/grpc/lb/v0/load_balancer.pb.c", 
-      "src/core/proto/grpc/lb/v0/load_balancer.pb.h", 
-=======
       "src/core/profiling/basic_timers.c", 
       "src/core/profiling/stap_timers.c", 
       "src/core/profiling/timers.h", 
->>>>>>> 2dbaca8a
+      "src/core/proto/grpc/lb/v0/load_balancer.pb.c", 
+      "src/core/proto/grpc/lb/v0/load_balancer.pb.h", 
       "src/core/statistics/census_interface.h", 
       "src/core/statistics/census_rpc_stats.h", 
       "src/core/support/alloc.c", 
