--- conflicted
+++ resolved
@@ -208,14 +208,10 @@
 
 
 def read_json(filename):
-<<<<<<< HEAD
-  with open(filename) as f: return json.loads(f.read())
-=======
   try:
     with open(filename) as f: return json.loads(f.read())
   except ValueError, e:
     return None
->>>>>>> 0994bbd0
 
 
 def finalize():
@@ -228,18 +224,6 @@
       js_old_ctr = read_json('%s.counters.old.%d.json' % (bm, loop))
       js_old_opt = read_json('%s.opt.old.%d.json' % (bm, loop))
 
-<<<<<<< HEAD
-      for row in bm_json.expand_json(js_new_ctr, js_new_opt):
-        print row
-        name = row['cpp_name']
-        if name.endswith('_mean') or name.endswith('_stddev'): continue
-        benchmarks[name].add_sample(row, True)
-      for row in bm_json.expand_json(js_old_ctr, js_old_opt):
-        print row
-        name = row['cpp_name']
-        if name.endswith('_mean') or name.endswith('_stddev'): continue
-        benchmarks[name].add_sample(row, False)
-=======
       if js_new_ctr:
         for row in bm_json.expand_json(js_new_ctr, js_new_opt):
           print row
@@ -252,7 +236,6 @@
           name = row['cpp_name']
           if name.endswith('_mean') or name.endswith('_stddev'): continue
           benchmarks[name].add_sample(row, False)
->>>>>>> 0994bbd0
 
   really_interesting = set()
   for name, bm in benchmarks.items():
@@ -269,13 +252,8 @@
     text = 'Performance differences noted:\n' + tabulate.tabulate(rows, headers=headers, floatfmt='+.2f')
   else:
     text = 'No significant performance differences'
-<<<<<<< HEAD
-  comment_on_pr.comment_on_pr('```\n%s\n```' % text)
-  print text
-=======
   print text
   comment_on_pr.comment_on_pr('```\n%s\n```' % text)
->>>>>>> 0994bbd0
 
 
 eintr_be_gone(finalize)