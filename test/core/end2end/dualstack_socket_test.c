/*
 *
 * Copyright 2015, Google Inc.
 * All rights reserved.
 *
 * Redistribution and use in source and binary forms, with or without
 * modification, are permitted provided that the following conditions are
 * met:
 *
 *     * Redistributions of source code must retain the above copyright
 * notice, this list of conditions and the following disclaimer.
 *     * Redistributions in binary form must reproduce the above
 * copyright notice, this list of conditions and the following disclaimer
 * in the documentation and/or other materials provided with the
 * distribution.
 *     * Neither the name of Google Inc. nor the names of its
 * contributors may be used to endorse or promote products derived from
 * this software without specific prior written permission.
 *
 * THIS SOFTWARE IS PROVIDED BY THE COPYRIGHT HOLDERS AND CONTRIBUTORS
 * "AS IS" AND ANY EXPRESS OR IMPLIED WARRANTIES, INCLUDING, BUT NOT
 * LIMITED TO, THE IMPLIED WARRANTIES OF MERCHANTABILITY AND FITNESS FOR
 * A PARTICULAR PURPOSE ARE DISCLAIMED. IN NO EVENT SHALL THE COPYRIGHT
 * OWNER OR CONTRIBUTORS BE LIABLE FOR ANY DIRECT, INDIRECT, INCIDENTAL,
 * SPECIAL, EXEMPLARY, OR CONSEQUENTIAL DAMAGES (INCLUDING, BUT NOT
 * LIMITED TO, PROCUREMENT OF SUBSTITUTE GOODS OR SERVICES; LOSS OF USE,
 * DATA, OR PROFITS; OR BUSINESS INTERRUPTION) HOWEVER CAUSED AND ON ANY
 * THEORY OF LIABILITY, WHETHER IN CONTRACT, STRICT LIABILITY, OR TORT
 * (INCLUDING NEGLIGENCE OR OTHERWISE) ARISING IN ANY WAY OUT OF THE USE
 * OF THIS SOFTWARE, EVEN IF ADVISED OF THE POSSIBILITY OF SUCH DAMAGE.
 *
 */

#include <string.h>
#include "src/core/iomgr/socket_utils_posix.h"
#include <grpc/grpc.h>
#include <grpc/support/alloc.h>
#include <grpc/support/host_port.h>
#include <grpc/support/log.h>
#include "test/core/end2end/cq_verifier.h"
#include "test/core/util/port.h"
#include "test/core/util/test_config.h"

/* This test exercises IPv4, IPv6, and dualstack sockets in various ways. */

static void *tag(gpr_intptr i) { return (void *)i; }

static gpr_timespec ms_from_now(int ms) {
  return GRPC_TIMEOUT_MILLIS_TO_DEADLINE(ms);
}

static void drain_cq(grpc_completion_queue *cq) {
  grpc_event ev;
  do {
    ev = grpc_completion_queue_next(cq, ms_from_now(5000));
  } while (ev.type != GRPC_QUEUE_SHUTDOWN);
}

void test_connect(const char *server_host, const char *client_host, int port,
                  int expect_ok) {
  char *client_hostport;
  char *server_hostport;
  grpc_channel *client;
  grpc_server *server;
  grpc_completion_queue *cq;
  grpc_call *c;
  grpc_call *s;
  cq_verifier *cqv;
  gpr_timespec deadline;
  int got_port;
  grpc_op ops[6];
  grpc_op *op;
  grpc_metadata_array initial_metadata_recv;
  grpc_metadata_array trailing_metadata_recv;
  grpc_metadata_array request_metadata_recv;
  grpc_status_code status;
  char *details = NULL;
  size_t details_capacity = 0;
  int was_cancelled = 2;
  grpc_call_details call_details;

  if (port == 0) {
    port = grpc_pick_unused_port_or_die();
  }

  gpr_join_host_port(&server_hostport, server_host, port);

  grpc_metadata_array_init(&initial_metadata_recv);
  grpc_metadata_array_init(&trailing_metadata_recv);
  grpc_metadata_array_init(&request_metadata_recv);
  grpc_call_details_init(&call_details);

  /* Create server. */
  cq = grpc_completion_queue_create();
  server = grpc_server_create(NULL);
  grpc_server_register_completion_queue(server, cq);
  GPR_ASSERT((got_port = grpc_server_add_http2_port(server, server_hostport)) >
             0);
  if (port == 0) {
    port = got_port;
  } else {
    GPR_ASSERT(port == got_port);
  }
  grpc_server_start(server);
  cqv = cq_verifier_create(cq);

  /* Create client. */
  gpr_join_host_port(&client_hostport, client_host, port);
  client = grpc_channel_create(client_hostport, NULL);

  gpr_log(GPR_INFO, "Testing with server=%s client=%s (expecting %s)",
          server_hostport, client_hostport, expect_ok ? "success" : "failure");

  gpr_free(client_hostport);
  gpr_free(server_hostport);

  if (expect_ok) {
    /* Normal deadline, shouldn't be reached. */
    deadline = ms_from_now(60000);
  } else {
    /* Give up faster when failure is expected.
       BUG: Setting this to 1000 reveals a memory leak (b/18608927). */
    deadline = ms_from_now(1500);
  }

  /* Send a trivial request. */
  c = grpc_channel_create_call(client, cq, "/foo", "foo.test.google.fr",
                               deadline);
  GPR_ASSERT(c);

  op = ops;
  op->op = GRPC_OP_SEND_INITIAL_METADATA;
  op->data.send_initial_metadata.count = 0;
  op++;
  op->op = GRPC_OP_SEND_CLOSE_FROM_CLIENT;
  op++;
  op->op = GRPC_OP_RECV_INITIAL_METADATA;
  op->data.recv_initial_metadata = &initial_metadata_recv;
  op++;
  op->op = GRPC_OP_RECV_STATUS_ON_CLIENT;
  op->data.recv_status_on_client.trailing_metadata = &trailing_metadata_recv;
  op->data.recv_status_on_client.status = &status;
  op->data.recv_status_on_client.status_details = &details;
  op->data.recv_status_on_client.status_details_capacity = &details_capacity;
  op++;
  GPR_ASSERT(GRPC_CALL_OK == grpc_call_start_batch(c, ops, op - ops, tag(1)));

  if (expect_ok) {
    /* Check for a successful request. */
    GPR_ASSERT(GRPC_CALL_OK ==
               grpc_server_request_call(server, &s, &call_details,
                                        &request_metadata_recv, cq,
                                        cq, tag(101)));
    cq_expect_completion(cqv, tag(101), 1);
    cq_verify(cqv);

    op = ops;
    op->op = GRPC_OP_SEND_INITIAL_METADATA;
    op->data.send_initial_metadata.count = 0;
    op++;
    op->op = GRPC_OP_SEND_STATUS_FROM_SERVER;
    op->data.send_status_from_server.trailing_metadata_count = 0;
    op->data.send_status_from_server.status = GRPC_STATUS_UNIMPLEMENTED;
    op->data.send_status_from_server.status_details = "xyz";
    op++;
    op->op = GRPC_OP_RECV_CLOSE_ON_SERVER;
    op->data.recv_close_on_server.cancelled = &was_cancelled;
    op++;
    GPR_ASSERT(GRPC_CALL_OK ==
               grpc_call_start_batch(s, ops, op - ops, tag(102)));

    cq_expect_completion(cqv, tag(102), 1);
    cq_expect_completion(cqv, tag(1), 1);
    cq_verify(cqv);

    GPR_ASSERT(status == GRPC_STATUS_UNIMPLEMENTED);
    GPR_ASSERT(0 == strcmp(details, "xyz"));
    GPR_ASSERT(0 == strcmp(call_details.method, "/foo"));
    GPR_ASSERT(0 == strcmp(call_details.host, "foo.test.google.fr"));
    GPR_ASSERT(was_cancelled == 0);

    grpc_call_destroy(s);
  } else {
    /* Check for a failed connection. */
    cq_expect_completion(cqv, tag(1), 1);
    cq_verify(cqv);

    GPR_ASSERT(status == GRPC_STATUS_DEADLINE_EXCEEDED);
  }

  grpc_call_destroy(c);

  cq_verifier_destroy(cqv);

  /* Destroy client. */
  grpc_channel_destroy(client);

  /* Destroy server. */
  grpc_server_shutdown(server);
  grpc_server_destroy(server);
<<<<<<< HEAD
  grpc_completion_queue_shutdown(cq);
  drain_cq(cq);
  grpc_completion_queue_destroy(cq);
=======
  grpc_completion_queue_shutdown(server_cq);
  drain_cq(server_cq);
  grpc_completion_queue_destroy(server_cq);

  grpc_call_details_destroy(&call_details);
  gpr_free(details);
>>>>>>> 031dea1d
}

int main(int argc, char **argv) {
  int do_ipv6 = 1;

  grpc_test_init(argc, argv);
  grpc_init();

  if (!grpc_ipv6_loopback_available()) {
    gpr_log(GPR_INFO, "Can't bind to ::1.  Skipping IPv6 tests.");
    do_ipv6 = 0;
  }

  /* For coverage, test with and without dualstack sockets. */
  for (grpc_forbid_dualstack_sockets_for_testing = 0;
       grpc_forbid_dualstack_sockets_for_testing <= 1;
       grpc_forbid_dualstack_sockets_for_testing++) {
    /* :: and 0.0.0.0 are handled identically. */
    test_connect("::", "127.0.0.1", 0, 1);
    test_connect("::", "::ffff:127.0.0.1", 0, 1);
    test_connect("::", "localhost", 0, 1);
    test_connect("0.0.0.0", "127.0.0.1", 0, 1);
    test_connect("0.0.0.0", "::ffff:127.0.0.1", 0, 1);
    test_connect("0.0.0.0", "localhost", 0, 1);
    if (do_ipv6) {
      test_connect("::", "::1", 0, 1);
      test_connect("0.0.0.0", "::1", 0, 1);
    }

    /* These only work when the families agree. */
    test_connect("127.0.0.1", "127.0.0.1", 0, 1);
    if (do_ipv6) {
      test_connect("::1", "::1", 0, 1);
      test_connect("::1", "127.0.0.1", 0, 0);
      test_connect("127.0.0.1", "::1", 0, 0);
    }
  }

  grpc_shutdown();

  return 0;
}<|MERGE_RESOLUTION|>--- conflicted
+++ resolved
@@ -198,18 +198,12 @@
   /* Destroy server. */
   grpc_server_shutdown(server);
   grpc_server_destroy(server);
-<<<<<<< HEAD
   grpc_completion_queue_shutdown(cq);
   drain_cq(cq);
   grpc_completion_queue_destroy(cq);
-=======
-  grpc_completion_queue_shutdown(server_cq);
-  drain_cq(server_cq);
-  grpc_completion_queue_destroy(server_cq);
 
   grpc_call_details_destroy(&call_details);
   gpr_free(details);
->>>>>>> 031dea1d
 }
 
 int main(int argc, char **argv) {
