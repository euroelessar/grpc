--- conflicted
+++ resolved
@@ -138,19 +138,6 @@
   if (use_service_config) {
     // We don't currently support service configs on the server side.
     GPR_ASSERT(send_limit);
-<<<<<<< HEAD
-    int32_t max_request_message_bytes = 5;
-    grpc_method_config_table_entry entry = {
-        grpc_slice_from_static_string("/service/method"),
-        grpc_method_config_create(NULL, NULL, &max_request_message_bytes, NULL),
-    };
-    grpc_method_config_table *method_config_table =
-        grpc_method_config_table_create(1, &entry);
-    grpc_slice_unref_internal(&exec_ctx, entry.method_name);
-    grpc_method_config_unref(&exec_ctx, entry.method_config);
-    grpc_arg arg =
-        grpc_method_config_table_create_channel_arg(method_config_table);
-=======
     grpc_arg arg;
     arg.type = GRPC_ARG_STRING;
     arg.key = GRPC_ARG_SERVICE_CONFIG;
@@ -163,7 +150,6 @@
         "    \"maxRequestMessageBytes\": \"5\"\n"
         "  } ]\n"
         "}";
->>>>>>> b28c7e87
     client_args = grpc_channel_args_copy_and_add(NULL, &arg, 1);
   } else {
     // Set limit via channel args.
@@ -330,20 +316,6 @@
   if (use_service_config) {
     // We don't currently support service configs on the server side.
     GPR_ASSERT(!send_limit);
-<<<<<<< HEAD
-    int32_t max_response_message_bytes = 5;
-    grpc_method_config_table_entry entry = {
-        grpc_slice_from_static_string("/service/method"),
-        grpc_method_config_create(NULL, NULL, NULL,
-                                  &max_response_message_bytes),
-    };
-    grpc_method_config_table *method_config_table =
-        grpc_method_config_table_create(1, &entry);
-    grpc_slice_unref_internal(&exec_ctx, entry.method_name);
-    grpc_method_config_unref(&exec_ctx, entry.method_config);
-    grpc_arg arg =
-        grpc_method_config_table_create_channel_arg(method_config_table);
-=======
     grpc_arg arg;
     arg.type = GRPC_ARG_STRING;
     arg.key = GRPC_ARG_SERVICE_CONFIG;
@@ -356,7 +328,6 @@
         "    \"maxResponseMessageBytes\": \"5\"\n"
         "  } ]\n"
         "}";
->>>>>>> b28c7e87
     client_args = grpc_channel_args_copy_and_add(NULL, &arg, 1);
   } else {
     // Set limit via channel args.
