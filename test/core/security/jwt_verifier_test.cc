--- conflicted
+++ resolved
@@ -208,17 +208,10 @@
   grpc_slice s = grpc_slice_from_copied_string(claims_without_time_constraint);
   grpc_json* json = grpc_json_parse_string_with_len(
       (char*)GRPC_SLICE_START_PTR(s), GRPC_SLICE_LENGTH(s));
-<<<<<<< HEAD
-  GPR_ASSERT(json != NULL);
+  GPR_ASSERT(json != nullptr);
   grpc_core::ExecCtx _local_exec_ctx;
   claims = grpc_jwt_claims_from_json(json, s);
-  GPR_ASSERT(claims != NULL);
-=======
-  GPR_ASSERT(json != nullptr);
-  grpc_exec_ctx exec_ctx = GRPC_EXEC_CTX_INIT;
-  claims = grpc_jwt_claims_from_json(&exec_ctx, json, s);
   GPR_ASSERT(claims != nullptr);
->>>>>>> 82c8f945
   GPR_ASSERT(grpc_jwt_claims_json(claims) == json);
   GPR_ASSERT(strcmp(grpc_jwt_claims_audience(claims), "https://foo.com") == 0);
   GPR_ASSERT(strcmp(grpc_jwt_claims_issuer(claims), "blah.foo.com") == 0);
@@ -237,17 +230,10 @@
   gpr_timespec exp_iat = {100, 0, GPR_CLOCK_REALTIME};
   gpr_timespec exp_exp = {120, 0, GPR_CLOCK_REALTIME};
   gpr_timespec exp_nbf = {60, 0, GPR_CLOCK_REALTIME};
-<<<<<<< HEAD
-  GPR_ASSERT(json != NULL);
+  GPR_ASSERT(json != nullptr);
   grpc_core::ExecCtx _local_exec_ctx;
   claims = grpc_jwt_claims_from_json(json, s);
-  GPR_ASSERT(claims != NULL);
-=======
-  GPR_ASSERT(json != nullptr);
-  grpc_exec_ctx exec_ctx = GRPC_EXEC_CTX_INIT;
-  claims = grpc_jwt_claims_from_json(&exec_ctx, json, s);
   GPR_ASSERT(claims != nullptr);
->>>>>>> 82c8f945
   GPR_ASSERT(grpc_jwt_claims_json(claims) == json);
   GPR_ASSERT(strcmp(grpc_jwt_claims_audience(claims), "https://foo.com") == 0);
   GPR_ASSERT(strcmp(grpc_jwt_claims_issuer(claims), "blah.foo.com") == 0);
@@ -266,14 +252,8 @@
   grpc_slice s = grpc_slice_from_copied_string(invalid_claims);
   grpc_json* json = grpc_json_parse_string_with_len(
       (char*)GRPC_SLICE_START_PTR(s), GRPC_SLICE_LENGTH(s));
-<<<<<<< HEAD
-  grpc_core::ExecCtx _local_exec_ctx;
-  GPR_ASSERT(grpc_jwt_claims_from_json(json, s) == NULL);
-=======
-  grpc_exec_ctx exec_ctx = GRPC_EXEC_CTX_INIT;
-  GPR_ASSERT(grpc_jwt_claims_from_json(&exec_ctx, json, s) == nullptr);
-  grpc_exec_ctx_finish(&exec_ctx);
->>>>>>> 82c8f945
+  grpc_core::ExecCtx _local_exec_ctx;
+  GPR_ASSERT(grpc_jwt_claims_from_json(json, s) == nullptr);
 }
 
 static void test_bad_audience_claims_failure(void) {
@@ -281,17 +261,10 @@
   grpc_slice s = grpc_slice_from_copied_string(claims_without_time_constraint);
   grpc_json* json = grpc_json_parse_string_with_len(
       (char*)GRPC_SLICE_START_PTR(s), GRPC_SLICE_LENGTH(s));
-<<<<<<< HEAD
-  GPR_ASSERT(json != NULL);
+  GPR_ASSERT(json != nullptr);
   grpc_core::ExecCtx _local_exec_ctx;
   claims = grpc_jwt_claims_from_json(json, s);
-  GPR_ASSERT(claims != NULL);
-=======
-  GPR_ASSERT(json != nullptr);
-  grpc_exec_ctx exec_ctx = GRPC_EXEC_CTX_INIT;
-  claims = grpc_jwt_claims_from_json(&exec_ctx, json, s);
   GPR_ASSERT(claims != nullptr);
->>>>>>> 82c8f945
   GPR_ASSERT(grpc_jwt_claims_check(claims, "https://bar.com") ==
              GRPC_JWT_VERIFIER_BAD_AUDIENCE);
   grpc_jwt_claims_destroy(claims);
@@ -302,17 +275,10 @@
   grpc_slice s = grpc_slice_from_copied_string(claims_with_bad_subject);
   grpc_json* json = grpc_json_parse_string_with_len(
       (char*)GRPC_SLICE_START_PTR(s), GRPC_SLICE_LENGTH(s));
-<<<<<<< HEAD
-  GPR_ASSERT(json != NULL);
+  GPR_ASSERT(json != nullptr);
   grpc_core::ExecCtx _local_exec_ctx;
   claims = grpc_jwt_claims_from_json(json, s);
-  GPR_ASSERT(claims != NULL);
-=======
-  GPR_ASSERT(json != nullptr);
-  grpc_exec_ctx exec_ctx = GRPC_EXEC_CTX_INIT;
-  claims = grpc_jwt_claims_from_json(&exec_ctx, json, s);
   GPR_ASSERT(claims != nullptr);
->>>>>>> 82c8f945
   GPR_ASSERT(grpc_jwt_claims_check(claims, "https://foo.com") ==
              GRPC_JWT_VERIFIER_BAD_SUBJECT);
   grpc_jwt_claims_destroy(claims);
@@ -352,17 +318,10 @@
 }
 
 static int httpcli_post_should_not_be_called(
-<<<<<<< HEAD
     const grpc_httpcli_request* request, const char* body_bytes,
     size_t body_size, grpc_millis deadline, grpc_closure* on_done,
     grpc_httpcli_response* response) {
-  GPR_ASSERT("HTTP POST should not be called" == NULL);
-=======
-    grpc_exec_ctx* exec_ctx, const grpc_httpcli_request* request,
-    const char* body_bytes, size_t body_size, grpc_millis deadline,
-    grpc_closure* on_done, grpc_httpcli_response* response) {
   GPR_ASSERT("HTTP POST should not be called" == nullptr);
->>>>>>> 82c8f945
   return 1;
 }
 
@@ -391,15 +350,9 @@
 }
 
 static void test_jwt_verifier_google_email_issuer_success(void) {
-<<<<<<< HEAD
-  grpc_core::ExecCtx _local_exec_ctx;
-  grpc_jwt_verifier* verifier = grpc_jwt_verifier_create(NULL, 0);
-  char* jwt = NULL;
-=======
-  grpc_exec_ctx exec_ctx = GRPC_EXEC_CTX_INIT;
+  grpc_core::ExecCtx _local_exec_ctx;
   grpc_jwt_verifier* verifier = grpc_jwt_verifier_create(nullptr, 0);
   char* jwt = nullptr;
->>>>>>> 82c8f945
   char* key_str = json_key_str(json_key_str_part3_for_google_email_issuer);
   grpc_auth_json_key key = grpc_auth_json_key_create_from_string(key_str);
   gpr_free(key_str);
@@ -409,13 +362,8 @@
   jwt = grpc_jwt_encode_and_sign(&key, expected_audience, expected_lifetime,
                                  nullptr);
   grpc_auth_json_key_destruct(&key);
-<<<<<<< HEAD
-  GPR_ASSERT(jwt != NULL);
-  grpc_jwt_verifier_verify(verifier, NULL, jwt, expected_audience,
-=======
   GPR_ASSERT(jwt != nullptr);
-  grpc_jwt_verifier_verify(&exec_ctx, verifier, nullptr, jwt, expected_audience,
->>>>>>> 82c8f945
+  grpc_jwt_verifier_verify(verifier, nullptr, jwt, expected_audience,
                            on_verification_success, (void*)expected_user_data);
   grpc_jwt_verifier_destroy(verifier);
 
@@ -447,13 +395,8 @@
   jwt = grpc_jwt_encode_and_sign(&key, expected_audience, expected_lifetime,
                                  nullptr);
   grpc_auth_json_key_destruct(&key);
-<<<<<<< HEAD
-  GPR_ASSERT(jwt != NULL);
-  grpc_jwt_verifier_verify(verifier, NULL, jwt, expected_audience,
-=======
   GPR_ASSERT(jwt != nullptr);
-  grpc_jwt_verifier_verify(&exec_ctx, verifier, nullptr, jwt, expected_audience,
->>>>>>> 82c8f945
+  grpc_jwt_verifier_verify(verifier, nullptr, jwt, expected_audience,
                            on_verification_success, (void*)expected_user_data);
   grpc_jwt_verifier_destroy(verifier);
 
@@ -487,15 +430,9 @@
 }
 
 static void test_jwt_verifier_url_issuer_success(void) {
-<<<<<<< HEAD
-  grpc_core::ExecCtx _local_exec_ctx;
-  grpc_jwt_verifier* verifier = grpc_jwt_verifier_create(NULL, 0);
-  char* jwt = NULL;
-=======
-  grpc_exec_ctx exec_ctx = GRPC_EXEC_CTX_INIT;
+  grpc_core::ExecCtx _local_exec_ctx;
   grpc_jwt_verifier* verifier = grpc_jwt_verifier_create(nullptr, 0);
   char* jwt = nullptr;
->>>>>>> 82c8f945
   char* key_str = json_key_str(json_key_str_part3_for_url_issuer);
   grpc_auth_json_key key = grpc_auth_json_key_create_from_string(key_str);
   gpr_free(key_str);
@@ -505,13 +442,8 @@
   jwt = grpc_jwt_encode_and_sign(&key, expected_audience, expected_lifetime,
                                  nullptr);
   grpc_auth_json_key_destruct(&key);
-<<<<<<< HEAD
-  GPR_ASSERT(jwt != NULL);
-  grpc_jwt_verifier_verify(verifier, NULL, jwt, expected_audience,
-=======
   GPR_ASSERT(jwt != nullptr);
-  grpc_jwt_verifier_verify(&exec_ctx, verifier, nullptr, jwt, expected_audience,
->>>>>>> 82c8f945
+  grpc_jwt_verifier_verify(verifier, nullptr, jwt, expected_audience,
                            on_verification_success, (void*)expected_user_data);
   grpc_jwt_verifier_destroy(verifier);
 
@@ -537,15 +469,9 @@
 }
 
 static void test_jwt_verifier_url_issuer_bad_config(void) {
-<<<<<<< HEAD
-  grpc_core::ExecCtx _local_exec_ctx;
-  grpc_jwt_verifier* verifier = grpc_jwt_verifier_create(NULL, 0);
-  char* jwt = NULL;
-=======
-  grpc_exec_ctx exec_ctx = GRPC_EXEC_CTX_INIT;
+  grpc_core::ExecCtx _local_exec_ctx;
   grpc_jwt_verifier* verifier = grpc_jwt_verifier_create(nullptr, 0);
   char* jwt = nullptr;
->>>>>>> 82c8f945
   char* key_str = json_key_str(json_key_str_part3_for_url_issuer);
   grpc_auth_json_key key = grpc_auth_json_key_create_from_string(key_str);
   gpr_free(key_str);
@@ -555,13 +481,8 @@
   jwt = grpc_jwt_encode_and_sign(&key, expected_audience, expected_lifetime,
                                  nullptr);
   grpc_auth_json_key_destruct(&key);
-<<<<<<< HEAD
-  GPR_ASSERT(jwt != NULL);
-  grpc_jwt_verifier_verify(verifier, NULL, jwt, expected_audience,
-=======
   GPR_ASSERT(jwt != nullptr);
-  grpc_jwt_verifier_verify(&exec_ctx, verifier, nullptr, jwt, expected_audience,
->>>>>>> 82c8f945
+  grpc_jwt_verifier_verify(verifier, nullptr, jwt, expected_audience,
                            on_verification_key_retrieval_error,
                            (void*)expected_user_data);
   grpc_jwt_verifier_destroy(verifier);
@@ -571,15 +492,9 @@
 }
 
 static void test_jwt_verifier_bad_json_key(void) {
-<<<<<<< HEAD
-  grpc_core::ExecCtx _local_exec_ctx;
-  grpc_jwt_verifier* verifier = grpc_jwt_verifier_create(NULL, 0);
-  char* jwt = NULL;
-=======
-  grpc_exec_ctx exec_ctx = GRPC_EXEC_CTX_INIT;
+  grpc_core::ExecCtx _local_exec_ctx;
   grpc_jwt_verifier* verifier = grpc_jwt_verifier_create(nullptr, 0);
   char* jwt = nullptr;
->>>>>>> 82c8f945
   char* key_str = json_key_str(json_key_str_part3_for_google_email_issuer);
   grpc_auth_json_key key = grpc_auth_json_key_create_from_string(key_str);
   gpr_free(key_str);
@@ -589,13 +504,8 @@
   jwt = grpc_jwt_encode_and_sign(&key, expected_audience, expected_lifetime,
                                  nullptr);
   grpc_auth_json_key_destruct(&key);
-<<<<<<< HEAD
-  GPR_ASSERT(jwt != NULL);
-  grpc_jwt_verifier_verify(verifier, NULL, jwt, expected_audience,
-=======
   GPR_ASSERT(jwt != nullptr);
-  grpc_jwt_verifier_verify(&exec_ctx, verifier, nullptr, jwt, expected_audience,
->>>>>>> 82c8f945
+  grpc_jwt_verifier_verify(verifier, nullptr, jwt, expected_audience,
                            on_verification_key_retrieval_error,
                            (void*)expected_user_data);
   grpc_jwt_verifier_destroy(verifier);
@@ -633,15 +543,9 @@
 }
 
 static void test_jwt_verifier_bad_signature(void) {
-<<<<<<< HEAD
-  grpc_core::ExecCtx _local_exec_ctx;
-  grpc_jwt_verifier* verifier = grpc_jwt_verifier_create(NULL, 0);
-  char* jwt = NULL;
-=======
-  grpc_exec_ctx exec_ctx = GRPC_EXEC_CTX_INIT;
+  grpc_core::ExecCtx _local_exec_ctx;
   grpc_jwt_verifier* verifier = grpc_jwt_verifier_create(nullptr, 0);
   char* jwt = nullptr;
->>>>>>> 82c8f945
   char* key_str = json_key_str(json_key_str_part3_for_url_issuer);
   grpc_auth_json_key key = grpc_auth_json_key_create_from_string(key_str);
   gpr_free(key_str);
@@ -652,25 +556,14 @@
                                  nullptr);
   grpc_auth_json_key_destruct(&key);
   corrupt_jwt_sig(jwt);
-<<<<<<< HEAD
-  GPR_ASSERT(jwt != NULL);
-  grpc_jwt_verifier_verify(verifier, NULL, jwt, expected_audience,
+  GPR_ASSERT(jwt != nullptr);
+  grpc_jwt_verifier_verify(verifier, nullptr, jwt, expected_audience,
                            on_verification_bad_signature,
                            (void*)expected_user_data);
   gpr_free(jwt);
   grpc_jwt_verifier_destroy(verifier);
 
-  grpc_httpcli_set_override(NULL, NULL);
-=======
-  GPR_ASSERT(jwt != nullptr);
-  grpc_jwt_verifier_verify(&exec_ctx, verifier, nullptr, jwt, expected_audience,
-                           on_verification_bad_signature,
-                           (void*)expected_user_data);
-  gpr_free(jwt);
-  grpc_jwt_verifier_destroy(&exec_ctx, verifier);
-  grpc_exec_ctx_finish(&exec_ctx);
   grpc_httpcli_set_override(nullptr, nullptr);
->>>>>>> 82c8f945
 }
 
 static int httpcli_get_should_not_be_called(const grpc_httpcli_request* request,
@@ -690,29 +583,16 @@
 }
 
 static void test_jwt_verifier_bad_format(void) {
-<<<<<<< HEAD
-  grpc_core::ExecCtx _local_exec_ctx;
-  grpc_jwt_verifier* verifier = grpc_jwt_verifier_create(NULL, 0);
+  grpc_core::ExecCtx _local_exec_ctx;
+  grpc_jwt_verifier* verifier = grpc_jwt_verifier_create(nullptr, 0);
   grpc_httpcli_set_override(httpcli_get_should_not_be_called,
                             httpcli_post_should_not_be_called);
-  grpc_jwt_verifier_verify(verifier, NULL, "bad jwt", expected_audience,
+  grpc_jwt_verifier_verify(verifier, nullptr, "bad jwt", expected_audience,
                            on_verification_bad_format,
                            (void*)expected_user_data);
   grpc_jwt_verifier_destroy(verifier);
 
-  grpc_httpcli_set_override(NULL, NULL);
-=======
-  grpc_exec_ctx exec_ctx = GRPC_EXEC_CTX_INIT;
-  grpc_jwt_verifier* verifier = grpc_jwt_verifier_create(nullptr, 0);
-  grpc_httpcli_set_override(httpcli_get_should_not_be_called,
-                            httpcli_post_should_not_be_called);
-  grpc_jwt_verifier_verify(&exec_ctx, verifier, nullptr, "bad jwt",
-                           expected_audience, on_verification_bad_format,
-                           (void*)expected_user_data);
-  grpc_jwt_verifier_destroy(&exec_ctx, verifier);
-  grpc_exec_ctx_finish(&exec_ctx);
   grpc_httpcli_set_override(nullptr, nullptr);
->>>>>>> 82c8f945
 }
 
 /* find verification key: bad jks, cannot find key in jks */
