/*
 *
 * Copyright 2015 gRPC authors.
 *
 * Licensed under the Apache License, Version 2.0 (the "License");
 * you may not use this file except in compliance with the License.
 * You may obtain a copy of the License at
 *
 *     http://www.apache.org/licenses/LICENSE-2.0
 *
 * Unless required by applicable law or agreed to in writing, software
 * distributed under the License is distributed on an "AS IS" BASIS,
 * WITHOUT WARRANTIES OR CONDITIONS OF ANY KIND, either express or implied.
 * See the License for the specific language governing permissions and
 * limitations under the License.
 *
 */

#include "src/core/lib/compression/message_compress.h"

#include <stdlib.h>
#include <string.h>

#include <grpc/grpc.h>
#include <grpc/support/log.h>
#include <grpc/support/useful.h>

#include "src/core/lib/iomgr/exec_ctx.h"
#include "src/core/lib/support/murmur_hash.h"
#include "test/core/util/slice_splitter.h"
#include "test/core/util/test_config.h"

typedef enum { ONE_A = 0, ONE_KB_A, ONE_MB_A, TEST_VALUE_COUNT } test_value;

typedef enum {
  SHOULD_NOT_COMPRESS,
  SHOULD_COMPRESS,
  MAYBE_COMPRESSES
} compressability;

static void assert_passthrough(grpc_slice value,
                               grpc_message_compression_algorithm algorithm,
                               grpc_slice_split_mode uncompressed_split_mode,
                               grpc_slice_split_mode compressed_split_mode,
                               compressability compress_result_check) {
  grpc_slice_buffer input;
  grpc_slice_buffer compressed_raw;
  grpc_slice_buffer compressed;
  grpc_slice_buffer output;
  grpc_slice final;
  int was_compressed;
  const char* algorithm_name;

  GPR_ASSERT(
      grpc_message_compression_algorithm_name(algorithm, &algorithm_name) != 0);
  gpr_log(GPR_INFO,
          "assert_passthrough: value_length=%" PRIuPTR
          " value_hash=0x%08x "
          "algorithm='%s' uncompressed_split='%s' compressed_split='%s'",
          GRPC_SLICE_LENGTH(value),
          gpr_murmur_hash3(GRPC_SLICE_START_PTR(value),
                           GRPC_SLICE_LENGTH(value), 0),
          algorithm_name, grpc_slice_split_mode_name(uncompressed_split_mode),
          grpc_slice_split_mode_name(compressed_split_mode));

  grpc_slice_buffer_init(&input);
  grpc_slice_buffer_init(&compressed_raw);
  grpc_slice_buffer_init(&compressed);
  grpc_slice_buffer_init(&output);

  grpc_split_slices_to_buffer(uncompressed_split_mode, &value, 1, &input);

  {
    grpc_core::ExecCtx exec_ctx;
    was_compressed = grpc_msg_compress(algorithm, &input, &compressed_raw);
  }
  GPR_ASSERT(input.count > 0);

  switch (compress_result_check) {
    case SHOULD_NOT_COMPRESS:
      GPR_ASSERT(was_compressed == 0);
      break;
    case SHOULD_COMPRESS:
      GPR_ASSERT(was_compressed == 1);
      break;
    case MAYBE_COMPRESSES:
      /* no check */
      break;
  }

  grpc_split_slice_buffer(compressed_split_mode, &compressed_raw, &compressed);

  {
    grpc_core::ExecCtx exec_ctx;
    GPR_ASSERT(grpc_msg_decompress(
<<<<<<< HEAD
        &exec_ctx, was_compressed ? algorithm : GRPC_MESSAGE_COMPRESS_NONE,
        &compressed, &output));
    grpc_exec_ctx_finish(&exec_ctx);
=======
        was_compressed ? algorithm : GRPC_COMPRESS_NONE, &compressed, &output));
>>>>>>> 94e676e1
  }

  final = grpc_slice_merge(output.slices, output.count);
  GPR_ASSERT(grpc_slice_eq(value, final));

  grpc_slice_buffer_destroy(&input);
  grpc_slice_buffer_destroy(&compressed);
  grpc_slice_buffer_destroy(&compressed_raw);
  grpc_slice_buffer_destroy(&output);
  grpc_slice_unref(final);
}

static grpc_slice repeated(char c, size_t length) {
  grpc_slice out = grpc_slice_malloc(length);
  memset(GRPC_SLICE_START_PTR(out), c, length);
  return out;
}

static compressability get_compressability(
    test_value id, grpc_message_compression_algorithm algorithm) {
  if (algorithm == GRPC_MESSAGE_COMPRESS_NONE) return SHOULD_NOT_COMPRESS;
  switch (id) {
    case ONE_A:
      return SHOULD_NOT_COMPRESS;
    case ONE_KB_A:
    case ONE_MB_A:
      return SHOULD_COMPRESS;
    case TEST_VALUE_COUNT:
      abort();
      break;
  }
  return MAYBE_COMPRESSES;
}

static grpc_slice create_test_value(test_value id) {
  switch (id) {
    case ONE_A:
      return grpc_slice_from_copied_string("a");
    case ONE_KB_A:
      return repeated('a', 1024);
    case ONE_MB_A:
      return repeated('a', 1024 * 1024);
    case TEST_VALUE_COUNT:
      abort();
      break;
  }
  return grpc_slice_from_copied_string("bad value");
}

static void test_tiny_data_compress(void) {
  grpc_slice_buffer input;
  grpc_slice_buffer output;

  grpc_slice_buffer_init(&input);
  grpc_slice_buffer_init(&output);
  grpc_slice_buffer_add(&input, create_test_value(ONE_A));

<<<<<<< HEAD
  for (int i = 0; i < GRPC_MESSAGE_COMPRESS_ALGORITHMS_COUNT; i++) {
    if (i == GRPC_MESSAGE_COMPRESS_NONE) continue;
    grpc_exec_ctx exec_ctx = GRPC_EXEC_CTX_INIT;
    GPR_ASSERT(0 == grpc_msg_compress(
                        &exec_ctx,
                        static_cast<grpc_message_compression_algorithm>(i),
                        &input, &output));
    grpc_exec_ctx_finish(&exec_ctx);
=======
  for (int i = 0; i < GRPC_COMPRESS_ALGORITHMS_COUNT; i++) {
    if (i == GRPC_COMPRESS_NONE) continue;
    grpc_core::ExecCtx exec_ctx;
    GPR_ASSERT(0 ==
               grpc_msg_compress(static_cast<grpc_compression_algorithm>(i),
                                 &input, &output));

>>>>>>> 94e676e1
    GPR_ASSERT(1 == output.count);
  }

  grpc_slice_buffer_destroy(&input);
  grpc_slice_buffer_destroy(&output);
}

static void test_bad_decompression_data_crc(void) {
  grpc_slice_buffer input;
  grpc_slice_buffer corrupted;
  grpc_slice_buffer output;
  size_t idx;
  const uint32_t bad = 0xdeadbeef;

  grpc_slice_buffer_init(&input);
  grpc_slice_buffer_init(&corrupted);
  grpc_slice_buffer_init(&output);
  grpc_slice_buffer_add(&input, create_test_value(ONE_MB_A));

  grpc_core::ExecCtx exec_ctx;
  /* compress it */
<<<<<<< HEAD
  grpc_msg_compress(&exec_ctx, GRPC_MESSAGE_COMPRESS_GZIP, &input, &corrupted);
=======
  grpc_msg_compress(GRPC_COMPRESS_GZIP, &input, &corrupted);
>>>>>>> 94e676e1
  /* corrupt the output by smashing the CRC */
  GPR_ASSERT(corrupted.count > 1);
  GPR_ASSERT(GRPC_SLICE_LENGTH(corrupted.slices[1]) > 8);
  idx = GRPC_SLICE_LENGTH(corrupted.slices[1]) - 8;
  memcpy(GRPC_SLICE_START_PTR(corrupted.slices[1]) + idx, &bad, 4);

  /* try (and fail) to decompress the corrupted compresed buffer */
<<<<<<< HEAD
  GPR_ASSERT(0 == grpc_msg_decompress(&exec_ctx, GRPC_MESSAGE_COMPRESS_GZIP,
                                      &corrupted, &output));
  grpc_exec_ctx_finish(&exec_ctx);
=======
  GPR_ASSERT(0 == grpc_msg_decompress(GRPC_COMPRESS_GZIP, &corrupted, &output));
>>>>>>> 94e676e1

  grpc_slice_buffer_destroy(&input);
  grpc_slice_buffer_destroy(&corrupted);
  grpc_slice_buffer_destroy(&output);
}

static void test_bad_decompression_data_trailing_garbage(void) {
  grpc_slice_buffer input;
  grpc_slice_buffer output;

  grpc_slice_buffer_init(&input);
  grpc_slice_buffer_init(&output);
  /* append 0x99 to the end of an otherwise valid stream */
  grpc_slice_buffer_add(
      &input, grpc_slice_from_copied_buffer(
                  "\x78\xda\x63\x60\x60\x60\x00\x00\x00\x04\x00\x01\x99", 13));

  /* try (and fail) to decompress the invalid compresed buffer */
<<<<<<< HEAD
  grpc_exec_ctx exec_ctx = GRPC_EXEC_CTX_INIT;
  GPR_ASSERT(0 == grpc_msg_decompress(&exec_ctx, GRPC_MESSAGE_COMPRESS_DEFLATE,
                                      &input, &output));
  grpc_exec_ctx_finish(&exec_ctx);
=======
  grpc_core::ExecCtx exec_ctx;
  GPR_ASSERT(0 == grpc_msg_decompress(GRPC_COMPRESS_DEFLATE, &input, &output));
>>>>>>> 94e676e1

  grpc_slice_buffer_destroy(&input);
  grpc_slice_buffer_destroy(&output);
}

static void test_bad_decompression_data_stream(void) {
  grpc_slice_buffer input;
  grpc_slice_buffer output;

  grpc_slice_buffer_init(&input);
  grpc_slice_buffer_init(&output);
  grpc_slice_buffer_add(&input,
                        grpc_slice_from_copied_buffer("\x78\xda\xff\xff", 4));

  /* try (and fail) to decompress the invalid compresed buffer */
<<<<<<< HEAD
  grpc_exec_ctx exec_ctx = GRPC_EXEC_CTX_INIT;
  GPR_ASSERT(0 == grpc_msg_decompress(&exec_ctx, GRPC_MESSAGE_COMPRESS_DEFLATE,
                                      &input, &output));
  grpc_exec_ctx_finish(&exec_ctx);
=======
  grpc_core::ExecCtx exec_ctx;
  GPR_ASSERT(0 == grpc_msg_decompress(GRPC_COMPRESS_DEFLATE, &input, &output));
>>>>>>> 94e676e1

  grpc_slice_buffer_destroy(&input);
  grpc_slice_buffer_destroy(&output);
}

static void test_bad_compression_algorithm(void) {
  grpc_slice_buffer input;
  grpc_slice_buffer output;
  int was_compressed;

  grpc_slice_buffer_init(&input);
  grpc_slice_buffer_init(&output);
  grpc_slice_buffer_add(
      &input, grpc_slice_from_copied_string("Never gonna give you up"));

<<<<<<< HEAD
  grpc_exec_ctx exec_ctx = GRPC_EXEC_CTX_INIT;
  was_compressed = grpc_msg_compress(
      &exec_ctx, GRPC_MESSAGE_COMPRESS_ALGORITHMS_COUNT, &input, &output);
  GPR_ASSERT(0 == was_compressed);

  was_compressed =
      grpc_msg_compress(&exec_ctx,
                        static_cast<grpc_message_compression_algorithm>(
                            GRPC_MESSAGE_COMPRESS_ALGORITHMS_COUNT + 123),
                        &input, &output);
=======
  grpc_core::ExecCtx exec_ctx;
  was_compressed =
      grpc_msg_compress(GRPC_COMPRESS_ALGORITHMS_COUNT, &input, &output);
  GPR_ASSERT(0 == was_compressed);

  was_compressed = grpc_msg_compress(static_cast<grpc_compression_algorithm>(
                                         GRPC_COMPRESS_ALGORITHMS_COUNT + 123),
                                     &input, &output);
>>>>>>> 94e676e1
  GPR_ASSERT(0 == was_compressed);

  grpc_slice_buffer_destroy(&input);
  grpc_slice_buffer_destroy(&output);
}

static void test_bad_decompression_algorithm(void) {
  grpc_slice_buffer input;
  grpc_slice_buffer output;
  int was_decompressed;

  grpc_slice_buffer_init(&input);
  grpc_slice_buffer_init(&output);
  grpc_slice_buffer_add(&input,
                        grpc_slice_from_copied_string(
                            "I'm not really compressed but it doesn't matter"));
<<<<<<< HEAD
  grpc_exec_ctx exec_ctx = GRPC_EXEC_CTX_INIT;
  was_decompressed = grpc_msg_decompress(
      &exec_ctx, GRPC_MESSAGE_COMPRESS_ALGORITHMS_COUNT, &input, &output);
  GPR_ASSERT(0 == was_decompressed);

  was_decompressed =
      grpc_msg_decompress(&exec_ctx,
                          static_cast<grpc_message_compression_algorithm>(
                              GRPC_MESSAGE_COMPRESS_ALGORITHMS_COUNT + 123),
=======
  grpc_core::ExecCtx exec_ctx;
  was_decompressed =
      grpc_msg_decompress(GRPC_COMPRESS_ALGORITHMS_COUNT, &input, &output);
  GPR_ASSERT(0 == was_decompressed);

  was_decompressed =
      grpc_msg_decompress(static_cast<grpc_compression_algorithm>(
                              GRPC_COMPRESS_ALGORITHMS_COUNT + 123),
>>>>>>> 94e676e1
                          &input, &output);
  GPR_ASSERT(0 == was_decompressed);

  grpc_slice_buffer_destroy(&input);
  grpc_slice_buffer_destroy(&output);
}

int main(int argc, char** argv) {
  unsigned i, j, k, m;
  grpc_slice_split_mode uncompressed_split_modes[] = {
      GRPC_SLICE_SPLIT_IDENTITY, GRPC_SLICE_SPLIT_ONE_BYTE};
  grpc_slice_split_mode compressed_split_modes[] = {GRPC_SLICE_SPLIT_MERGE_ALL,
                                                    GRPC_SLICE_SPLIT_IDENTITY,
                                                    GRPC_SLICE_SPLIT_ONE_BYTE};

  grpc_test_init(argc, argv);
  grpc_init();

  for (i = 0; i < GRPC_MESSAGE_COMPRESS_ALGORITHMS_COUNT; i++) {
    for (j = 0; j < GPR_ARRAY_SIZE(uncompressed_split_modes); j++) {
      for (k = 0; k < GPR_ARRAY_SIZE(compressed_split_modes); k++) {
        for (m = 0; m < TEST_VALUE_COUNT; m++) {
          grpc_slice slice = create_test_value(static_cast<test_value>(m));
          assert_passthrough(
              slice, static_cast<grpc_message_compression_algorithm>(i),
              static_cast<grpc_slice_split_mode>(j),
              static_cast<grpc_slice_split_mode>(k),
              get_compressability(
                  static_cast<test_value>(m),
                  static_cast<grpc_message_compression_algorithm>(i)));
          grpc_slice_unref(slice);
        }
      }
    }
  }

  test_tiny_data_compress();
  test_bad_decompression_data_crc();
  test_bad_decompression_data_stream();
  test_bad_decompression_data_trailing_garbage();
  test_bad_compression_algorithm();
  test_bad_decompression_algorithm();
  grpc_shutdown();

  return 0;
}<|MERGE_RESOLUTION|>--- conflicted
+++ resolved
@@ -93,13 +93,8 @@
   {
     grpc_core::ExecCtx exec_ctx;
     GPR_ASSERT(grpc_msg_decompress(
-<<<<<<< HEAD
-        &exec_ctx, was_compressed ? algorithm : GRPC_MESSAGE_COMPRESS_NONE,
-        &compressed, &output));
-    grpc_exec_ctx_finish(&exec_ctx);
-=======
-        was_compressed ? algorithm : GRPC_COMPRESS_NONE, &compressed, &output));
->>>>>>> 94e676e1
+        was_compressed ? algorithm : GRPC_MESSAGE_COMPRESS_NONE, &compressed,
+        &output));
   }
 
   final = grpc_slice_merge(output.slices, output.count);
@@ -157,24 +152,13 @@
   grpc_slice_buffer_init(&output);
   grpc_slice_buffer_add(&input, create_test_value(ONE_A));
 
-<<<<<<< HEAD
   for (int i = 0; i < GRPC_MESSAGE_COMPRESS_ALGORITHMS_COUNT; i++) {
     if (i == GRPC_MESSAGE_COMPRESS_NONE) continue;
-    grpc_exec_ctx exec_ctx = GRPC_EXEC_CTX_INIT;
+    grpc_core::ExecCtx exec_ctx;
     GPR_ASSERT(0 == grpc_msg_compress(
-                        &exec_ctx,
+
                         static_cast<grpc_message_compression_algorithm>(i),
                         &input, &output));
-    grpc_exec_ctx_finish(&exec_ctx);
-=======
-  for (int i = 0; i < GRPC_COMPRESS_ALGORITHMS_COUNT; i++) {
-    if (i == GRPC_COMPRESS_NONE) continue;
-    grpc_core::ExecCtx exec_ctx;
-    GPR_ASSERT(0 ==
-               grpc_msg_compress(static_cast<grpc_compression_algorithm>(i),
-                                 &input, &output));
-
->>>>>>> 94e676e1
     GPR_ASSERT(1 == output.count);
   }
 
@@ -196,11 +180,7 @@
 
   grpc_core::ExecCtx exec_ctx;
   /* compress it */
-<<<<<<< HEAD
-  grpc_msg_compress(&exec_ctx, GRPC_MESSAGE_COMPRESS_GZIP, &input, &corrupted);
-=======
-  grpc_msg_compress(GRPC_COMPRESS_GZIP, &input, &corrupted);
->>>>>>> 94e676e1
+  grpc_msg_compress(GRPC_MESSAGE_COMPRESS_GZIP, &input, &corrupted);
   /* corrupt the output by smashing the CRC */
   GPR_ASSERT(corrupted.count > 1);
   GPR_ASSERT(GRPC_SLICE_LENGTH(corrupted.slices[1]) > 8);
@@ -208,13 +188,8 @@
   memcpy(GRPC_SLICE_START_PTR(corrupted.slices[1]) + idx, &bad, 4);
 
   /* try (and fail) to decompress the corrupted compresed buffer */
-<<<<<<< HEAD
-  GPR_ASSERT(0 == grpc_msg_decompress(&exec_ctx, GRPC_MESSAGE_COMPRESS_GZIP,
-                                      &corrupted, &output));
-  grpc_exec_ctx_finish(&exec_ctx);
-=======
-  GPR_ASSERT(0 == grpc_msg_decompress(GRPC_COMPRESS_GZIP, &corrupted, &output));
->>>>>>> 94e676e1
+  GPR_ASSERT(0 == grpc_msg_decompress(GRPC_MESSAGE_COMPRESS_GZIP, &corrupted,
+                                      &output));
 
   grpc_slice_buffer_destroy(&input);
   grpc_slice_buffer_destroy(&corrupted);
@@ -233,15 +208,9 @@
                   "\x78\xda\x63\x60\x60\x60\x00\x00\x00\x04\x00\x01\x99", 13));
 
   /* try (and fail) to decompress the invalid compresed buffer */
-<<<<<<< HEAD
-  grpc_exec_ctx exec_ctx = GRPC_EXEC_CTX_INIT;
-  GPR_ASSERT(0 == grpc_msg_decompress(&exec_ctx, GRPC_MESSAGE_COMPRESS_DEFLATE,
-                                      &input, &output));
-  grpc_exec_ctx_finish(&exec_ctx);
-=======
-  grpc_core::ExecCtx exec_ctx;
-  GPR_ASSERT(0 == grpc_msg_decompress(GRPC_COMPRESS_DEFLATE, &input, &output));
->>>>>>> 94e676e1
+  grpc_core::ExecCtx exec_ctx;
+  GPR_ASSERT(
+      0 == grpc_msg_decompress(GRPC_MESSAGE_COMPRESS_DEFLATE, &input, &output));
 
   grpc_slice_buffer_destroy(&input);
   grpc_slice_buffer_destroy(&output);
@@ -257,15 +226,9 @@
                         grpc_slice_from_copied_buffer("\x78\xda\xff\xff", 4));
 
   /* try (and fail) to decompress the invalid compresed buffer */
-<<<<<<< HEAD
-  grpc_exec_ctx exec_ctx = GRPC_EXEC_CTX_INIT;
-  GPR_ASSERT(0 == grpc_msg_decompress(&exec_ctx, GRPC_MESSAGE_COMPRESS_DEFLATE,
-                                      &input, &output));
-  grpc_exec_ctx_finish(&exec_ctx);
-=======
-  grpc_core::ExecCtx exec_ctx;
-  GPR_ASSERT(0 == grpc_msg_decompress(GRPC_COMPRESS_DEFLATE, &input, &output));
->>>>>>> 94e676e1
+  grpc_core::ExecCtx exec_ctx;
+  GPR_ASSERT(
+      0 == grpc_msg_decompress(GRPC_MESSAGE_COMPRESS_DEFLATE, &input, &output));
 
   grpc_slice_buffer_destroy(&input);
   grpc_slice_buffer_destroy(&output);
@@ -281,27 +244,15 @@
   grpc_slice_buffer_add(
       &input, grpc_slice_from_copied_string("Never gonna give you up"));
 
-<<<<<<< HEAD
-  grpc_exec_ctx exec_ctx = GRPC_EXEC_CTX_INIT;
-  was_compressed = grpc_msg_compress(
-      &exec_ctx, GRPC_MESSAGE_COMPRESS_ALGORITHMS_COUNT, &input, &output);
+  grpc_core::ExecCtx exec_ctx;
+  was_compressed = grpc_msg_compress(GRPC_MESSAGE_COMPRESS_ALGORITHMS_COUNT,
+                                     &input, &output);
   GPR_ASSERT(0 == was_compressed);
 
   was_compressed =
-      grpc_msg_compress(&exec_ctx,
-                        static_cast<grpc_message_compression_algorithm>(
+      grpc_msg_compress(static_cast<grpc_message_compression_algorithm>(
                             GRPC_MESSAGE_COMPRESS_ALGORITHMS_COUNT + 123),
                         &input, &output);
-=======
-  grpc_core::ExecCtx exec_ctx;
-  was_compressed =
-      grpc_msg_compress(GRPC_COMPRESS_ALGORITHMS_COUNT, &input, &output);
-  GPR_ASSERT(0 == was_compressed);
-
-  was_compressed = grpc_msg_compress(static_cast<grpc_compression_algorithm>(
-                                         GRPC_COMPRESS_ALGORITHMS_COUNT + 123),
-                                     &input, &output);
->>>>>>> 94e676e1
   GPR_ASSERT(0 == was_compressed);
 
   grpc_slice_buffer_destroy(&input);
@@ -318,26 +269,14 @@
   grpc_slice_buffer_add(&input,
                         grpc_slice_from_copied_string(
                             "I'm not really compressed but it doesn't matter"));
-<<<<<<< HEAD
-  grpc_exec_ctx exec_ctx = GRPC_EXEC_CTX_INIT;
-  was_decompressed = grpc_msg_decompress(
-      &exec_ctx, GRPC_MESSAGE_COMPRESS_ALGORITHMS_COUNT, &input, &output);
+  grpc_core::ExecCtx exec_ctx;
+  was_decompressed = grpc_msg_decompress(GRPC_MESSAGE_COMPRESS_ALGORITHMS_COUNT,
+                                         &input, &output);
   GPR_ASSERT(0 == was_decompressed);
 
   was_decompressed =
-      grpc_msg_decompress(&exec_ctx,
-                          static_cast<grpc_message_compression_algorithm>(
+      grpc_msg_decompress(static_cast<grpc_message_compression_algorithm>(
                               GRPC_MESSAGE_COMPRESS_ALGORITHMS_COUNT + 123),
-=======
-  grpc_core::ExecCtx exec_ctx;
-  was_decompressed =
-      grpc_msg_decompress(GRPC_COMPRESS_ALGORITHMS_COUNT, &input, &output);
-  GPR_ASSERT(0 == was_decompressed);
-
-  was_decompressed =
-      grpc_msg_decompress(static_cast<grpc_compression_algorithm>(
-                              GRPC_COMPRESS_ALGORITHMS_COUNT + 123),
->>>>>>> 94e676e1
                           &input, &output);
   GPR_ASSERT(0 == was_decompressed);
 
