/*
 *
 * Copyright 2015, Google Inc.
 * All rights reserved.
 *
 * Redistribution and use in source and binary forms, with or without
 * modification, are permitted provided that the following conditions are
 * met:
 *
 *     * Redistributions of source code must retain the above copyright
 * notice, this list of conditions and the following disclaimer.
 *     * Redistributions in binary form must reproduce the above
 * copyright notice, this list of conditions and the following disclaimer
 * in the documentation and/or other materials provided with the
 * distribution.
 *     * Neither the name of Google Inc. nor the names of its
 * contributors may be used to endorse or promote products derived from
 * this software without specific prior written permission.
 *
 * THIS SOFTWARE IS PROVIDED BY THE COPYRIGHT HOLDERS AND CONTRIBUTORS
 * "AS IS" AND ANY EXPRESS OR IMPLIED WARRANTIES, INCLUDING, BUT NOT
 * LIMITED TO, THE IMPLIED WARRANTIES OF MERCHANTABILITY AND FITNESS FOR
 * A PARTICULAR PURPOSE ARE DISCLAIMED. IN NO EVENT SHALL THE COPYRIGHT
 * OWNER OR CONTRIBUTORS BE LIABLE FOR ANY DIRECT, INDIRECT, INCIDENTAL,
 * SPECIAL, EXEMPLARY, OR CONSEQUENTIAL DAMAGES (INCLUDING, BUT NOT
 * LIMITED TO, PROCUREMENT OF SUBSTITUTE GOODS OR SERVICES; LOSS OF USE,
 * DATA, OR PROFITS; OR BUSINESS INTERRUPTION) HOWEVER CAUSED AND ON ANY
 * THEORY OF LIABILITY, WHETHER IN CONTRACT, STRICT LIABILITY, OR TORT
 * (INCLUDING NEGLIGENCE OR OTHERWISE) ARISING IN ANY WAY OUT OF THE USE
 * OF THIS SOFTWARE, EVEN IF ADVISED OF THE POSSIBILITY OF SUCH DAMAGE.
 *
 */

#include <grpc/grpc.h>
#include <grpc/grpc_security.h>

#include <signal.h>
#include <stdio.h>
#include <stdlib.h>
#include <string.h>
#include <time.h>
#ifndef _WIN32
/* This is for _exit() below, which is temporary. */
#include <unistd.h>
#endif

#include "test/core/util/grpc_profiler.h"
#include "test/core/util/test_config.h"
#include <grpc/support/alloc.h>
#include <grpc/support/cmdline.h>
#include <grpc/support/host_port.h>
#include <grpc/support/log.h>
#include <grpc/support/time.h>
#include "test/core/util/port.h"
#include "test/core/end2end/data/ssl_test_data.h"

static grpc_completion_queue *cq;
static grpc_server *server;
static grpc_call *call;
static grpc_call_details call_details;
static grpc_metadata_array request_metadata_recv;
static grpc_metadata_array initial_metadata_send;
static grpc_byte_buffer *payload_buffer = NULL;
/* Used to drain the terminal read in unary calls. */
static grpc_byte_buffer *terminal_buffer = NULL;

static grpc_op read_op;
static grpc_op metadata_send_op;
static grpc_op write_op;
static grpc_op status_op[2];
static int was_cancelled = 2;
static grpc_op unary_ops[6];
static int got_sigint = 0;

static void *tag(gpr_intptr t) { return (void *)t; }

typedef enum {
  FLING_SERVER_NEW_REQUEST = 1,
  FLING_SERVER_READ_FOR_UNARY,
  FLING_SERVER_BATCH_OPS_FOR_UNARY,
  FLING_SERVER_SEND_INIT_METADATA_FOR_STREAMING,
  FLING_SERVER_READ_FOR_STREAMING,
  FLING_SERVER_WRITE_FOR_STREAMING,
  FLING_SERVER_SEND_STATUS_FOR_STREAMING
} fling_server_tags;

typedef struct {
  gpr_refcount pending_ops;
  gpr_uint32 flags;
} call_state;

static void request_call(void) {
  grpc_metadata_array_init(&request_metadata_recv);
  grpc_server_request_call(server, &call, &call_details, &request_metadata_recv,
                           cq, cq, tag(FLING_SERVER_NEW_REQUEST));
}

static void handle_unary_method(void) {
  grpc_op *op;

  grpc_metadata_array_init(&initial_metadata_send);

  op = unary_ops;
  op->op = GRPC_OP_SEND_INITIAL_METADATA;
  op->data.send_initial_metadata.count = 0;
  op++;
  op->op = GRPC_OP_RECV_MESSAGE;
  op->data.recv_message = &terminal_buffer;
  op++;
  op->op = GRPC_OP_SEND_MESSAGE;
  if (payload_buffer == NULL) {
    gpr_log(GPR_INFO, "NULL payload buffer !!!");
  }
  op->data.send_message = payload_buffer;
  op++;
  op->op = GRPC_OP_SEND_STATUS_FROM_SERVER;
  op->data.send_status_from_server.status = GRPC_STATUS_OK;
  op->data.send_status_from_server.trailing_metadata_count = 0;
  op->data.send_status_from_server.status_details = "";
  op++;
  op->op = GRPC_OP_RECV_CLOSE_ON_SERVER;
  op->data.recv_close_on_server.cancelled = &was_cancelled;
  op++;

  GPR_ASSERT(GRPC_CALL_OK ==
             grpc_call_start_batch(call, unary_ops, op - unary_ops,
                                   tag(FLING_SERVER_BATCH_OPS_FOR_UNARY)));
}

static void send_initial_metadata(void) {
  grpc_metadata_array_init(&initial_metadata_send);
  metadata_send_op.op = GRPC_OP_SEND_INITIAL_METADATA;
  metadata_send_op.data.send_initial_metadata.count = 0;
  GPR_ASSERT(GRPC_CALL_OK ==
             grpc_call_start_batch(
                 call, &metadata_send_op, 1,
                 tag(FLING_SERVER_SEND_INIT_METADATA_FOR_STREAMING)));
}

static void start_read_op(int t) {
  /* Starting read at server */
  read_op.op = GRPC_OP_RECV_MESSAGE;
  read_op.data.recv_message = &payload_buffer;
  GPR_ASSERT(GRPC_CALL_OK == grpc_call_start_batch(call, &read_op, 1, tag(t)));
}

static void start_write_op(void) {
  /* Starting write at server */
  write_op.op = GRPC_OP_SEND_MESSAGE;
  if (payload_buffer == NULL) {
    gpr_log(GPR_INFO, "NULL payload buffer !!!");
  }
  write_op.data.send_message = payload_buffer;
  GPR_ASSERT(GRPC_CALL_OK ==
             grpc_call_start_batch(call, &write_op, 1,
                                   tag(FLING_SERVER_WRITE_FOR_STREAMING)));
}

static void start_send_status(void) {
  status_op[0].op = GRPC_OP_SEND_STATUS_FROM_SERVER;
  status_op[0].data.send_status_from_server.status = GRPC_STATUS_OK;
  status_op[0].data.send_status_from_server.trailing_metadata_count = 0;
  status_op[0].data.send_status_from_server.status_details = "";
  status_op[1].op = GRPC_OP_RECV_CLOSE_ON_SERVER;
  status_op[1].data.recv_close_on_server.cancelled = &was_cancelled;

  GPR_ASSERT(GRPC_CALL_OK == grpc_call_start_batch(
                                 call, status_op, 2,
                                 tag(FLING_SERVER_SEND_STATUS_FOR_STREAMING)));
}

/* We have some sort of deadlock, so let's not exit gracefully for now.
   When that is resolved, please remove the #include <unistd.h> above. */
static void sigint_handler(int x) { _exit(0); }

int main(int argc, char **argv) {
  grpc_event ev;
  call_state *s;
  char *addr_buf = NULL;
  gpr_cmdline *cl;
  int shutdown_started = 0;
  int shutdown_finished = 0;

  int secure = 0;
  char *addr = NULL;

  char *fake_argv[1];

  GPR_ASSERT(argc >= 1);
  fake_argv[0] = argv[0];
  grpc_test_init(1, fake_argv);

  grpc_init();
  srand(clock());

  cl = gpr_cmdline_create("fling server");
  gpr_cmdline_add_string(cl, "bind", "Bind host:port", &addr);
  gpr_cmdline_add_flag(cl, "secure", "Run with security?", &secure);
  gpr_cmdline_parse(cl, argc, argv);
  gpr_cmdline_destroy(cl);

  if (addr == NULL) {
    gpr_join_host_port(&addr_buf, "::", grpc_pick_unused_port_or_die());
    addr = addr_buf;
  }
  gpr_log(GPR_INFO, "creating server on: %s", addr);

  cq = grpc_completion_queue_create();
  if (secure) {
    grpc_ssl_pem_key_cert_pair pem_key_cert_pair = {test_server1_key,
                                                    test_server1_cert};
    grpc_server_credentials *ssl_creds =
        grpc_ssl_server_credentials_create(NULL, &pem_key_cert_pair, 1);
    server = grpc_server_create(NULL);
    GPR_ASSERT(grpc_server_add_secure_http2_port(server, addr, ssl_creds));
    grpc_server_credentials_release(ssl_creds);
  } else {
    server = grpc_server_create(NULL);
    GPR_ASSERT(grpc_server_add_http2_port(server, addr));
  }
  grpc_server_register_completion_queue(server, cq);
  grpc_server_start(server);

  gpr_free(addr_buf);
  addr = addr_buf = NULL;

  grpc_call_details_init(&call_details);

  request_call();

  grpc_profiler_start("server.prof");
  signal(SIGINT, sigint_handler);
  while (!shutdown_finished) {
    if (got_sigint && !shutdown_started) {
      gpr_log(GPR_INFO, "Shutting down due to SIGINT");
<<<<<<< HEAD
      grpc_server_shutdown_and_notify(server, tag(1000));
=======
      grpc_server_shutdown_and_notify(server, cq, tag(1000));
>>>>>>> 29f79dcb
      GPR_ASSERT(grpc_completion_queue_pluck(cq, tag(1000), GRPC_TIMEOUT_SECONDS_TO_DEADLINE(5)).type == GRPC_OP_COMPLETE);
      grpc_completion_queue_shutdown(cq);
      shutdown_started = 1;
    }
    ev = grpc_completion_queue_next(
        cq, gpr_time_add(gpr_now(), gpr_time_from_micros(1000000)));
    s = ev.tag;
    switch (ev.type) {
      case GRPC_OP_COMPLETE:
        switch ((gpr_intptr)s) {
          case FLING_SERVER_NEW_REQUEST:
            if (call != NULL) {
              if (0 ==
                  strcmp(call_details.method, "/Reflector/reflectStream")) {
                /* Received streaming call. Send metadata here. */
                start_read_op(FLING_SERVER_READ_FOR_STREAMING);
                send_initial_metadata();
              } else {
                /* Received unary call. Can do all ops in one batch. */
                start_read_op(FLING_SERVER_READ_FOR_UNARY);
              }
            } else {
              GPR_ASSERT(shutdown_started);
            }
            /*	    request_call();
             */
            break;
          case FLING_SERVER_READ_FOR_STREAMING:
            if (payload_buffer != NULL) {
              /* Received payload from client. */
              start_write_op();
            } else {
              /* Received end of stream from client. */
              start_send_status();
            }
            break;
          case FLING_SERVER_WRITE_FOR_STREAMING:
            /* Write completed at server  */
            grpc_byte_buffer_destroy(payload_buffer);
            payload_buffer = NULL;
            start_read_op(FLING_SERVER_READ_FOR_STREAMING);
            break;
          case FLING_SERVER_SEND_INIT_METADATA_FOR_STREAMING:
            /* Metadata send completed at server */
            break;
          case FLING_SERVER_SEND_STATUS_FOR_STREAMING:
            /* Send status and close completed at server */
            grpc_call_destroy(call);
            if (!shutdown_started) request_call();
            break;
          case FLING_SERVER_READ_FOR_UNARY:
            /* Finished payload read for unary. Start all reamaining
             *  unary ops in a batch.
             */
            handle_unary_method();
            break;
          case FLING_SERVER_BATCH_OPS_FOR_UNARY:
            /* Finished unary call. */
            grpc_byte_buffer_destroy(payload_buffer);
            payload_buffer = NULL;
            grpc_call_destroy(call);
            if (!shutdown_started) request_call();
            break;
        }
        break;
      case GRPC_QUEUE_SHUTDOWN:
        GPR_ASSERT(shutdown_started);
        shutdown_finished = 1;
        break;
      case GRPC_QUEUE_TIMEOUT:
        break;
    }
  }
  grpc_profiler_stop();
  grpc_call_details_destroy(&call_details);

  grpc_server_destroy(server);
  grpc_completion_queue_destroy(cq);
  grpc_shutdown();
  return 0;
}<|MERGE_RESOLUTION|>--- conflicted
+++ resolved
@@ -233,11 +233,7 @@
   while (!shutdown_finished) {
     if (got_sigint && !shutdown_started) {
       gpr_log(GPR_INFO, "Shutting down due to SIGINT");
-<<<<<<< HEAD
-      grpc_server_shutdown_and_notify(server, tag(1000));
-=======
       grpc_server_shutdown_and_notify(server, cq, tag(1000));
->>>>>>> 29f79dcb
       GPR_ASSERT(grpc_completion_queue_pluck(cq, tag(1000), GRPC_TIMEOUT_SECONDS_TO_DEADLINE(5)).type == GRPC_OP_COMPLETE);
       grpc_completion_queue_shutdown(cq);
       shutdown_started = 1;
